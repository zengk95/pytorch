--- conflicted
+++ resolved
@@ -7,11 +7,7 @@
 from torch.testing._internal.logging_tensor import LoggingTensor, LoggingTensorReentrant, LoggingTensorMode, \
     log_input, capture_logs, no_dispatch
 from torch.utils._pytree import tree_map
-<<<<<<< HEAD
-from torch.utils._python_dispatch import enable_python_mode, push_python_mode, PythonMode
-=======
-from torch.utils._python_dispatch import enable_torch_dispatch_mode
->>>>>>> 0e039778
+from torch.utils._python_dispatch import enable_torch_dispatch_mode, push_torch_dispatch_mode, TorchDispatchMode
 
 import logging
 from functools import partial
@@ -452,20 +448,10 @@
         res = x.index_put_(idxs, v)
         self.assertEqual(called_funcs, [torch.ops.aten.index_put_.default])
 
-<<<<<<< HEAD
-    def test_enable_python_mode_error(self) -> None:
+    def test_enable_torch_dispatch_mode_error(self) -> None:
         z = LoggingTensor(torch.empty([]))
-        with self.assertRaisesRegex(ValueError, "expected to get PythonMode, Tensor-like class, or None"):
-            with enable_python_mode(z):
-=======
-    def test_enable_torch_dispatch_mode_error(self) -> None:
-        with self.assertRaisesRegex(ValueError, "__torch_dispatch__"):
-            with enable_torch_dispatch_mode(torch.Tensor):
-                pass
-        z = LoggingTensor(torch.empty([]))
-        with self.assertRaisesRegex(ValueError, "must be the type"):
+        with self.assertRaisesRegex(ValueError, "expected to get TorchDispatchMode, Tensor-like class, or None"):
             with enable_torch_dispatch_mode(z):
->>>>>>> 0e039778
                 pass
 
     def test_enable_torch_dispatch_mode_basic(self) -> None:
@@ -509,9 +495,12 @@
         b = B(torch.empty(1))
         with self.assertRaises(ErrorA):
             a + a
-
-        # B has precedence over A due to the subclass relationship
         with self.assertRaises(ErrorB):
+            a + b
+
+        # B has precedence over A due to the subclass relationship yet
+        # modes take precedence over arguments
+        with self.assertRaises(ErrorA):
             with enable_torch_dispatch_mode(A):
                 b + b
         with self.assertRaises(ErrorB):
@@ -529,9 +518,8 @@
                 expected = torch.ones([2, 3])
                 self.assertEqual(z.elem, expected)
 
-<<<<<<< HEAD
-    def test_enable_python_mode_instance(self) -> None:
-        class TestMode(PythonMode):
+    def test_enable_torch_dispatch_mode_instance(self) -> None:
+        class TestMode(TorchDispatchMode):
             def __torch_dispatch__(self, func, types, args=(), kwargs=None):
                 if kwargs is None:
                     kwargs = {}
@@ -539,33 +527,33 @@
 
         x = TestMode(inner=None)
         y = torch.tensor([2.])
-        with enable_python_mode(x):
+        with enable_torch_dispatch_mode(x):
             y + y
 
-    def test_nested_enable_python_mode(self) -> None:
+    def test_nested_enable_torch_dispatch_mode(self) -> None:
         class A(LoggingTensorMode):
             pass
 
         with self.assertRaisesRegex(ValueError, "there is already an active mode"):
-            with enable_python_mode(LoggingTensorMode):
-                with enable_python_mode(A):
+            with enable_torch_dispatch_mode(LoggingTensorMode):
+                with enable_torch_dispatch_mode(A):
                     pass
 
-    def test_nesting_with_same_enable_python_mode(self) -> None:
-        # "nested" enable_python_modes are allowed if they're the same mode. It's the equivalent of
+    def test_nesting_with_same_enable_torch_dispatch_mode(self) -> None:
+        # "nested" enable_torch_dispatch_modes are allowed if they're the same mode. It's the equivalent of
         # a noop, so it will only write once to the log
         with capture_logs() as logs:
             x = LoggingTensor(torch.tensor([3.]))
             log_input("x", x)
-            with enable_python_mode(LoggingTensor):
-                with enable_python_mode(LoggingTensor):
+            with enable_torch_dispatch_mode(LoggingTensor):
+                with enable_torch_dispatch_mode(LoggingTensor):
                     x + x
 
         self.assertExpectedInline('\n'.join(logs), '''\
 $0 = input('x')
 $1 = torch._ops.aten.add.Tensor($0, $0)''')
 
-    def test_enable_python_mode_ignore_preexisting(self):
+    def test_enable_torch_dispatch_mode_ignore_preexisting(self):
         class A(torch.Tensor):
             @staticmethod
             def __new__(cls, elem):
@@ -578,11 +566,11 @@
         class B(A):
             pass
 
-        with enable_python_mode(A):
-            with enable_python_mode(B, ignore_preexisting=True):
+        with enable_torch_dispatch_mode(A):
+            with enable_torch_dispatch_mode(B, ignore_preexisting=True):
                 self.assertTrue(isinstance(torch.zeros(()), B))
 
-    def test_enable_python_mode_replace(self):
+    def test_enable_torch_dispatch_mode_replace(self):
         class A(torch.Tensor):
             @staticmethod
             def __new__(cls, elem):
@@ -595,8 +583,8 @@
         class B(A):
             pass
 
-        with enable_python_mode(A):
-            with enable_python_mode(B, replace=A):
+        with enable_torch_dispatch_mode(A):
+            with enable_torch_dispatch_mode(B, replace=A):
                 self.assertTrue(isinstance(torch.zeros(()), B))
 
     def test_exception_handling(self):
@@ -611,19 +599,19 @@
                     raise RuntimeError()
                 return cls(torch.zeros(()))
 
-        with enable_python_mode(A):
+        with enable_torch_dispatch_mode(A):
             try:
                 torch.randn(())
             except RuntimeError:
                 pass
             self.assertTrue(isinstance(torch.zeros(()), A))
 
-    def test_push_python_mode(self) -> None:
+    def test_push_torch_dispatch_mode(self) -> None:
         class ErrorA(RuntimeError):
             def __init__(self, msg=None):
                 return super().__init__(msg)
 
-        class A(PythonMode):
+        class A(TorchDispatchMode):
             def __init__(self, msg=None):
                 self.msg = msg
 
@@ -632,17 +620,17 @@
 
         x = torch.randn(3)
         with self.assertRaises(ErrorA):
-            with push_python_mode(A):
+            with push_torch_dispatch_mode(A):
                 torch.add(x, x)
 
         with self.assertRaisesRegex(ErrorA, r"partial constructor"):
-            with push_python_mode(partial(A, "partial constructor")):
+            with push_torch_dispatch_mode(partial(A, "partial constructor")):
                 x + x
 
-    def test_python_mode_stack(self) -> None:
+    def test_torch_dispatch_mode_stack(self) -> None:
         logs = []
 
-        class Logger(PythonMode):
+        class Logger(TorchDispatchMode):
             def __init__(self, name):
                 self.name = name
 
@@ -653,36 +641,27 @@
                 return func(*args, **kwargs)
 
         x = torch.randn(1)
-        with push_python_mode(partial(Logger, "A")):
-            with push_python_mode(partial(Logger, "B")):
+        with push_torch_dispatch_mode(partial(Logger, "A")):
+            with push_torch_dispatch_mode(partial(Logger, "B")):
                 x + x
         self.assertEqual(logs, ["B", "A"])
 
     def test_push_mode_instance_errors(self):
-        class A(PythonMode):
-            pass
-        with self.assertRaisesRegex(ValueError, 'instance of PythonMode'):
-            with push_python_mode(A(inner=None)):
+        class A(TorchDispatchMode):
+            pass
+        with self.assertRaisesRegex(ValueError, 'instance of TorchDispatchMode'):
+            with push_torch_dispatch_mode(A(inner=None)):
                 pass
 
     def test_push_mode_returns_unrelated(self):
-        with self.assertRaisesRegex(ValueError, 'return a PythonMode'):
-            with push_python_mode(lambda *, inner: None):
+        with self.assertRaisesRegex(ValueError, 'return a TorchDispatchMode'):
+            with push_torch_dispatch_mode(lambda *, inner: None):
                 pass
 
     def test_missing_inner_mode_ctor(self):
-        self.assertRaisesRegex(TypeError, 'push_python_mode', lambda: PythonMode())
-
-    def test_tolist_numpy_with_python_mode(self) -> None:
-=======
-    def test_nested_enable_torch_dispatch_mode(self) -> None:
-        with self.assertRaisesRegex(RuntimeError, "has already been set"):
-            with enable_torch_dispatch_mode(LoggingTensorMode):
-                with enable_torch_dispatch_mode(LoggingTensorMode):
-                    pass
+        self.assertRaisesRegex(TypeError, 'push_torch_dispatch_mode', lambda: TorchDispatchMode())
 
     def test_tolist_numpy_with_torch_dispatch_mode(self) -> None:
->>>>>>> 0e039778
         x = LoggingTensor(torch.tensor([2.0, 3.0]))
         with self.assertRaisesRegex(RuntimeError, "is not supported for tensor subclasses."):
             x.tolist()
@@ -713,14 +692,7 @@
                 def wrap(e):
                     return NonWrapperSubclass(e) if isinstance(e, torch.Tensor) else e
 
-<<<<<<< HEAD
                 rs = tree_map(wrap, func(*tree_map(unwrap, args), **tree_map(unwrap, kwargs)))
-=======
-                # no_dispatch is only needed if you use enable_torch_dispatch_mode.
-                # It prevents infinite recursion.
-                with no_dispatch():
-                    rs = tree_map(wrap, func(*tree_map(unwrap, args), **tree_map(unwrap, kwargs)))
->>>>>>> 0e039778
                 logging.getLogger("NonWrapperSubclass").info(f"{func.__module__}.{func.__name__}", args, kwargs, rs)
                 return rs
 
@@ -754,14 +726,7 @@
                 def wrap(e):
                     return SubclassWithNone(e) if isinstance(e, torch.Tensor) else e
 
-<<<<<<< HEAD
                 rs = tree_map(wrap, func(*tree_map(unwrap, args), **tree_map(unwrap, kwargs)))
-=======
-                # no_dispatch is only needed if you use enable_torch_dispatch_mode.
-                # It prevents infinite recursion.
-                with no_dispatch():
-                    rs = tree_map(wrap, func(*tree_map(unwrap, args), **tree_map(unwrap, kwargs)))
->>>>>>> 0e039778
                 if func.overloadpacket.__name__ == "add":
                     return None
                 else:
