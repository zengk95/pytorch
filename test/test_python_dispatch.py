--- conflicted
+++ resolved
@@ -528,18 +528,12 @@
             y + y
 
     def test_nested_enable_python_mode(self) -> None:
-<<<<<<< HEAD
-        class A(LoggingTensor):
+        class A(LoggingTensorMode):
             pass
 
         with self.assertRaisesRegex(ValueError, "there is already an active mode"):
-            with enable_python_mode(LoggingTensor):
+            with enable_python_mode(LoggingTensorMode):
                 with enable_python_mode(A):
-=======
-        with self.assertRaisesRegex(RuntimeError, "has already been set"):
-            with enable_python_mode(LoggingTensorMode):
-                with enable_python_mode(LoggingTensorMode):
->>>>>>> 90600afe
                     pass
 
     def test_nesting_with_same_enable_python_mode(self) -> None:
