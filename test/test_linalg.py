# -*- coding: utf-8 -*-
# Owner(s): ["module: linear algebra"]

import torch
import numpy as np

import unittest
import itertools
import warnings
import math
from math import inf, nan, isnan
import random
from random import randrange
from itertools import product
from functools import reduce, partial

from torch.testing._internal.common_utils import \
    (TestCase, run_tests, TEST_SCIPY, IS_MACOS, IS_WINDOWS, slowTest,
     TEST_WITH_ASAN, TEST_WITH_ROCM, IS_FBCODE, IS_REMOTE_GPU, iter_indices,
     make_fullrank_matrices_with_distinct_singular_values)
from torch.testing._internal.common_device_type import \
    (instantiate_device_type_tests, dtypes,
     onlyCPU, skipCUDAIf, skipCUDAIfNoMagma, skipCPUIfNoLapack, precisionOverride,
     skipCUDAIfNoMagmaAndNoCusolver, skipCUDAIfRocm, onlyNativeDeviceTypes, dtypesIfCUDA,
     onlyCUDA, skipCUDAVersionIn, skipMeta, skipCUDAIfNoCusolver)
from torch.testing import make_tensor
from torch.testing._internal.common_dtype import (
    all_types, floating_types, floating_and_complex_types, get_all_dtypes, get_all_int_dtypes, get_all_complex_dtypes,
    get_all_fp_dtypes,
)
from torch.testing._internal.common_cuda import SM53OrLater, tf32_on_and_off, CUDA11OrLater, CUDA9
from torch.distributions.binomial import Binomial

# Protects against includes accidentally setting the default dtype
# NOTE: jit_metaprogramming_utils sets the default dtype to double!
torch.set_default_dtype(torch.float32)
assert torch.get_default_dtype() is torch.float32

if TEST_SCIPY:
    import scipy

class TestLinalg(TestCase):
    def setUp(self):
        super(self.__class__, self).setUp()
        torch.backends.cuda.matmul.allow_tf32 = False

    def tearDown(self):
        torch.backends.cuda.matmul.allow_tf32 = True
        super(self.__class__, self).tearDown()

    exact_dtype = True

    @dtypes(torch.float, torch.cfloat)
    @precisionOverride({torch.float: 1e-06, torch.cfloat: 1e-06})
    @tf32_on_and_off(5e-3)
    def test_inner(self, device, dtype):
        def check(a_sizes_, b_sizes_):
            for a_sizes, b_sizes in ((a_sizes_, b_sizes_), (b_sizes_, a_sizes_)):
                a = torch.randn(a_sizes, dtype=dtype, device=device)
                b = torch.randn(b_sizes, dtype=dtype, device=device)
                res = torch.inner(a, b)
                ref = np.inner(a.cpu().numpy(), b.cpu().numpy())
                self.assertEqual(res.cpu(), torch.from_numpy(np.array(ref)))
                out = torch.zeros_like(res)
                torch.inner(a, b, out=out)
                self.assertEqual(res, out)

        check([], [])                       # scalar x scalar
        check([], [0])                      # scalar x empty
        check([], [3])                      # scalar x 1D
        check([], [2, 3, 4])                # scalar x 3D

        check([0], [0])                     # empty x empty
        check([0], [2, 0])                  # empty x 2D

        check([2], [2])                     # 1D x 1D
        check([2], [3, 1, 2])               # 1D x 3D
        check([2], [3, 0, 2])               # 1D x 3D empty

        check([1, 2], [3, 2])               # 2D x 2D
        check([1, 2], [3, 4, 2])            # 2D x 3D
        check([2, 1, 3, 2], [1, 3, 2, 2])   # 4D x 4D

        # Test error message
        with self.assertRaisesRegex(RuntimeError,
                                    r"inner\(\) the last dimension must match on both "
                                    r"input tensors but got shapes \[2, 3\] and \[2, 2\]"):
            torch.randn(2, 3, device=device, dtype=dtype).inner(torch.randn(2, 2, device=device, dtype=dtype))

    # Tests torch.outer, and its alias, torch.ger, vs. NumPy
    @precisionOverride({torch.bfloat16: 1e-1})
    @dtypes(*(get_all_dtypes()))
    def test_outer(self, device, dtype):
        def run_test_case(a, b):
            if dtype == torch.bfloat16:
                a_np = a.to(torch.double).cpu().numpy()
                b_np = b.to(torch.double).cpu().numpy()
                exact_dtype = False
            else:
                a_np = a.cpu().numpy()
                b_np = b.cpu().numpy()
                exact_dtype = True
            expected = np.outer(a_np, b_np)

            self.assertEqual(torch.outer(a, b), expected, exact_dtype=False)
            self.assertEqual(torch.Tensor.outer(a, b), expected, exact_dtype=False)

            self.assertEqual(torch.ger(a, b), expected, exact_dtype=False)
            self.assertEqual(torch.Tensor.ger(a, b), expected, exact_dtype=False)

            # test out variant
            out = torch.empty(a.size(0), b.size(0), device=device, dtype=dtype)
            torch.outer(a, b, out=out)
            self.assertEqual(out, expected, exact_dtype=False)

            out = torch.empty(a.size(0), b.size(0), device=device, dtype=dtype)
            torch.ger(a, b, out=out)
            self.assertEqual(out, expected, exact_dtype=False)

        a = torch.randn(50).to(device=device, dtype=dtype)
        b = torch.randn(50).to(device=device, dtype=dtype)
        run_test_case(a, b)

        # test 0 strided tensor
        zero_strided = torch.randn(1).to(device=device, dtype=dtype).expand(50)
        run_test_case(zero_strided, b)
        run_test_case(a, zero_strided)

    @skipCUDAIfNoMagma
    @skipCPUIfNoLapack
    @dtypes(torch.float, torch.double, torch.cfloat, torch.cdouble)
    def test_linalg_lstsq(self, device, dtype):
        from torch.testing._internal.common_utils import random_well_conditioned_matrix
        if self.device_type == 'cpu':
            drivers = ('gels', 'gelsy', 'gelsd', 'gelss', None)
        else:
            drivers = ('gels', None)

        def check_solution_correctness(a, b, sol):
            sol2 = a.pinverse() @ b
            self.assertEqual(sol, sol2, atol=1e-5, rtol=1e-5)

        def check_correctness_ref(a, b, res, ref, driver="default"):
            def apply_if_not_empty(t, f):
                if t.numel():
                    return f(t)
                else:
                    return t

            def select_if_not_empty(t, i):
                selected = apply_if_not_empty(t, lambda x: x.select(0, i))
                return selected

            m = a.size(-2)
            n = a.size(-1)
            nrhs = b.size(-1)
            batch_size = int(np.prod(a.shape[:-2]))
            if batch_size == 0:
                batch_size = 1
            a_3d = a.view(batch_size, m, n)
            b_3d = b.view(batch_size, m, nrhs)

            solution_3d = res.solution.view(batch_size, n, nrhs)
            residuals_2d = apply_if_not_empty(res.residuals, lambda t: t.view(-1, nrhs))
            rank_1d = apply_if_not_empty(res.rank, lambda t: t.view(-1))
            singular_values_2d = res.singular_values.view(batch_size, res.singular_values.shape[-1])

            if a.numel() > 0:
                for i in range(batch_size):
                    sol, residuals, rank, singular_values = ref(
                        a_3d.select(0, i).numpy(),
                        b_3d.select(0, i).numpy()
                    )
                    # Singular values are None when lapack_driver='gelsy' in SciPy
                    if singular_values is None:
                        singular_values = []
                    self.assertEqual(sol, solution_3d.select(0, i), atol=1e-5, rtol=1e-5)
                    self.assertEqual(rank, select_if_not_empty(rank_1d, i), atol=1e-5, rtol=1e-5)
                    self.assertEqual(singular_values, singular_values_2d.select(0, i), atol=1e-5, rtol=1e-5)

                    # SciPy and NumPy operate only on non-batched input and
                    # return an empty array with shape (0,) if rank(a) != n
                    # in PyTorch the batched inputs are supported and
                    # matrices in the batched input can have different ranks
                    # we compute residuals only if all matrices have rank == n
                    # see https://github.com/pytorch/pytorch/issues/56483
                    if m > n:
                        if torch.all(rank_1d == n):
                            self.assertEqual(
                                residuals, select_if_not_empty(residuals_2d, i), atol=1e-5, rtol=1e-5, exact_dtype=False
                            )
                        else:
                            self.assertTrue(residuals_2d.numel() == 0)

            else:
                self.assertEqual(res.solution.shape, (*a.shape[:-2], n, nrhs))
                self.assertEqual(res.rank.shape, a.shape[:-2])

                # residuals are not always computed (and have non-zero shape)
                if m > n and driver != "gelsy":
                    self.assertEqual(res.residuals.shape, (*a.shape[:-2], 0))
                else:
                    self.assertEqual(res.residuals.shape, (0, ))

                # singular_values are not always computed (and have non-zero shape)
                if driver == "default" or driver == "gelsd" or driver == "gelss":
                    self.assertEqual(res.singular_values.shape, (*a.shape[:-2], min(m, n)))
                else:
                    self.assertEqual(res.singular_values.shape, (0, ))

        def check_correctness_scipy(a, b, res, driver, cond):
            # SciPy provides 3 driver options: gelsd, gelss, gelsy
            if TEST_SCIPY and driver in ('gelsd', 'gelss', 'gelsy'):
                import scipy.linalg

                def scipy_ref(a, b):
                    return scipy.linalg.lstsq(a, b, lapack_driver=driver, cond=cond)
                check_correctness_ref(a, b, res, scipy_ref, driver=driver)

        def check_correctness_numpy(a, b, res, driver, rcond):
            # NumPy uses only gelsd routine
            if driver == 'gelsd':

                def numpy_ref(a, b):
                    return np.linalg.lstsq(a, b, rcond=rcond)
                check_correctness_ref(a, b, res, numpy_ref)

        version = torch.testing._internal.common_cuda._get_torch_cuda_version()
        cusolver_available = (version >= (10, 2))

        ms = [2 ** i for i in range(5)]
        m_ge_n_sizes = [(m, m // 2) for m in ms] + [(m, m) for m in ms]
        # cases m < n are only supported on CPU and for cuSOLVER path on CUDA
        m_l_n_sizes = [(m // 2, m) for m in ms]
        include_m_l_n_case = (cusolver_available or device == 'cpu')
        matrix_sizes = m_ge_n_sizes + (m_l_n_sizes if include_m_l_n_case else [])
        batches = [(), (2,), (2, 2), (2, 2, 2)]
        # we generate matrices with singular values sampled from a normal distribution,
        # that is why we use `cond=1.0`, the mean to cut roughly half of all
        # the singular values and compare whether torch.linalg.lstsq agrees with
        # SciPy and NumPy.
        # if rcond is True then set value for it based on the used algorithm
        # rcond == -1 or any other negative value forces LAPACK to use machine precision tolerance
        rconds = (None, True, -1)

        for batch, matrix_size, driver, rcond in itertools.product(batches, matrix_sizes, drivers, rconds):
            # keep the rcond value if it is None or -1, set the driver specific value if it is True
            if rcond and rcond != -1:
                if driver in ('gelss', 'gelsd'):
                    # SVD based algorithm; set to zero roughly half of all the singular values
                    rcond = 1.0
                else:
                    # driver == 'gelsy'
                    # QR based algorithm; setting the value too high might lead to non-unique solutions and flaky tests
                    rcond = 1e-4

            # specifying rcond value has no effect for gels driver so no need to run the tests again
            if driver == 'gels' and rcond is not None:
                continue

            shape = batch + matrix_size
            a = random_well_conditioned_matrix(*shape, dtype=dtype, device=device)
            b = torch.rand(*shape, dtype=dtype, device=device)

            m = a.size(-2)
            n = a.size(-1)
            res = torch.linalg.lstsq(a, b, rcond=rcond, driver=driver)
            sol = res.solution

            # Only checks gelsd, gelss, gelsy drivers
            check_correctness_scipy(a, b, res, driver, rcond)

            # Only checks gelsd driver
            check_correctness_numpy(a, b, res, driver, rcond)

            # gels driver is not checked by comparing to NumPy or SciPy implementation
            # because NumPy and SciPy do not implement this driver
            if driver == 'gels' and rcond is None:
                check_solution_correctness(a, b, sol)

    @skipCUDAIfNoMagma
    @skipCPUIfNoLapack
    @dtypes(torch.float, torch.double, torch.cfloat, torch.cdouble)
    def test_linalg_lstsq_batch_broadcasting(self, device, dtype):
        from torch.testing._internal.common_utils import random_well_conditioned_matrix

        def check_correctness(a, b):
            sol = torch.linalg.lstsq(a, b).solution
            sol2 = a.pinverse() @ b
            self.assertEqual(sol, sol2, rtol=1e-5, atol=1e-5)

        ms = [2 ** i for i in range(5)]
        batches = [(), (0,), (2,), (2, 2), (2, 2, 2)]
        # the case when a single matrix is batch-broadcasted over the rhs
        for m, batch in itertools.product(ms, batches):
            a = random_well_conditioned_matrix(m, m, dtype=dtype, device=device).view(*([1] * len(batch)), m, m)
            b = torch.rand(*(batch + (m, m)), dtype=dtype, device=device)
            check_correctness(a, b)

        # cases with broadcastable shapes
        for m in ms:
            a = random_well_conditioned_matrix(1, 3, 1, 3, m, m, dtype=dtype, device=device)
            b = torch.rand(3, 1, 3, 1, m, m // 2, dtype=dtype, device=device)
            check_correctness(a, b)

            # rhs are vectors, not matrices in this test
            b = torch.rand(3, 1, 3, 1, m, dtype=dtype, device=device)
            # unsqueeze for b because `check_correctness` checks against
            # a.pinverse() @ b, which requires b to be a matrix
            check_correctness(a, b.unsqueeze(-1))

            a = random_well_conditioned_matrix(3, 1, 3, 1, m, m, dtype=dtype, device=device)
            b = torch.rand(1, 3, 1, 3, m, m // 2, dtype=dtype, device=device)
            check_correctness(a, b)

            # rhs are vectors, not matrices in this test
            b = torch.rand(1, 3, 1, 3, m, dtype=dtype, device=device)
            check_correctness(a, b.unsqueeze(-1))

    @skipCPUIfNoLapack
    @skipCUDAIfNoMagma
    @dtypes(torch.float, torch.double, torch.cfloat, torch.cdouble)
    def test_linalg_lstsq_input_checks(self, device, dtype):
        # check empty inputs
        # empty batches
        a = torch.rand(0, 0, 3, 3, dtype=dtype, device=device)
        b = torch.rand(0, 0, 3, 2, dtype=dtype, device=device)
        self.assertEqual(
            torch.linalg.lstsq(a, b)[0],
            torch.zeros(0, 0, 3, 2, dtype=dtype, device=device)
        )
        # empty a and b
        a = torch.rand(2, 2, 0, 0, dtype=dtype, device=device)
        b = torch.rand(2, 2, 0, 0, dtype=dtype, device=device)
        self.assertEqual(
            torch.linalg.lstsq(a, b)[0],
            torch.zeros(2, 2, 0, 0, dtype=dtype, device=device)
        )
        # empty a and b
        a = torch.rand(2, 2, 3, 0, dtype=dtype, device=device)
        b = torch.rand(2, 2, 3, 0, dtype=dtype, device=device)
        self.assertEqual(
            torch.linalg.lstsq(a, b)[0],
            torch.zeros(2, 2, 0, 0, dtype=dtype, device=device)
        )
        # empty a but not b
        a = torch.rand(2, 2, 3, 0, dtype=dtype, device=device)
        b = torch.rand(2, 2, 3, 2, dtype=dtype, device=device)
        self.assertEqual(
            torch.linalg.lstsq(a, b)[0],
            torch.zeros(2, 2, 0, 2, dtype=dtype, device=device)
        )

        # empty a and b
        if torch.device(device).type == 'cpu':
            # only CPU since CUDA does not support overdetermined systems
            a = torch.rand(2, 2, 0, 3, dtype=dtype, device=device)
            b = torch.rand(2, 2, 0, 3, dtype=dtype, device=device)
            self.assertEqual(
                torch.linalg.lstsq(a, b)[0],
                torch.zeros(2, 2, 3, 3, dtype=dtype, device=device)
            )

        a = torch.rand(2, 3, dtype=dtype, device=device)
        b = torch.rand(3, dtype=dtype, device=device)

        with self.assertRaisesRegex(RuntimeError, 'input must have at least 2 dimensions'):
            torch.linalg.lstsq(b, b)

        with self.assertRaisesRegex(RuntimeError, 'other must have at least 1 dimension'):
            torch.linalg.lstsq(a, torch.tensor(1, dtype=dtype, device=device))

        with self.assertRaisesRegex(RuntimeError, r'input.size\(-2\) should match other.size\(-1\)'):
            torch.linalg.lstsq(a, b)

        with self.assertRaisesRegex(RuntimeError, r'input.size\(-2\) should match other.size\(-2\)'):
            torch.linalg.lstsq(a, b.unsqueeze(-1))

        def complement_device(device):
            if device == 'cpu' and torch.cuda.is_available():
                return 'cuda'
            else:
                return 'cpu'

        a = torch.rand(2, 2, 2, 2, dtype=dtype, device=device)
        b = torch.rand(2, 2, 2, dtype=dtype, device=complement_device(device))
        if a.device != b.device:
            with self.assertRaisesRegex(RuntimeError, 'be on the same device'):
                torch.linalg.lstsq(a, b)

        b = (torch.rand(2, 2, 2, dtype=dtype, device=device) * 100).long()
        with self.assertRaisesRegex(RuntimeError, 'the same dtype'):
            torch.linalg.lstsq(a, b)

        a = torch.rand(2, 2, 2, 2, dtype=dtype, device=device)
        b = torch.rand(2, 2, 2, dtype=dtype, device=device)

        if device != 'cpu':
            with self.assertRaisesRegex(RuntimeError, '`driver` other than `gels` is not supported on CUDA'):
                torch.linalg.lstsq(a, b, driver='fictitious_driver')
        # if on cpu
        else:
            with self.assertRaisesRegex(RuntimeError, r'parameter `driver` should be one of \(gels, gelsy, gelsd, gelss\)'):
                torch.linalg.lstsq(a, b, driver='fictitious_driver')

        # cuSOLVER path supports underdetermined systems
        version = torch.testing._internal.common_cuda._get_torch_cuda_version()
        cusolver_not_available = (version < (10, 1))

        if device != 'cpu' and cusolver_not_available:
            a = torch.rand(2, 3, dtype=dtype, device=device)
            b = torch.rand(2, 1, dtype=dtype, device=device)
            with self.assertRaisesRegex(RuntimeError, r'only overdetermined systems'):
                torch.linalg.lstsq(a, b)

    @skipCUDAIfNoMagma
    @skipCPUIfNoLapack
    @dtypes(*floating_and_complex_types())
    def test_cholesky(self, device, dtype):
        from torch.testing._internal.common_utils import random_hermitian_pd_matrix

        def run_test(shape, batch, contiguous):
            A = random_hermitian_pd_matrix(shape, *batch, dtype=dtype, device=device)
            if A.numel() > 0 and not contiguous:
                A = A.mT
                self.assertFalse(A.is_contiguous())
            expected_L = np.linalg.cholesky(A.cpu().numpy())
            actual_L = torch.linalg.cholesky(A)

            # For fp32 individual entries in matrices can differ between PyTorch and NumPy
            # Let's compare the norms of matrices instead
            if A.numel() > 0 and dtype in [torch.float32, torch.complex64]:
                # axis is specified to calculate matrix norm for batched input
                expected_norm = np.linalg.norm(expected_L, ord=1, axis=(-2, -1))
                actual_norm = torch.linalg.norm(actual_L, ord=1, axis=(-2, -1))
                # Compare the norms with standard tolerances
                self.assertEqual(actual_norm, expected_norm)
                # and individual values with a higher tolerance
                self.assertEqual(actual_L, expected_L, atol=1e-2, rtol=1e-5)
            else:
                self.assertEqual(actual_L, expected_L)

        shapes = (0, 3, 5)
        batches = ((), (3, ), (2, 2))
        larger_input_case = [(100, (5, ), True)]
        for shape, batch, contiguous in list(itertools.product(shapes, batches, (True, False))) + larger_input_case:
            run_test(shape, batch, contiguous)

        # check the out= variant
        A = random_hermitian_pd_matrix(3, 3, dtype=dtype, device=device)
        out = torch.empty_like(A)
        ans = torch.linalg.cholesky(A, out=out)
        self.assertEqual(ans, out)
        expected = torch.linalg.cholesky(A)
        self.assertEqual(expected, out)

        # check the upper= variant
        expected = torch.linalg.cholesky(A).mH
        actual = torch.linalg.cholesky(A, upper=True)
        self.assertEqual(expected, actual)

    @skipCUDAIfNoMagma
    @skipCPUIfNoLapack
    @dtypes(*floating_and_complex_types())
    def test_cholesky_errors_and_warnings(self, device, dtype):
        from torch.testing._internal.common_utils import random_hermitian_pd_matrix

        # cholesky requires the input to be a square matrix or batch of square matrices
        A = torch.randn(2, 3, device=device, dtype=dtype)
        with self.assertRaisesRegex(RuntimeError, r'must be batches of square matrices'):
            torch.linalg.cholesky(A)
        A = torch.randn(2, 2, 3, device=device, dtype=dtype)
        with self.assertRaisesRegex(RuntimeError, r'must be batches of square matrices'):
            torch.linalg.cholesky(A)
        with self.assertRaisesRegex(np.linalg.LinAlgError, r'Last 2 dimensions of the array must be square'):
            np.linalg.cholesky(A.cpu().numpy())

        # cholesky requires the input to be at least 2 dimensional tensor
        A = torch.randn(2, device=device, dtype=dtype)
        with self.assertRaisesRegex(RuntimeError, r'must have at least 2 dimensions'):
            torch.linalg.cholesky(A)
        with self.assertRaisesRegex(np.linalg.LinAlgError,
                                    r'1-dimensional array given\. Array must be at least two-dimensional'):
            np.linalg.cholesky(A.cpu().numpy())

        # if the input matrix is not positive definite, an error should be raised
        A = torch.eye(3, 3, dtype=dtype, device=device)
        A[-1, -1] = 0  # Now A is not positive definite
        with self.assertRaisesRegex(RuntimeError, r'minor of order 3 is not positive-definite'):
            torch.linalg.cholesky(A)
        with self.assertRaisesRegex(np.linalg.LinAlgError, r'Matrix is not positive definite'):
            np.linalg.cholesky(A.cpu().numpy())

        # if at least one matrix in the batch is singular, an error should be raised
        A = torch.eye(3, 3, dtype=dtype, device=device)
        A = A.reshape((1, 3, 3))
        A = A.repeat(5, 1, 1)
        A[4, -1, -1] = 0  # Now A[4] is not positive definite
        with self.assertRaisesRegex(RuntimeError, r'\(Batch element 4\): The factorization could not be completed'):
            torch.linalg.cholesky(A)

        # if out tensor with wrong shape is passed a warning is given
        A = random_hermitian_pd_matrix(3, dtype=dtype, device=device)
        out = torch.empty(2, 3, dtype=dtype, device=device)
        with warnings.catch_warnings(record=True) as w:
            # Trigger warning
            torch.linalg.cholesky(A, out=out)
            # Check warning occurs
            self.assertEqual(len(w), 1)
            self.assertTrue("An output with one or more elements was resized" in str(w[-1].message))

        # dtypes should be safely castable
        out = torch.empty(*A.shape, dtype=torch.int, device=device)
        with self.assertRaisesRegex(RuntimeError, "but got result with dtype Int"):
            torch.linalg.cholesky(A, out=out)

        # device should match
        if torch.cuda.is_available():
            wrong_device = 'cpu' if self.device_type != 'cpu' else 'cuda'
            out = torch.empty(0, device=wrong_device, dtype=dtype)
            with self.assertRaisesRegex(RuntimeError, "Expected result and input tensors to be on the same device"):
                torch.linalg.cholesky(A, out=out)

    # NOTE: old_cholesky* tests were moved here from test_torch.py and test_autograd.py
    @slowTest
    @skipCUDAIfNoMagma
    @skipCPUIfNoLapack
    @dtypes(torch.double)
    def test_old_cholesky_batched_many_batches(self, device, dtype):
        from torch.testing._internal.common_utils import random_symmetric_pd_matrix

        def cholesky_test_helper(n, batchsize, device, upper):
            A = random_symmetric_pd_matrix(n, batchsize, dtype=dtype, device=device)
            chol_fact = torch.cholesky(A, upper=upper)
            if upper:
                # Correctness check
                self.assertEqual(A, chol_fact.mT.matmul(chol_fact))
                # Upper triangular check
                self.assertEqual(chol_fact, chol_fact.triu())
            else:
                # Correctness check
                self.assertEqual(A, chol_fact.matmul(chol_fact.mT))
                # Lower triangular check
                self.assertEqual(chol_fact, chol_fact.tril())

        for upper, batchsize in itertools.product([True, False], [262144, 524288]):
            cholesky_test_helper(2, batchsize, device, upper)

    @precisionOverride({torch.float32: 1e-4, torch.complex64: 1e-4})
    @skipCUDAIfNoMagma
    @skipCPUIfNoLapack
    @dtypes(*floating_and_complex_types())
    def test_old_cholesky_batched(self, device, dtype):
        from torch.testing._internal.common_utils import random_hermitian_pd_matrix

        def cholesky_test_helper(n, batch_dims, upper):
            A = random_hermitian_pd_matrix(n, *batch_dims, dtype=dtype, device=device)
            cholesky_exp = torch.stack([m.cholesky(upper=upper) for m in A.reshape(-1, n, n)])
            cholesky_exp = cholesky_exp.reshape_as(A)
            self.assertEqual(cholesky_exp, torch.cholesky(A, upper=upper))

        for upper, batchsize in itertools.product([True, False], [(3,), (3, 4), (2, 3, 4)]):
            cholesky_test_helper(3, batchsize, upper)

    @precisionOverride({torch.float32: 1e-4, torch.complex64: 1e-4})
    @skipCUDAIfNoMagma
    @skipCPUIfNoLapack
    @dtypes(*floating_and_complex_types())
    @tf32_on_and_off(0.01)
    def test_old_cholesky(self, device, dtype):
        from torch.testing._internal.common_utils import random_hermitian_pd_matrix

        A = random_hermitian_pd_matrix(10, dtype=dtype, device=device)

        # default Case
        C = torch.cholesky(A)
        B = torch.mm(C, C.t().conj())
        self.assertEqual(A, B, atol=1e-14, rtol=0)

        # test Upper Triangular
        U = torch.cholesky(A, True)
        B = torch.mm(U.t().conj(), U)
        self.assertEqual(A, B, atol=1e-14, rtol=0, msg='cholesky (upper) did not allow rebuilding the original matrix')

        # test Lower Triangular
        L = torch.cholesky(A, False)
        B = torch.mm(L, L.t().conj())
        self.assertEqual(A, B, atol=1e-14, rtol=0, msg='cholesky (lower) did not allow rebuilding the original matrix')

    @skipCUDAIfNoMagma
    @skipCPUIfNoLapack
    @dtypes(*floating_and_complex_types())
    def test_old_cholesky_empty(self, device, dtype):
        def run_test(upper):
            A = torch.empty(0, 0, dtype=dtype, device=device)
            chol = torch.cholesky(A, upper)
            chol_A = torch.matmul(chol, chol.t().conj())
            self.assertEqual(A, chol_A)
        for upper in [True, False]:
            run_test(upper)

    # Test for issue
    # https://github.com/pytorch/pytorch/issues/57032
    # torch.cholesky with upper=True for batched CUDA inputs was wrong
    # it was using the lower triangular part instead of the upper one
    @onlyCUDA
    @skipCUDAIfNoMagma
    @dtypes(*floating_and_complex_types())
    def test_old_cholesky_batched_upper(self, device, dtype):
        from torch.testing._internal.common_utils import random_hermitian_pd_matrix

        batchsize = 2
        A = random_hermitian_pd_matrix(3, batchsize, dtype=dtype, device=device)
        A_triu = A.triu()  # fill the lower triangular part with zero

        U = torch.cholesky(A_triu, upper=True)

        reconstruct_A = U.mH @ U
        self.assertEqual(A, reconstruct_A)

    @skipCUDAIfNoMagmaAndNoCusolver
    @skipCPUIfNoLapack
    @dtypes(*floating_and_complex_types())
    def test_cholesky_ex(self, device, dtype):
        from torch.testing._internal.common_utils import random_hermitian_pd_matrix

        def run_test(n, batch):
            A = random_hermitian_pd_matrix(n, *batch, dtype=dtype, device=device)
            expected_L = np.linalg.cholesky(A.cpu().numpy())
            expected_info = torch.zeros(A.shape[:-2], dtype=torch.int32, device=device)
            actual_L, actual_info = torch.linalg.cholesky_ex(A)

            # For fp32 individual entries in matrices can differ between PyTorch and NumPy
            # Let's compare the norms of matrices instead
            if A.numel() > 0 and dtype in [torch.float32, torch.complex64]:
                # axis is specified to calculate matrix norm for batched input
                expected_norm = np.linalg.norm(expected_L, ord=1, axis=(-2, -1))
                actual_norm = torch.linalg.norm(actual_L, ord=1, axis=(-2, -1))
                # Compare the norms with standard tolerances
                self.assertEqual(actual_norm, expected_norm)
                # and individual values with a higher tolerance
                self.assertEqual(actual_L, expected_L, atol=1e-2, rtol=1e-5)
            else:
                self.assertEqual(actual_L, expected_L)
            self.assertEqual(actual_info, expected_info)

        ns = (0, 3, 5)
        batches = ((), (2, ), (2, 1))
        for n, batch in itertools.product(ns, batches):
            run_test(n, batch)

    @skipCUDAIfNoMagmaAndNoCusolver
    @skipCPUIfNoLapack
    @dtypes(*floating_and_complex_types())
    def test_cholesky_ex_non_pd(self, device, dtype):
        # if the input matrix is not positive definite, info with positive integer is returned
        A = torch.eye(3, 3, dtype=dtype, device=device)
        A[-1, -1] = 0  # Now A is singular
        _, info = torch.linalg.cholesky_ex(A)
        self.assertEqual(info, 3)
        with self.assertRaisesRegex(RuntimeError, r'minor of order 3 is not positive-definite'):
            torch.linalg.cholesky_ex(A, check_errors=True)

        # if at least one matrix in the batch is not positive definite,
        # batched info with positive integer for the corresponding matrix is returned
        A = torch.eye(3, 3, dtype=dtype, device=device)
        A = A.reshape((1, 3, 3))
        A = A.repeat(5, 1, 1)
        A[3, -2, -2] = 0  # Now A[3] is singular
        _, info = torch.linalg.cholesky_ex(A)

        expected_info = torch.zeros(A.shape[:-2], dtype=torch.int32, device=device)
        expected_info[3] = 2
        self.assertEqual(info, expected_info)
        with self.assertRaisesRegex(RuntimeError, r'\(Batch element 3\): The factorization could not be completed'):
            torch.linalg.cholesky_ex(A, check_errors=True)

    @skipCUDAIfNoMagmaAndNoCusolver
    @skipCPUIfNoLapack
    @dtypes(*floating_and_complex_types())
    def test_cholesky_ex_out_info_error(self, device, dtype):
        from torch.testing._internal.common_utils import random_hermitian_pd_matrix

        # dtype for info must be torch.int32
        A = random_hermitian_pd_matrix(3, dtype=dtype, device=device)
        L = torch.empty(A.shape, dtype=dtype, device=device)
        info = torch.empty(A.shape[:-2], dtype=torch.int64, device=device)
        with self.assertRaisesRegex(RuntimeError, "but got info with dtype Long"):
            torch.linalg.cholesky_ex(A, out=(L, info))

    def _test_addr_vs_numpy(self, device, dtype, beta=1, alpha=1):
        def check(m, a, b, beta, alpha):
            if dtype == torch.bfloat16:
                a_np = a.to(torch.double).cpu().numpy()
                b_np = b.to(torch.double).cpu().numpy()
                m_np = m.to(torch.double).cpu().numpy()
                exact_dtype = False
            else:
                a_np = a.cpu().numpy()
                b_np = b.cpu().numpy()
                m_np = m.cpu().numpy()
                exact_dtype = True
            if beta == 0:
                expected = alpha * np.outer(a_np, b_np)
            else:
                expected = beta * m_np + alpha * np.outer(a_np, b_np)

            res = torch.addr(m, a, b, beta=beta, alpha=alpha)
            self.assertEqual(res, expected, exact_dtype=exact_dtype)

            # Test out variant
            out = torch.empty_like(res)
            torch.addr(m, a, b, beta=beta, alpha=alpha, out=out)
            self.assertEqual(out, expected, exact_dtype=exact_dtype)

        m = make_tensor((50, 50), device=device, dtype=dtype, low=-2, high=2)
        a = make_tensor((50,), device=device, dtype=dtype, low=-2, high=2)
        b = make_tensor((50,), device=device, dtype=dtype, low=-2, high=2)

        check(m, a, b, beta, alpha)

        # test transpose
        m_transpose = torch.transpose(m, 0, 1)
        check(m_transpose, a, b, beta, alpha)

        # test 0 strided tensor
        zero_strided = make_tensor((1,), device=device, dtype=dtype, low=-2, high=2).expand(50)
        check(m, zero_strided, b, beta, alpha)

        # test scalar
        m_scalar = torch.tensor(1, device=device, dtype=dtype)
        check(m_scalar, a, b, beta, alpha)

        # test nans and infs are not propagated to the output when beta == 0
        float_and_complex_dtypes = get_all_fp_dtypes() + get_all_complex_dtypes()
        if beta == 0 and dtype in float_and_complex_dtypes:
            m[0][10] = m[10][10] = m[20][20] = float('inf')
            m[1][10] = m[11][10] = m[21][20] = float('nan')
        check(m, a, b, 0, alpha)

    @dtypes(torch.bool)
    def test_addr_bool(self, device, dtype):
        self._test_addr_vs_numpy(device, dtype, beta=True, alpha=False)
        self._test_addr_vs_numpy(device, dtype, beta=False, alpha=True)
        self._test_addr_vs_numpy(device, dtype, beta=False, alpha=False)
        self._test_addr_vs_numpy(device, dtype, beta=True, alpha=True)

    @dtypes(*(get_all_int_dtypes()))
    def test_addr_integral(self, device, dtype):
        with self.assertRaisesRegex(RuntimeError,
                                    'argument beta must not be a floating point number.'):
            self._test_addr_vs_numpy(device, dtype, beta=2., alpha=1)
        with self.assertRaisesRegex(RuntimeError,
                                    'argument alpha must not be a floating point number.'):
            self._test_addr_vs_numpy(device, dtype, beta=2, alpha=1.)
        with self.assertRaisesRegex(RuntimeError,
                                    'Boolean beta only supported for Boolean results.'):
            self._test_addr_vs_numpy(device, dtype, beta=True, alpha=1)
        with self.assertRaisesRegex(RuntimeError,
                                    'Boolean alpha only supported for Boolean results.'):
            self._test_addr_vs_numpy(device, dtype, beta=2, alpha=True)

        # when beta is zero
        self._test_addr_vs_numpy(device, dtype, beta=0, alpha=2)
        # when beta is not zero
        self._test_addr_vs_numpy(device, dtype, beta=2, alpha=2)

    @precisionOverride({torch.bfloat16: 1e-1})
    @dtypes(*(get_all_fp_dtypes() + get_all_complex_dtypes()))
    def test_addr_float_and_complex(self, device, dtype):
        with self.assertRaisesRegex(RuntimeError,
                                    'Boolean beta only supported for Boolean results.'):
            self._test_addr_vs_numpy(device, dtype, beta=True, alpha=1)
        with self.assertRaisesRegex(RuntimeError,
                                    'Boolean alpha only supported for Boolean results.'):
            self._test_addr_vs_numpy(device, dtype, beta=2, alpha=True)

        # when beta is zero
        self._test_addr_vs_numpy(device, dtype, beta=0., alpha=2)
        # when beta is not zero
        self._test_addr_vs_numpy(device, dtype, beta=0.5, alpha=2)
        if dtype in get_all_complex_dtypes():
            self._test_addr_vs_numpy(device, dtype, beta=(0 + 0.1j), alpha=(0.2 - 0.2j))

    @dtypes(*itertools.product(get_all_dtypes(),
                               get_all_dtypes()))
    def test_outer_type_promotion(self, device, dtypes):
        a = torch.randn(5).to(device=device, dtype=dtypes[0])
        b = torch.randn(5).to(device=device, dtype=dtypes[1])
        for op in (torch.outer, torch.Tensor.outer, torch.ger, torch.Tensor.ger):
            result = op(a, b)
            self.assertEqual(result.dtype, torch.result_type(a, b))

    # don't use @dtypes decorator to avoid generating ~1700 tests per device
    def test_addr_type_promotion(self, device):
        for dtypes0, dtypes1, dtypes2 in product(get_all_dtypes(), repeat=3):
            a = make_tensor((5,), device=device, dtype=dtypes0, low=-2, high=2)
            b = make_tensor((5,), device=device, dtype=dtypes1, low=-2, high=2)
            m = make_tensor((5, 5), device=device, dtype=dtypes2, low=-2, high=2)

            desired_dtype = torch.promote_types(torch.promote_types(dtypes0, dtypes1),
                                                dtypes2)
            for op in (torch.addr, torch.Tensor.addr):
                result = op(m, a, b)
                self.assertEqual(result.dtype, desired_dtype)

    # Tests migrated from test_torch.py
    # 1) test the shape of the result tensor when there is empty input tensor
    # 2) test the Runtime Exception when there is scalar input tensor
    def test_outer_ger_addr_legacy_tests(self, device):
        for size in ((0, 0), (0, 5), (5, 0)):
            a = torch.rand(size[0], device=device)
            b = torch.rand(size[1], device=device)

            self.assertEqual(torch.outer(a, b).shape, size)
            self.assertEqual(torch.ger(a, b).shape, size)

            m = torch.empty(size, device=device)
            self.assertEqual(torch.addr(m, a, b).shape, size)

        m = torch.randn(5, 6, device=device)
        a = torch.randn(5, device=device)
        b = torch.tensor(6, device=device)
        self.assertRaises(RuntimeError, lambda: torch.outer(a, b))
        self.assertRaises(RuntimeError, lambda: torch.outer(b, a))
        self.assertRaises(RuntimeError, lambda: torch.ger(a, b))
        self.assertRaises(RuntimeError, lambda: torch.ger(b, a))
        self.assertRaises(RuntimeError, lambda: torch.addr(m, a, b))
        self.assertRaises(RuntimeError, lambda: torch.addr(m, b, a))

    # Tests torch.det and its alias, torch.linalg.det, vs. NumPy
    @skipCUDAIfNoMagma
    @skipCPUIfNoLapack
    @dtypes(torch.double, torch.cdouble)
    def test_det(self, device, dtype):
        tensors = (
            torch.randn((2, 2), device=device, dtype=dtype),
            torch.randn((129, 129), device=device, dtype=dtype),
            torch.randn((3, 52, 52), device=device, dtype=dtype),
            torch.randn((4, 2, 26, 26), device=device, dtype=dtype))


        ops = (torch.det, torch.Tensor.det,
               torch.linalg.det)
        for t in tensors:
            expected = np.linalg.det(t.cpu().numpy())
            for op in ops:
                actual = op(t)
                self.assertEqual(actual, expected)
                self.compare_with_numpy(op, np.linalg.det, t)

        # NOTE: det requires a 2D+ tensor
        t = torch.randn(1, device=device, dtype=dtype)
        with self.assertRaises(RuntimeError):
            op(t)

    @skipCUDAIfNoMagma
    @skipCPUIfNoLapack
    @dtypes(*floating_and_complex_types())
    @precisionOverride({torch.float32: 1e-4, torch.complex64: 1e-4})
    def test_eigh(self, device, dtype):
        from torch.testing._internal.common_utils import random_hermitian_matrix

        def run_test(shape, batch, uplo):
            matrix = random_hermitian_matrix(shape, *batch, dtype=dtype, device=device)
            expected_w, expected_v = np.linalg.eigh(matrix.cpu().numpy(), UPLO=uplo)
            actual_w, actual_v = torch.linalg.eigh(matrix, UPLO=uplo)
            self.assertEqual(actual_w, expected_w)
            # sign of eigenvectors is not unique and therefore absolute values are compared
            self.assertEqual(abs(actual_v), abs(expected_v))
            # additionally we can multiply the eigenvector with a phase factor e^{i\phi} and then compare the values
            # let's choose the convention that the first element of the eigenvectors from torch and numpy be the same
            # for real inputs, this phase factor is plus or minus one
            if matrix.numel() > 0:
                phase = torch.from_numpy(expected_v[..., 0, :]).to(device=device).div(actual_v[..., 0, :])
                actual_v_rotated = actual_v * phase.unsqueeze(-2).expand_as(actual_v)
                self.assertEqual(actual_v_rotated, expected_v)

            # check the out= variant
            out_w = torch.empty_like(actual_w)
            out_v = torch.empty_like(actual_v)
            ans_w, ans_v = torch.linalg.eigh(matrix, UPLO=uplo, out=(out_w, out_v))
            self.assertEqual(ans_w, out_w)
            self.assertEqual(ans_v, out_v)
            self.assertEqual(ans_w, actual_w)
            self.assertEqual(abs(ans_v), abs(actual_v))

        shapes = (0, 3, 5)
        batches = ((), (3, ), (2, 2))
        uplos = ["U", "L"]
        for shape, batch, uplo in itertools.product(shapes, batches, uplos):
            run_test(shape, batch, uplo)

    @skipCUDAIfNoMagma
    @skipCPUIfNoLapack
    @dtypes(*floating_and_complex_types())
    @precisionOverride({torch.float32: 1e-4, torch.complex64: 1e-4})
    def test_eigh_lower_uplo(self, device, dtype):
        def run_test(shape, batch, uplo):
            # check lower case uplo
            # use non-symmetric input to check whether uplo argument is working as intended
            matrix = torch.randn(shape, shape, *batch, dtype=dtype, device=device)
            expected_w, expected_v = np.linalg.eigh(matrix.cpu().numpy(), UPLO=uplo)
            actual_w, actual_v = torch.linalg.eigh(matrix, UPLO=uplo)
            self.assertEqual(actual_w, expected_w)
            self.assertEqual(abs(actual_v), abs(expected_v))

        uplos = ["u", "l"]
        for uplo in uplos:
            run_test(3, (2, 2), uplo)

    @skipCUDAIfNoMagma
    @skipCPUIfNoLapack
    @dtypes(*floating_and_complex_types())
    def test_eigh_errors_and_warnings(self, device, dtype):
        from torch.testing._internal.common_utils import random_hermitian_matrix

        # eigh requires a square matrix
        t = torch.randn(2, 3, device=device, dtype=dtype)
        with self.assertRaisesRegex(RuntimeError, "must be batches of square matrices"):
            torch.linalg.eigh(t)

        # eigh requires 'uplo' parameter to be 'U' or 'L'
        t = torch.randn(3, 3, device=device, dtype=dtype)
        for uplo in ["a", "wrong"]:
            with self.assertRaisesRegex(RuntimeError, "be \'L\' or \'U\'"):
                torch.linalg.eigh(t, UPLO=uplo)
            with self.assertRaisesRegex(ValueError, "be \'L\' or \'U\'"):
                np.linalg.eigh(t.cpu().numpy(), UPLO=uplo)

        # if non-empty out tensor with wrong shape is passed a warning is given
        a = random_hermitian_matrix(3, dtype=dtype, device=device)
        real_dtype = a.real.dtype if dtype.is_complex else dtype
        out_w = torch.empty(7, 7, dtype=real_dtype, device=device)
        out_v = torch.empty(7, 7, dtype=dtype, device=device)
        with warnings.catch_warnings(record=True) as w:
            # Trigger warning
            torch.linalg.eigh(a, out=(out_w, out_v))
            # Check warning occurs
            self.assertEqual(len(w), 2)
            self.assertTrue("An output with one or more elements was resized" in str(w[-2].message))
            self.assertTrue("An output with one or more elements was resized" in str(w[-1].message))

        # dtypes should be safely castable
        out_w = torch.empty(0, dtype=real_dtype, device=device)
        out_v = torch.empty(0, dtype=torch.int, device=device)
        with self.assertRaisesRegex(RuntimeError, "but got eigenvectors with dtype Int"):
            torch.linalg.eigh(a, out=(out_w, out_v))

        out_w = torch.empty(0, dtype=torch.int, device=device)
        out_v = torch.empty(0, dtype=dtype, device=device)
        with self.assertRaisesRegex(RuntimeError, "but got eigenvalues with dtype Int"):
            torch.linalg.eigh(a, out=(out_w, out_v))

        # device should match
        if torch.cuda.is_available():
            wrong_device = 'cpu' if self.device_type != 'cpu' else 'cuda'
            out_w = torch.empty(0, device=wrong_device, dtype=dtype)
            out_v = torch.empty(0, device=device, dtype=dtype)
            with self.assertRaisesRegex(RuntimeError, "tensors to be on the same device"):
                torch.linalg.eigh(a, out=(out_w, out_v))
            out_w = torch.empty(0, device=device, dtype=dtype)
            out_v = torch.empty(0, device=wrong_device, dtype=dtype)
            with self.assertRaisesRegex(RuntimeError, "tensors to be on the same device"):
                torch.linalg.eigh(a, out=(out_w, out_v))


    @skipCUDAIfNoMagma
    @skipCPUIfNoLapack
    @dtypes(*floating_and_complex_types())
    @precisionOverride({torch.float32: 1e-4, torch.complex64: 1e-4})
    def test_eigvalsh(self, device, dtype):
        from torch.testing._internal.common_utils import random_hermitian_matrix

        def run_test(shape, batch, uplo):
            matrix = random_hermitian_matrix(shape, *batch, dtype=dtype, device=device)
            expected_w = np.linalg.eigvalsh(matrix.cpu().numpy(), UPLO=uplo)
            actual_w = torch.linalg.eigvalsh(matrix, UPLO=uplo)
            self.assertEqual(actual_w, expected_w)

            # check the out= variant
            out = torch.empty_like(actual_w)
            ans = torch.linalg.eigvalsh(matrix, UPLO=uplo, out=out)
            self.assertEqual(ans, out)
            self.assertEqual(ans, actual_w)

        shapes = (0, 3, 5)
        batches = ((), (3, ), (2, 2))
        uplos = ["U", "L"]
        for shape, batch, uplo in itertools.product(shapes, batches, uplos):
            run_test(shape, batch, uplo)

    @skipCUDAIfNoMagma
    @skipCPUIfNoLapack
    @dtypes(*floating_and_complex_types())
    def test_eigvalsh_errors_and_warnings(self, device, dtype):
        # eigvalsh requires a square matrix
        t = torch.randn(2, 3, device=device, dtype=dtype)
        with self.assertRaisesRegex(RuntimeError, "must be batches of square matrices"):
            torch.linalg.eigvalsh(t)

        # eigvalsh requires 'uplo' parameter to be 'U' or 'L'
        t = torch.randn(3, 3, device=device, dtype=dtype)
        for uplo in ["a", "wrong"]:
            with self.assertRaisesRegex(RuntimeError, "be \'L\' or \'U\'"):
                torch.linalg.eigvalsh(t, UPLO=uplo)
            with self.assertRaisesRegex(ValueError, "be \'L\' or \'U\'"):
                np.linalg.eigvalsh(t.cpu().numpy(), UPLO=uplo)

        # if non-empty out tensor with wrong shape is passed a warning is given
        real_dtype = t.real.dtype if dtype.is_complex else dtype
        out = torch.empty_like(t).to(real_dtype)
        with warnings.catch_warnings(record=True) as w:
            # Trigger warning
            torch.linalg.eigvalsh(t, out=out)
            # Check warning occurs
            self.assertEqual(len(w), 1)
            self.assertTrue("An output with one or more elements was resized" in str(w[-1].message))

        # dtypes should be safely castable
        out = torch.empty(0, dtype=torch.int, device=device)
        with self.assertRaisesRegex(RuntimeError, "but got result with dtype Int"):
            torch.linalg.eigvalsh(t, out=out)

        # device should match
        if torch.cuda.is_available():
            wrong_device = 'cpu' if self.device_type != 'cpu' else 'cuda'
            out = torch.empty(0, device=wrong_device, dtype=dtype)
            with self.assertRaisesRegex(RuntimeError, "tensors to be on the same device"):
                torch.linalg.eigvalsh(t, out=out)

    @dtypes(*floating_and_complex_types())
    def test_kron(self, device, dtype):

        def run_test_case(a_shape, b_shape):
            a = torch.rand(a_shape, dtype=dtype, device=device)
            b = torch.rand(b_shape, dtype=dtype, device=device)

            expected = np.kron(a.cpu().numpy(), b.cpu().numpy())
            result = torch.kron(a, b)
            self.assertEqual(result, expected)

            # check the out= variant
            out = torch.empty_like(result)
            ans = torch.kron(a, b, out=out)
            self.assertEqual(ans, out)
            self.assertEqual(ans, result)

        shapes = [(4,), (2, 2), (1, 2, 3), (1, 2, 3, 3)]
        for a_shape, b_shape in itertools.product(shapes, reversed(shapes)):
            run_test_case(a_shape, b_shape)

    @dtypes(*floating_and_complex_types())
    def test_kron_empty(self, device, dtype):

        def run_test_case(empty_shape):
            a = torch.eye(3, dtype=dtype, device=device)
            b = torch.empty(empty_shape, dtype=dtype, device=device)
            result = torch.kron(a, b)
            expected = np.kron(a.cpu().numpy(), b.cpu().numpy())
            self.assertEqual(result, expected)

            # NumPy doesn't work if the first argument is empty
            result = torch.kron(b, a)
            self.assertEqual(result.shape, expected.shape)

        empty_shapes = [(0,), (2, 0), (1, 0, 3)]
        for empty_shape in empty_shapes:
            run_test_case(empty_shape)

    @dtypes(*floating_and_complex_types())
    def test_kron_errors_and_warnings(self, device, dtype):
        # if non-empty out tensor with wrong shape is passed a warning is given
        a = torch.eye(3, dtype=dtype, device=device)
        b = torch.ones((2, 2), dtype=dtype, device=device)
        out = torch.empty_like(a)
        with warnings.catch_warnings(record=True) as w:
            # Trigger warning
            torch.kron(a, b, out=out)
            # Check warning occurs
            self.assertEqual(len(w), 1)
            self.assertTrue("An output with one or more elements was resized" in str(w[-1].message))

        # dtypes should match
        out = torch.empty_like(a).to(torch.int)
        with self.assertRaisesRegex(RuntimeError, "can't be cast to the desired output type"):
            torch.kron(a, b, out=out)

    # This test confirms that torch.linalg.norm's dtype argument works
    # as expected, according to the function's documentation
    @skipCUDAIfNoMagma
    def test_norm_dtype(self, device):
        def run_test_case(input_size, ord, keepdim, from_dtype, to_dtype):
            # Determine the best dtype to use for comparisons between tensors
            # of two different types
            def get_compare_dtype(type0, type1):
                types_32bit_based = [torch.float, torch.cfloat]
                is_complex = type0.is_complex or type1.is_complex

                if type0 in types_32bit_based or type1 in types_32bit_based:
                    return torch.cfloat if is_complex else torch.float
                else:
                    return torch.cdouble if is_complex else torch.double

            compare_dtype = get_compare_dtype(from_dtype, to_dtype)

            def get_value_type(dtype):
                if dtype == torch.cfloat:
                    return torch.float
                elif dtype == torch.cdouble:
                    return torch.double
                elif dtype == torch.complex32:
                    return torch.float16
                else:
                    return dtype

            msg = (
                f'input_size={input_size}, ord={ord}, keepdim={keepdim}, '
                f'from_dtype={from_dtype}, to_dtype={to_dtype}')
            input = torch.randn(*input_size, dtype=from_dtype, device=device)
            result = torch.linalg.norm(input, ord, keepdim=keepdim)
            if from_dtype.is_complex:
                # By default, norm downgrades a complex input to the corresponding real number type
                self.assertEqual(result.dtype, get_value_type(from_dtype), msg=msg)
            else:
                self.assertEqual(result.dtype, from_dtype, msg=msg)

            result_out = torch.empty((0), dtype=to_dtype, device=device)
            torch.linalg.norm(input, ord, keepdim=keepdim, out=result_out)
            self.assertEqual(result_out.dtype, to_dtype, msg=msg)
            self.assertEqual(result.to(compare_dtype), result_out.to(compare_dtype), msg=msg)

            result_with_dtype = torch.linalg.norm(input, ord, keepdim=keepdim, dtype=to_dtype)
            self.assertEqual(result_with_dtype.dtype, to_dtype, msg=msg)

            if from_dtype.is_complex:
                result_convert_first = torch.linalg.norm(input.to(to_dtype), ord, keepdim=keepdim)
                self.assertEqual(result_with_dtype.to(compare_dtype), result_convert_first.to(compare_dtype), msg=msg)
            else:
                self.assertEqual(result.to(compare_dtype), result_with_dtype.to(compare_dtype), msg=msg)

            result_out_with_dtype = torch.empty_like(result_with_dtype)
            torch.linalg.norm(input, ord, keepdim=keepdim, dtype=to_dtype, out=result_out_with_dtype)
            self.assertEqual(result_out_with_dtype.dtype, to_dtype, msg=msg)
            self.assertEqual(result_with_dtype, result_out_with_dtype, msg=msg)

        ord_vector = [0, 0.1, -0.1, 1, -1, 2, -2, 3, -3, 4.5, -4.5, inf, -inf, None]
        ord_matrix = ['fro', 'nuc', 1, -1, 2, -2, inf, -inf, None]
        S = 10
        test_cases = [
            ((S, ), ord_vector),
            ((S, S), ord_matrix),
        ]
        for keepdim in [True, False]:
            for input_size, ord_settings in test_cases:
                for ord in ord_settings:
                    if self.device_type == 'cpu' and not torch._C.has_lapack and ord in [2, -2, 'nuc']:
                        continue

                    dtypes = [torch.float, torch.double, torch.cfloat, torch.cdouble]
                    for from_dtype, to_dtype in itertools.product(dtypes, dtypes):
                        if from_dtype.is_complex and not to_dtype.is_complex:
                            continue
                        run_test_case(input_size, ord, keepdim, from_dtype, to_dtype)

        # Make sure that setting dtype != out.dtype raises an error
        dtype_pairs = [
            (torch.float, torch.double),
            (torch.double, torch.float),
            (torch.cfloat, torch.cdouble),
            (torch.cdouble, torch.cfloat),
        ]
        for keepdim in [True, False]:
            for input_size, ord_settings in test_cases:
                for ord in ord_settings:
                    for dtype, out_dtype in dtype_pairs:
                        input = torch.rand(*input_size)
                        result = torch.tensor([]).to(out_dtype)
                        with self.assertRaisesRegex(RuntimeError, r'provided dtype must match dtype of result'):
                            torch.linalg.norm(input, ord=ord, keepdim=keepdim, dtype=dtype, out=result)

    @dtypes(torch.float, torch.double, torch.cfloat, torch.cdouble, torch.bfloat16, torch.float16)
    def test_vector_norm(self, device, dtype):
        # This test compares torch.linalg.vector_norm's output with
        # torch.linalg.norm given a flattened tensor
        ord_vector = [0, 0.9, 1, 2, 3, inf, -0.5, -1, -2, -3, -inf]
        input_sizes = [
            (10, ),
            (4, 5),
            (3, 4, 5),
            (0, ),
            (0, 10),
            (0, 0),
            (10, 0, 10),
        ]

        def vector_norm_reference(input, ord, dim=None, keepdim=False, dtype=None):
            if dim is None:
                input_maybe_flat = input.flatten(0, -1)
            else:
                input_maybe_flat = input

            result = torch.linalg.norm(input_maybe_flat, ord, dim=dim, keepdim=keepdim, dtype=dtype)
            if keepdim and dim is None:
                result = result.reshape([1] * input.dim())
            return result

        def run_test_case(input, ord, dim, keepdim, norm_dtype):
            msg = f'input.size()={input.size()}, ord={ord}, dim={dim}, keepdim={keepdim}, dtype={dtype}, norm_dtype={norm_dtype}'
            error_msg = None
            if input.numel() == 0:
                if ord < 0:
                    error_msg = r'linalg.vector_norm of negative order cannot be performed on an empty tensor'
                elif ord == inf and (dim is None or input.size(dim) == 0):
                    error_msg = (
                        r'linalg.vector_norm cannot compute the infinity norm on an empty '
                        r'dimension because the operation does not have an identity')
            if error_msg is None:
                result_dtype_reference = vector_norm_reference(input, ord, dim=dim, keepdim=keepdim, dtype=norm_dtype)
                result_dtype = torch.linalg.vector_norm(input, ord, dim=dim, keepdim=keepdim, dtype=norm_dtype)
                self.assertEqual(result_dtype, result_dtype_reference, msg=msg)

                if norm_dtype is not None:
                    result_convert_before = torch.linalg.vector_norm(input.to(norm_dtype), ord, dim=dim, keepdim=keepdim)
                    if norm_dtype.is_complex:
                        result_convert_before = result_convert_before.to(norm_dtype)

                    result_out = torch.empty((0), dtype=norm_dtype, device=device)
                    torch.linalg.vector_norm(input, ord, dtype=norm_dtype, dim=dim, keepdim=keepdim, out=result_out)
                    self.assertEqual(result_convert_before, result_out, msg=msg)
                else:
                    result_out = torch.empty((0), dtype=result_dtype.dtype, device=device)
                    torch.linalg.vector_norm(input, ord, dim=dim, keepdim=keepdim, out=result_out)
                    self.assertEqual(result_dtype, result_out, msg=msg)
            else:
                with self.assertRaises(RuntimeError):
                    vector_norm_reference(input, ord, dim=dim, keepdim=keepdim)
                with self.assertRaisesRegex(RuntimeError, error_msg):
                    torch.linalg.vector_norm(input, ord, dim=dim, keepdim=keepdim)

        if dtype.is_complex:
            norm_dtypes = [None, torch.cfloat, torch.cdouble]
        else:
            norm_dtypes = [None, torch.float, torch.double, torch.cfloat, torch.cdouble, torch.float16, torch.bfloat16]

        for input_size, ord, keepdim, norm_dtype in product(input_sizes, ord_vector, [True, False], norm_dtypes):
            input = make_tensor(input_size, device, dtype, low=-9, high=9)
            for dim in [None, random.randint(0, len(input_size) - 1)]:
                run_test_case(
                    input,
                    ord,
                    dim,
                    keepdim,
                    norm_dtype)

    def test_vector_norm_dim_tuple_arg(self, device):
        test_cases = [
            # input size, dim, error, error message
            ((4, ), (0, ), None, None),
            ((4, ), (1, ), IndexError, r'Dimension out of range'),
            ((4, ), (-2, ), IndexError, r'Dimension out of range'),
            ((4, 3), (0, -1), None, None),
            ((4, 3), (0, 0), RuntimeError, r'dim 0 appears multiple times in the list of dims'),
            ((4, 3), (0, -2), RuntimeError, r'dim 0 appears multiple times in the list of dims'),
            ((4, 3), (0, 1.0), TypeError, r"argument 'dim' must be tuple of ints"),
            ((4, 3), (None, ), TypeError, r"argument 'dim' must be tuple of ints"),
        ]
        for input_size, dim_tuple, error, error_msg in test_cases:
            input = torch.randn(input_size, device=device)
            # vector_norm should accept a tuple or a list for dim arg
            for dim in [dim_tuple, list(dim_tuple)]:
                if error is None:
                    torch.linalg.vector_norm(input, dim=dim)
                else:
                    with self.assertRaises(error):
                        torch.linalg.vector_norm(input, dim=dim)

    # Test that linalg.vector_norm throws an error if the out tensor's dtype
    # does not match the expected output dtype
    @dtypes(torch.float, torch.double, torch.cfloat, torch.cdouble, torch.bfloat16, torch.float16)
    def test_vector_norm_out_dtype_error(self, device, dtype):
        input = torch.randn(10, device=device, dtype=dtype)
        dtypes = [None, torch.float, torch.double, torch.cfloat, torch.cdouble, torch.float16, torch.bfloat16]

        for norm_dtype, out_dtype in product(dtypes, dtypes):
            if out_dtype is None:
                continue

            if norm_dtype is None:
                if dtype == torch.cfloat:
                    expected_dtype = torch.float
                elif dtype == torch.cdouble:
                    expected_dtype = torch.double
                else:
                    expected_dtype = dtype
            else:
                expected_dtype = norm_dtype

            result = torch.empty((0), device=device, dtype=out_dtype)
            msg = f'norm_dtype: {norm_dtype}, out_dtype: {out_dtype}, expected_dtype: {expected_dtype}'

            if dtype.is_complex and norm_dtype is not None and not norm_dtype.is_complex:
                with self.assertRaisesRegex(RuntimeError, r"linalg.vector_norm expected complex 'dtype'", msg=msg):
                    torch.linalg.vector_norm(input, dtype=norm_dtype, out=result)

            elif out_dtype != expected_dtype:
                with self.assertRaisesRegex(RuntimeError, r'linalg.vector_norm expected out tensor dtype', msg=msg):
                    torch.linalg.vector_norm(input, dtype=norm_dtype, out=result)
            else:
                torch.linalg.vector_norm(input, dtype=norm_dtype, out=result)

    # This test compares torch.linalg.norm and numpy.linalg.norm to ensure that
    # their vector norm results match
    @dtypes(torch.float, torch.double)
    def test_norm_vector(self, device, dtype):
        def run_test_case(input, p, dim, keepdim):
            result = torch.linalg.norm(input, ord, dim, keepdim)
            input_numpy = input.cpu().numpy()
            result_numpy = np.linalg.norm(input_numpy, ord, dim, keepdim)

            msg = f'input.size()={input.size()}, ord={ord}, dim={dim}, keepdim={keepdim}, dtype={dtype}'
            self.assertEqual(result, result_numpy, msg=msg)

            result_out = torch.empty_like(result)
            torch.linalg.norm(input, ord, dim, keepdim, out=result_out)
            self.assertEqual(result, result_out, msg=msg)

        ord_vector = [0, 1, -1, 2, -2, 3, -3, 4.5, -4.5, inf, -inf]
        S = 10
        test_cases = [
            # input size, p settings, dim
            ((S, ), ord_vector, None),
            ((S, ), ord_vector, 0),
            ((S, S, S), ord_vector, 0),
            ((S, S, S), ord_vector, 1),
            ((S, S, S), ord_vector, 2),
            ((S, S, S), ord_vector, -1),
            ((S, S, S), ord_vector, -2),
        ]
        L = 1_000_000
        if dtype == torch.double:
            test_cases.append(((L, ), ord_vector, None))
        for keepdim in [True, False]:
            for input_size, ord_settings, dim in test_cases:
                input = torch.randn(*input_size, dtype=dtype, device=device)
                for ord in ord_settings:
                    run_test_case(input, ord, dim, keepdim)

    # This test compares torch.linalg.norm, torch.linalg.matrix_norm and numpy.linalg.norm to
    # ensure that their matrix norm results match.
    @skipMeta  # https://github.com/pytorch/pytorch/issues/54082
    @skipCUDAIfNoMagma
    @dtypes(torch.float, torch.double)
    @precisionOverride({torch.float32: 2e-5})
    def test_norm_matrix(self, device, dtype):
        def run_test_case(input, ord, dim, keepdim):
            msg = f'input.size()={input.size()}, ord={ord}, dim={dim}, keepdim={keepdim}, dtype={dtype}'
            result = torch.linalg.norm(input, ord, dim, keepdim)
            input_numpy = input.cpu().numpy()
            result_numpy = np.linalg.norm(input_numpy, ord, dim, keepdim)

            def check(op):
                result = op(input, ord, dim, keepdim)
                self.assertEqual(result, result_numpy, msg=msg)
                result_out = torch.empty_like(result)
                op(input, ord, dim, keepdim, out=result_out)
                self.assertEqual(result, result_out, msg=msg)

            check(torch.linalg.norm)
            if ord is not None and dim is not None:
                check(torch.linalg.matrix_norm)

        ord_matrix = [1, -1, 2, -2, inf, -inf, 'nuc', 'fro']
        S = 10
        test_cases = [
            # input size, p settings, dim
            ((S, S), ord_matrix, None),
            ((S, S), ord_matrix, (0, 1)),
            ((S, S), ord_matrix, (1, 0)),
            ((S, S, S, S), ord_matrix, (2, 0)),
            ((S, S, S, S), ord_matrix, (-1, -2)),
            ((S, S, S, S), ord_matrix, (-1, -3)),
            ((S, S, S, S), ord_matrix, (-3, 2)),
        ]
        L = 1_000

        if dtype == torch.double:
            test_cases.append(((L, L), ord_matrix, None))

        for keepdim in [True, False]:
            for input_size, ord_settings, dim in test_cases:
                input = torch.randn(*input_size, dtype=dtype, device=device)
                for ord in ord_settings:
                    if self.device_type == 'cpu' and not torch._C.has_lapack and ord in [2, -2, 'nuc']:
                        continue
                    run_test_case(input, ord, dim, keepdim)


    @onlyCUDA
    @dtypes(torch.bfloat16, torch.float16)
    def test_norm_fused_type_promotion(self, device, dtype):
        x = torch.randn(10, device=device, dtype=dtype)

        def profile_and_check(fn, x, kwargs, fn_name):
            with torch.profiler.profile(activities=(torch.profiler.ProfilerActivity.CPU,)) as p:
                fn(x, **kwargs, dtype=torch.float)
            # smoke check that profiler returned some events
            self.assertTrue(fn_name in map(lambda e: e.name, p.events()))
            # test that there was no explicit copy
            self.assertFalse("aten::to" in map(lambda e: e.name, p.events()))

        for f, kwargs, fn_name in zip((torch.norm, torch.linalg.vector_norm), ({"p" : 2}, {}),
                                      ("aten::norm", "aten::linalg_vector_norm")):
            profile_and_check(f, x, kwargs, fn_name)

    @skipMeta  # https://github.com/pytorch/pytorch/issues/53739
    @skipCPUIfNoLapack
    @skipCUDAIfNoMagma
    @dtypes(*floating_and_complex_types())
    @precisionOverride({torch.float32: 1e-3})
    def test_cond(self, device, dtype):
        def run_test_case(input, p):
            result = torch.linalg.cond(input, p)
            result_numpy = np.linalg.cond(input.cpu().numpy(), p)
            self.assertEqual(result, result_numpy, rtol=1e-2, atol=self.precision, exact_dtype=False)
            self.assertEqual(result.shape, result_numpy.shape)

            # test out= variant
            out = torch.empty_like(result)
            ans = torch.linalg.cond(input, p, out=out)
            self.assertEqual(ans, out)
            self.assertEqual(ans, result)

        norm_types = [1, -1, 2, -2, inf, -inf, 'fro', 'nuc', None]
        input_sizes = [(32, 32), (2, 3, 3, 3)]
        for input_size in input_sizes:
            input = torch.randn(*input_size, dtype=dtype, device=device)
            for p in norm_types:
                run_test_case(input, p)

        # test empty batch sizes
        input_sizes = [(0, 3, 3), (0, 2, 5, 5)]
        for input_size in input_sizes:
            input = torch.randn(*input_size, dtype=dtype, device=device)
            for p in norm_types:
                run_test_case(input, p)

        # test non-square input
        input_sizes = [(16, 32), (32, 16), (2, 3, 5, 3), (2, 3, 3, 5)]
        for input_size in input_sizes:
            input = torch.randn(*input_size, dtype=dtype, device=device)
            for p in [2, -2, None]:
                run_test_case(input, p)

        # test for singular input
        a = torch.eye(3, dtype=dtype, device=device)
        a[-1, -1] = 0  # make 'a' singular
        for p in norm_types:
            try:
                run_test_case(a, p)
            except np.linalg.LinAlgError:
                # Numpy may fail to converge for some BLAS backends (although this is very rare)
                # See the discussion in https://github.com/pytorch/pytorch/issues/67675
                pass

        # test for 0x0 matrices. NumPy doesn't work for such input, we return 0
        input_sizes = [(0, 0), (2, 5, 0, 0)]
        for input_size in input_sizes:
            input = torch.randn(*input_size, dtype=dtype, device=device)
            for p in ['fro', 2]:
                expected_dtype = a.real.dtype if dtype.is_complex else dtype
                expected = torch.zeros(input_size[:-2], dtype=expected_dtype, device=device)
                actual = torch.linalg.cond(input, p)
                self.assertEqual(actual, expected)

    @skipMeta  # https://github.com/pytorch/pytorch/issues/53739
    @skipCPUIfNoLapack
    @skipCUDAIfNoMagma
    @dtypes(*floating_and_complex_types())
    @precisionOverride({torch.float32: 1e-3})
    def test_cond_errors_and_warnings(self, device, dtype):
        norm_types = [1, -1, 2, -2, inf, -inf, 'fro', 'nuc', None]

        # cond expects the input to be at least 2-dimensional
        a = torch.ones(3, dtype=dtype, device=device)
        for p in norm_types:
            with self.assertRaisesRegex(RuntimeError, r'at least 2 dimensions'):
                torch.linalg.cond(a, p)

        # for some norm types cond expects the input to be square
        a = torch.ones(3, 2, dtype=dtype, device=device)
        norm_types = [1, -1, inf, -inf, 'fro', 'nuc']
        for p in norm_types:
            with self.assertRaisesRegex(RuntimeError, r'must be batches of square matrices'):
                torch.linalg.cond(a, p)

        # if non-empty out tensor with wrong shape is passed a warning is given
        a = torch.ones((2, 2), dtype=dtype, device=device)
        for p in ['fro', 2]:
            real_dtype = a.real.dtype if dtype.is_complex else dtype
            out = torch.empty(a.shape, dtype=real_dtype, device=device)
            with warnings.catch_warnings(record=True) as w:
                # Trigger warning
                torch.linalg.cond(a, p, out=out)
                # Check warning occurs
                self.assertEqual(len(w), 1)
                self.assertTrue("An output with one or more elements was resized" in str(w[-1].message))

        # dtypes should be safely castable
        out = torch.empty(0, dtype=torch.int, device=device)
        for p in ['fro', 2]:
            with self.assertRaisesRegex(RuntimeError, "but got result with dtype Int"):
                torch.linalg.cond(a, p, out=out)

        # device should match
        if torch.cuda.is_available():
            wrong_device = 'cpu' if self.device_type != 'cpu' else 'cuda'
            out = torch.empty(0, dtype=dtype, device=wrong_device)
            for p in ['fro', 2]:
                with self.assertRaisesRegex(RuntimeError, "tensors to be on the same device"):
                    torch.linalg.cond(a, p, out=out)

        # for batched input if at least one matrix in the batch is not invertible,
        # we can't get the result for all other (possibly) invertible matrices in the batch without an explicit for loop.
        # this should change when at::inverse works with silent errors
        # NumPy works fine in this case because it's possible to silence the error and get the inverse matrix results
        # possibly filled with NANs
        batch_dim = 3
        a = torch.eye(3, 3, dtype=dtype, device=device)
        a = a.reshape((1, 3, 3))
        a = a.repeat(batch_dim, 1, 1)
        a[1, -1, -1] = 0  # now a[1] is singular
        for p in [1, -1, inf, -inf, 'fro', 'nuc']:
            result = torch.linalg.cond(a, p)
            self.assertEqual(result[1], float('inf'))

        # check invalid norm type
        a = torch.ones(3, 3, dtype=dtype, device=device)
        for p in ['wrong_norm', 5]:
            with self.assertRaisesRegex(RuntimeError, f"linalg.cond got an invalid norm type: {p}"):
                torch.linalg.cond(a, p)

    # This test calls torch.linalg.norm and numpy.linalg.norm with illegal arguments
    # to ensure that they both throw errors
    @dtypes(torch.float, torch.double)
    def test_norm_errors(self, device, dtype):
        def run_error_test_case(input, ord, dim, keepdim, error_type, error_regex):
            test_case_info = (
                f'test case input.size()={input.size()}, ord={ord}, dim={dim}, '
                f'keepdim={keepdim}, dtype={dtype}')

            with self.assertRaisesRegex(error_type, error_regex, msg=test_case_info):
                torch.linalg.norm(input, ord, dim, keepdim)

            input_numpy = input.cpu().numpy()

            msg = f'numpy does not raise error but pytorch does, for case "{test_case_info}"'
            with self.assertRaises(Exception, msg=test_case_info):
                np.linalg.norm(input_numpy, ord, dim, keepdim)

        S = 10
        error_test_cases = [
            # input size, p settings, dim, error type, error regex
            ((S, ), ['fro'], None, RuntimeError, r'order "fro" can only be used if either len\(dim\) == 2'),
            ((S, ), ['nuc'], None, RuntimeError, r'order "nuc" can only be used if either len\(dim\) == 2'),
            ((S, S), [3.5], None, RuntimeError, r'Order 3.5 not supported for matrix norm'),
            ((S, S), [0], None, RuntimeError, r'Order 0 not supported for matrix norm'),
            ((S, S), ['nuc'], 0, RuntimeError, r'order "nuc" can only be used if either len\(dim\) == 2'),
            ((S, S), ['fro'], 0, RuntimeError, r'order "fro" can only be used if either len\(dim\) == 2'),
            ((S, S), ['nuc'], (0, 0), RuntimeError, r'duplicate or invalid dimensions'),
            ((S, S), ['fro', 0], (0, 0), RuntimeError, r'Expected dims to be different'),
            ((S, S), ['fro', 'nuc', 0], (0, 4), IndexError, r'Dimension out of range'),
            ((S, ), [0], (4, ), IndexError, r'Dimension out of range'),
            ((S, ), [None], (0, 0), RuntimeError, r'dim 0 appears multiple times'),
            ((S, S, S), [1], (0, 1, 2), RuntimeError, r"'dim' must specify 1 or 2 dimensions"),
            ((S, S, S), [1], None, RuntimeError, r"'dim' must specify 1 or 2 dimensions"),
            ((S, S), ['garbage'], (0, 1), RuntimeError, r'Invalid norm order: garbage'),
        ]
        for keepdim in [True, False]:
            for input_size, ord_settings, dim, error_type, error_regex in error_test_cases:
                input = torch.randn(*input_size, dtype=dtype, device=device)
                for ord in ord_settings:
                    run_error_test_case(input, ord, dim, keepdim, error_type, error_regex)

    # Test complex number inputs for linalg.norm
    @skipCUDAIfNoMagma
    @skipCPUIfNoLapack
    @dtypes(torch.cfloat, torch.cdouble)
    @precisionOverride({torch.cfloat: 2e-4})
    def test_norm_complex(self, device, dtype):
        def gen_error_message(input_size, ord, keepdim, dim=None):
            return "complex norm failed for input size %s, ord=%s, keepdim=%s, dim=%s" % (
                input_size, ord, keepdim, dim)

        vector_ords = [None, 0, 1, 2, 3, inf, -1, -2, -3, -inf]
        matrix_ords = [None, 'fro', 'nuc', 1, 2, inf, -1, -2, -inf]

        # Test supported ords
        for keepdim in [False, True]:
            # vector norm
            x = torch.randn(25, device=device, dtype=dtype)
            xn = x.cpu().numpy()
            for ord in vector_ords:
                res = torch.linalg.norm(x, ord, keepdim=keepdim).cpu()
                expected = np.linalg.norm(xn, ord, keepdims=keepdim)
                msg = gen_error_message(x.size(), ord, keepdim)
                self.assertEqual(res.shape, expected.shape, msg=msg)
                self.assertEqual(res, expected, msg=msg, exact_dtype=False)

                res_out = torch.tensor([]).to(device)
                torch.linalg.norm(x, ord, keepdim=keepdim, out=res_out)
                self.assertEqual(res_out.shape, expected.shape, msg=msg)
                self.assertEqual(res_out.cpu(), expected, msg=msg, exact_dtype=False)

            # matrix norm
            x = torch.randn(25, 25, device=device, dtype=dtype)
            xn = x.cpu().numpy()
            for ord in matrix_ords:
                res = torch.linalg.norm(x, ord, keepdim=keepdim).cpu()
                expected = np.linalg.norm(xn, ord, keepdims=keepdim)
                msg = gen_error_message(x.size(), ord, keepdim)
                self.assertEqual(res.shape, expected.shape, msg=msg)
                self.assertEqual(res, expected, msg=msg, exact_dtype=False)

                res_out = torch.tensor([]).to(device)
                torch.linalg.norm(x, ord, keepdim=keepdim, out=res_out)
                self.assertEqual(res_out.shape, expected.shape, msg=msg)
                self.assertEqual(res_out.cpu(), expected, msg=msg, exact_dtype=False)

    # Test that linal.vector_norm gives the same result as numpy when inputs
    # contain extreme values (inf, -inf, nan)
    def test_vector_norm_extreme_values(self, device):
        vector_ords = [0, 1, 2, 3, inf, -1, -2, -3, -inf]
        vectors = []
        for pair in itertools.product([inf, -inf, 0.0, nan, 1.0], repeat=2):
            vectors.append(list(pair))
        for vector in vectors:
            x = torch.tensor(vector, device=device)
            x_n = x.cpu().numpy()
            for ord in vector_ords:
                msg = f'ord={ord}, vector={vector}'
                result = torch.linalg.vector_norm(x, ord=ord)
                result_n = np.linalg.norm(x_n, ord=ord)
                self.assertEqual(result, result_n, msg=msg)

    @skipMeta  # https://github.com/pytorch/pytorch/issues/54082
    @skipCUDAIfNoMagma
    @skipCPUIfNoLapack
    @dtypes(torch.float, torch.double)
    @precisionOverride({torch.float32: 2e-5})
    def test_matrix_norm(self, device, dtype):
        # Test only inputs for which torch.linalg.matrix_norm diverges from torch.linalg.norm
        A = make_tensor((2, 2, 2), device, dtype)

        with self.assertRaisesRegex(RuntimeError, r'linalg.matrix_norm\(\):.*must be a matrix.*'):
            torch.linalg.matrix_norm(make_tensor((2,), device, dtype))
        with self.assertRaisesRegex(RuntimeError, r'linalg.matrix_norm\(\):.*must be a 2-tuple.*'):
            torch.linalg.matrix_norm(A, dim=(0,))
        with self.assertRaisesRegex(RuntimeError, r'.*not supported.*'):
            torch.linalg.matrix_norm(A, ord=0)
        with self.assertRaisesRegex(RuntimeError, r'.*not supported.*'):
            torch.linalg.matrix_norm(A, ord=3.0)

        # Test dim=None behavior
        ref = torch.linalg.norm(A, dim=(-2, -1))
        res = torch.linalg.matrix_norm(A)
        self.assertEqual(ref, res)

    # Test that linal.norm gives the same result as numpy when inputs
    # contain extreme values (inf, -inf, nan)
    @unittest.skipIf(IS_WINDOWS, "Skipped on Windows!")
    @unittest.skipIf(IS_MACOS, "Skipped on MacOS!")
    @skipCUDAIfNoMagma
    @skipCPUIfNoLapack
    def test_norm_extreme_values(self, device):
        vector_ords = [0, 1, 2, 3, inf, -1, -2, -3, -inf]
        matrix_ords = ['fro', 'nuc', 1, 2, inf, -1, -2, -inf]
        vectors = []
        matrices = []
        for pair in itertools.product([inf, -inf, 0.0, nan, 1.0], repeat=2):
            vectors.append(list(pair))
            matrices.append([[pair[0], pair[1]]])
            matrices.append([[pair[0]], [pair[1]]])
        for vector in vectors:
            x = torch.tensor(vector).to(device)
            x_n = x.cpu().numpy()
            for ord in vector_ords:
                msg = f'ord={ord}, vector={vector}'
                result = torch.linalg.norm(x, ord=ord)
                result_n = np.linalg.norm(x_n, ord=ord)
                self.assertEqual(result, result_n, msg=msg)

        # TODO: Remove this function once the broken cases are fixed
        def is_broken_matrix_norm_case(ord, x):
            if self.device_type == 'cuda':
                if x.size() == torch.Size([1, 2]):
                    if ord in ['nuc', 2, -2] and isnan(x[0][0]) and x[0][1] == 1:
                        # These cases are broken because of an issue with svd
                        # https://github.com/pytorch/pytorch/issues/43567
                        return True
                if ord in ['nuc', 2, -2]:
                    # These cases are broken because of another issue with svd
                    # https://github.com/pytorch/pytorch/issues/52633
                    return True
            return False

        for matrix in matrices:
            x = torch.tensor(matrix).to(device)
            x_n = x.cpu().numpy()
            for ord in matrix_ords:
                msg = f'ord={ord}, matrix={matrix}'
                if is_broken_matrix_norm_case(ord, x):
                    continue
                else:
                    result = torch.linalg.norm(x, ord=ord)
                    result_n = np.linalg.norm(x_n, ord=ord)
                    self.assertEqual(result, result_n, msg=msg)

    # Test degenerate shape results match numpy for linalg.norm vector norms
    @skipCUDAIfNoMagma
    @skipCPUIfNoLapack
    @unittest.skipIf(TEST_WITH_ASAN, "Skipped on ASAN since it checks for undefined behavior.")
    @dtypes(torch.float, torch.double, torch.cfloat, torch.cdouble)
    def test_norm_vector_degenerate_shapes(self, device, dtype):
        def run_test_case(input, ord, dim, keepdim):
            msg = f'input.size()={input.size()}, ord={ord}, dim={dim}, keepdim={keepdim}, dtype={dtype}'
            should_error = False
            if ord is not None and ord < 0:
                should_error = True
            elif ord == inf:
                if dim is None or input.size(dim) == 0:
                    should_error = True

            if should_error:
                with self.assertRaises(RuntimeError):
                    torch.linalg.norm(input, ord, dim, keepdim)
            else:
                input_numpy = input.cpu().numpy()
                result_numpy = np.linalg.norm(input_numpy, ord, dim, keepdim)
                result = torch.linalg.norm(input, ord, dim, keepdim)
                self.assertEqual(result, result_numpy, msg=msg)

        ord_vector = [0, 0.5, 1, 2, 3, inf, -0.5, -1, -2, -3, -inf, None]
        S = 10
        test_cases = [
            # input size, dim
            ((0, ), None),
            ((0, S), 0),
            ((0, S), 1),
            ((S, 0), 0),
            ((S, 0), 1),
        ]
        for keepdim in [True, False]:
            for input_size, dim in test_cases:
                input = torch.randn(*input_size, dtype=dtype, device=device)
                for ord in ord_vector:
                    run_test_case(input, ord, dim, keepdim)

    # Test degenerate shape results match numpy for linalg.norm matrix norms
    @skipCUDAIfNoMagma
    @skipCPUIfNoLapack
    @dtypes(torch.float, torch.double, torch.cfloat, torch.cdouble)
    def test_norm_matrix_degenerate_shapes(self, device, dtype):
        def run_test_case(input, ord, dim, keepdim, should_error):
            msg = f'input.size()={input.size()}, ord={ord}, dim={dim}, keepdim={keepdim}, dtype={dtype}'
            input_numpy = input.cpu().numpy()
            ops = [torch.linalg.norm]

            if ord is not None and dim is not None:
                ops.append(torch.linalg.matrix_norm)

            if should_error:
                with self.assertRaises(ValueError):
                    np.linalg.norm(input_numpy, ord, dim, keepdim)
                for op in ops:
                    with self.assertRaises(IndexError):
                        op(input, ord, dim, keepdim)
            else:
                result_numpy = np.linalg.norm(input_numpy, ord, dim, keepdim)
                for op in ops:
                    result = op(input, ord, dim, keepdim)
                    self.assertEqual(result, result_numpy, msg=msg)

        ord_matrix = ['fro', 'nuc', 1, 2, inf, -1, -2, -inf, None]
        S = 10
        test_cases = [
            # input size, p settings that cause error, dim
            ((0, 0), [1, 2, inf, -1, -2, -inf], None),
            ((0, S), [2, inf, -2, -inf], None),
            ((S, 0), [1, 2, -1, -2], None),
            ((S, S, 0), [], (0, 1)),
            ((1, S, 0), [], (0, 1)),
            ((0, 0, S), [1, 2, inf, -1, -2, -inf], (0, 1)),
            ((0, 0, S), [1, 2, inf, -1, -2, -inf], (1, 0)),
        ]

        for keepdim in [True, False]:
            for input_size, error_ords, dim in test_cases:
                input = torch.randn(*input_size, dtype=dtype, device=device)
                for ord in ord_matrix:
                    run_test_case(input, ord, dim, keepdim, ord in error_ords)

    def test_norm_fastpaths(self, device):
        x = torch.randn(3, 5, device=device)

        # slow path
        result = torch.linalg.norm(x, 4.5, 1)
        expected = torch.pow(x.abs().pow(4.5).sum(1), 1.0 / 4.5)
        self.assertEqual(result, expected)

        # fast 0-norm
        result = torch.linalg.norm(x, 0, 1)
        expected = (x != 0).type_as(x).sum(1)
        self.assertEqual(result, expected)

        # fast 1-norm
        result = torch.linalg.norm(x, 1, 1)
        expected = x.abs().sum(1)
        self.assertEqual(result, expected)

        # fast 2-norm
        result = torch.linalg.norm(x, 2, 1)
        expected = torch.sqrt(x.pow(2).sum(1))
        self.assertEqual(result, expected)

        # fast 3-norm
        result = torch.linalg.norm(x, 3, 1)
        expected = torch.pow(x.pow(3).abs().sum(1), 1.0 / 3.0)
        self.assertEqual(result, expected)

    @skipCPUIfNoLapack
    @skipCUDAIfNoMagma
    @dtypes(*floating_and_complex_types())
    def test_old_eig_basic(self, device, dtype):
        a = torch.tensor([[1.96, 0.00, 0.00, 0.00, 0.00],
                          [-6.49, 3.80, 0.00, 0.00, 0.00],
                          [-0.47, -6.39, 4.17, 0.00, 0.00],
                          [-7.20, 1.50, -1.51, 5.70, 0.00],
                          [-0.65, -6.34, 2.67, 1.80, -7.10]],
                         dtype=dtype, device=device).t()
        e = torch.eig(a)[0]
        ee, vv = torch.eig(a, True)
        te = torch.tensor((), dtype=dtype, device=device)
        tv = torch.tensor((), dtype=dtype, device=device)
        eee, vvv = torch.eig(a, True, out=(te, tv))
        self.assertEqual(e, ee, atol=1e-12, rtol=0)
        self.assertEqual(ee, eee, atol=1e-12, rtol=0)
        self.assertEqual(ee, te, atol=1e-12, rtol=0)
        self.assertEqual(vv, vvv, atol=1e-12, rtol=0)
        self.assertEqual(vv, tv, atol=1e-12, rtol=0)
        #
        # compare with numpy
        np_e, np_v = np.linalg.eig(a.cpu().numpy())
        if dtype.is_complex:
            self.assertEqual(ee, np_e)
        else:
            # np_e.shape == (n, 2), where each column contain the real and
            # imaginary parts of the result
            self.assertEqual(ee[:, 0], np_e)  # real part
            self.assertEqual(ee[:, 1], torch.zeros(ee.shape[0], dtype=dtype))  # imaginary part
        self.assertEqual(vv, np_v)

    @skipCPUIfNoLapack
    @skipCUDAIfNoMagma
    @dtypes(torch.double, torch.float)
    def test_old_eig_reuse(self, device, dtype):
        X = torch.randn(4, 4, dtype=dtype, device=device)
        X = torch.mm(X.t(), X)
        e = torch.zeros(4, 2, dtype=dtype, device=device)
        v = torch.zeros(4, 4, dtype=dtype, device=device)
        torch.eig(X, True, out=(e, v))
        Xhat = np.matmul(np.matmul(v.cpu(), torch.diag(e.select(1, 0)).cpu()), v.t().cpu())
        if dtype is torch.float:
            atol = 1e-7
            rtol = 1e-5
        else:
            atol = 1e-8
            rtol = 0
        self.assertEqual(X, Xhat, atol=atol, rtol=rtol, msg='VeV\' wrong')
        self.assertTrue(v.is_contiguous(), 'V is not contiguous')

        torch.eig(X, True, out=(e, v))
        Xhat = np.matmul(v.cpu(), np.matmul(e.select(1, 0).diag().cpu(), v.t().cpu()))
        self.assertEqual(X, Xhat, atol=atol, rtol=rtol, msg='VeV\' wrong')
        self.assertTrue(v.is_contiguous(), 'V is not contiguous')

    @skipCPUIfNoLapack
    @skipCUDAIfNoMagma
    @dtypes(torch.double, torch.float)
    def test_old_eig_invalid_input(self, device, dtype):
        # test invalid input
        self.assertRaisesRegex(
            RuntimeError,
            'input should be 2 dimensional',
            lambda: torch.eig(torch.ones((2))))
        self.assertRaisesRegex(
            RuntimeError,
            'input should be square',
            lambda: torch.eig(torch.ones((2, 3))))
        self.assertRaisesRegex(
            RuntimeError,
            'input should not contain infs or NaNs',
            lambda: torch.eig(np.inf * torch.ones((2, 2))))
        self.assertRaisesRegex(
            RuntimeError,
            'input should not contain infs or NaNs',
            lambda: torch.eig(np.nan * torch.ones((2, 2))))

    @skipCUDAIfNoMagma
    @skipCPUIfNoLapack
    @dtypes(torch.double, torch.float)
    def test_old_eig_out(self, device, dtype):
        # the out version of torch.eig needs to be tested manually: we can't
        # use the "test_out=True" parameter to tensor_op_tests because the
        # signature is irregular (since we have *two* output vectors)
        t = torch.randn(10, 10, dtype=dtype, device=device)
        evals, evecs = torch.eig(t, eigenvectors=True)
        #
        # check that the out= version computes the same values as the normal one
        out_evals = torch.empty_like(evals)
        out_evecs = torch.empty_like(evecs)
        evals2, evecs2 = torch.eig(t, eigenvectors=True, out=(out_evals, out_evecs))
        # check that the out tensors were used in-place
        self.assertEqual(evals2.data_ptr(), out_evals.data_ptr())
        self.assertEqual(evecs2.data_ptr(), out_evecs.data_ptr())
        # check that the result is the same as the non-out version
        self.assertEqual(evals, out_evals)
        self.assertEqual(evecs, out_evecs)
        #
        # check what happens in the eigenvectors=False case
        out_evals = torch.empty_like(evals)
        out_evecs = torch.tensor([1, 2, 3], dtype=dtype, device=device)
        evals2, evecs2 = torch.eig(t, eigenvectors=False, out=(out_evals, out_evecs))
        # check that the out_evals was used in-place
        self.assertEqual(evals2.data_ptr(), out_evals.data_ptr())
        self.assertEqual(evals, out_evals)
        # check that out_evecs was NOT touched at all
        assert out_evecs.tolist() == [1, 2, 3]
        #
        # check that we complain if we pass an out vector of the wrong dtype
        wrong_out = torch.empty((0, 0), dtype=int)
        with self.assertRaisesRegex(RuntimeError, r"Expected .* but got .*"):
            torch.eig(t, eigenvectors=True, out=(wrong_out, out_evecs))
        with self.assertRaisesRegex(RuntimeError, r"Expected .* but got .*"):
            torch.eig(t, eigenvectors=True, out=(out_evals, wrong_out))

    @skipCPUIfNoLapack
    @skipCUDAIfNoMagma
    # NumPy computes only in float64 and complex128 precisions
    # for float32 or complex64 results might be very different from float64 or complex128
    @dtypes(torch.float64, torch.complex128)
    def test_eig_numpy(self, device, dtype):
        def run_test(shape, *, symmetric=False):
            from torch.testing._internal.common_utils import random_symmetric_matrix

            if not dtype.is_complex and symmetric:
                # for symmetric real-valued inputs eigenvalues and eigenvectors have imaginary part equal to zero
                # unlike NumPy the result is not cast to float32 or float64 dtype in this case
                a = random_symmetric_matrix(shape[-1], *shape[:-2], dtype=dtype, device=device)
            else:
                a = make_tensor(shape, dtype=dtype, device=device)

            actual = torch.linalg.eig(a)

            # compare with NumPy
            # the eigenvalues are not necessarily ordered
            # so order of NumPy and PyTorch can be different
            expected = np.linalg.eig(a.cpu().numpy())

            # sort NumPy output
            ind = np.argsort(expected[0], axis=-1)[::-1]
            expected = (np.take_along_axis(expected[0], ind, axis=-1), np.take_along_axis(expected[1], ind[:, None], axis=-1))

            # sort PyTorch output
            # torch.argsort doesn't work with complex inputs, NumPy sorting on CPU is used instead
            # RuntimeError: _th_sort not supported on CUDAType for ComplexDouble
            # RuntimeError: "sorting_kernel_method_name" not implemented for 'ComplexDouble'
            ind = np.argsort(actual[0].cpu().numpy(), axis=-1)[::-1]
            actual_np = [x.cpu().numpy() for x in actual]
            sorted_actual = (
                np.take_along_axis(actual_np[0], ind, axis=-1),
                np.take_along_axis(actual_np[1], ind[:, None], axis=-1))

            self.assertEqual(expected[0], sorted_actual[0], exact_dtype=False)
            self.assertEqual(abs(expected[1]), abs(sorted_actual[1]), exact_dtype=False)

        shapes = [(0, 0),  # Empty matrix
                  (5, 5),  # Single matrix
                  (0, 0, 0), (0, 5, 5),  # Zero batch dimension tensors
                  (2, 5, 5),  # 3-dim tensors
                  (2, 1, 5, 5)]  # 4-dim tensors
        for shape in shapes:
            run_test(shape)
            run_test(shape, symmetric=True)

    @onlyCUDA
    @skipCUDAIfNoMagma
    @dtypes(*floating_and_complex_types())
    def test_eig_compare_backends(self, device, dtype):
        def run_test(shape, *, symmetric=False):
            from torch.testing._internal.common_utils import random_symmetric_matrix

            if not dtype.is_complex and symmetric:
                # for symmetric real-valued inputs eigenvalues and eigenvectors have imaginary part equal to zero
                a = random_symmetric_matrix(shape[-1], *shape[:-2], dtype=dtype, device=device)
            else:
                a = make_tensor(shape, dtype=dtype, device=device)

            actual = torch.linalg.eig(a)

            complementary_device = 'cpu'

            # compare with CPU
            expected = torch.linalg.eig(a.to(complementary_device))
            self.assertEqual(expected[0], actual[0])
            self.assertEqual(expected[1], actual[1])

        shapes = [(0, 0),  # Empty matrix
                  (5, 5),  # Single matrix
                  (0, 0, 0), (0, 5, 5),  # Zero batch dimension tensors
                  (2, 5, 5),  # 3-dim tensors
                  (2, 1, 5, 5)]  # 4-dim tensors
        for shape in shapes:
            run_test(shape)
            run_test(shape, symmetric=True)

    @slowTest
    @onlyCUDA
    @skipCUDAIfNoMagma
    @dtypes(torch.float32)
    def test_eig_check_magma(self, device, dtype):
        # For CUDA inputs only matrices of size larger than 2048x2048 actually call MAGMA library
        shape = (2049, 2049)
        a = make_tensor(shape, dtype=dtype, device=device)
        w, v = torch.linalg.eig(a)
        # check correctness using eigendecomposition identity
        self.assertEqual(a.to(v.dtype) @ v, w * v, atol=1e-3, rtol=1e-3)

    @skipCUDAIfNoMagma
    @skipCPUIfNoLapack
    @dtypes(*floating_and_complex_types())
    def test_eig_errors_and_warnings(self, device, dtype):
        # eig requires the input to be at least 2 dimensional tensor
        a = make_tensor(2, dtype=dtype, device=device)
        with self.assertRaisesRegex(RuntimeError, "must have at least 2 dimensions"):
            torch.linalg.eig(a)

        # eig requires a square matrix
        a = make_tensor((2, 3), dtype=dtype, device=device)
        with self.assertRaisesRegex(RuntimeError, "must be batches of square matrices"):
            torch.linalg.eig(a)

        # if out tensor with floating dtype is passed for complex output an error is thrown
        if not dtype.is_complex:
            # The characteristic equation is p(λ) = λ^2 − 2λ + 5 = 0, with roots λ = 1±2i
            a = torch.tensor([[3., -2.], [4., -1.]], dtype=dtype, device=device)
            out0 = torch.empty(0, device=device, dtype=dtype)
            out1 = torch.empty(0, device=device, dtype=dtype)
            with self.assertRaisesRegex(RuntimeError, "Expected eigenvalues to be safely castable"):
                torch.linalg.eig(a, out=(out0, out1))

            out0 = torch.empty(0, device=device, dtype=torch.complex128)
            with self.assertRaisesRegex(RuntimeError, "Expected eigenvectors to be safely castable"):
                torch.linalg.eig(a, out=(out0, out1))

        # dtypes should be safely castable
        a = make_tensor((3, 3), dtype=dtype, device=device)
        out0 = torch.empty(0, dtype=torch.int, device=device)
        out1 = torch.empty(0, dtype=torch.int, device=device)
        with self.assertRaisesRegex(RuntimeError, "but got eigenvalues with dtype Int"):
            torch.linalg.eig(a, out=(out0, out1))

        out0 = torch.empty(0, dtype=torch.complex128, device=device)
        with self.assertRaisesRegex(RuntimeError, "but got eigenvectors with dtype Int"):
            torch.linalg.eig(a, out=(out0, out1))

        # if non-empty out tensor with wrong shape is passed a warning is given
        a = make_tensor((3, 3), dtype=dtype, device=device)
        out0 = torch.empty(1, device=device, dtype=torch.complex128)
        out1 = torch.empty(1, device=device, dtype=torch.complex128)
        with warnings.catch_warnings(record=True) as w:
            # Trigger warning
            torch.linalg.eig(a, out=(out0, out1))
            # Check warning occurs
            self.assertEqual(len(w), 2)
            self.assertTrue("An output with one or more elements was resized" in str(w[-1].message))
            self.assertTrue("An output with one or more elements was resized" in str(w[-2].message))

        # device should match
        if torch.cuda.is_available():
            wrong_device = 'cpu' if self.device_type != 'cpu' else 'cuda'
            out_w = torch.empty(0, device=wrong_device, dtype=torch.complex128)
            out_v = torch.empty(0, device=device, dtype=torch.complex128)
            with self.assertRaisesRegex(RuntimeError, "tensors to be on the same device"):
                torch.linalg.eig(a, out=(out_w, out_v))
            out_w = torch.empty(0, device=device, dtype=torch.complex128)
            out_v = torch.empty(0, device=wrong_device, dtype=torch.complex128)
            with self.assertRaisesRegex(RuntimeError, "tensors to be on the same device"):
                torch.linalg.eig(a, out=(out_w, out_v))

    @skipCPUIfNoLapack
    @skipCUDAIfNoMagma
    @dtypes(*floating_and_complex_types())
    def test_eig_with_nan(self, device, dtype):
        for val in [np.inf, np.nan]:
            for batch_dim in [(), (10,)]:
                a = make_tensor((*batch_dim, 5, 5), device=device, dtype=dtype)
                a[..., -1, -1] = val

                with self.assertRaisesRegex(RuntimeError, "torch.linalg.eig: input tensor should not"):
                    torch.linalg.eig(a)

    @skipCPUIfNoLapack
    @skipCUDAIfNoMagma
    # NumPy computes only in float64 and complex128 precisions
    # for float32 or complex64 results might be very different from float64 or complex128
    @dtypes(torch.float64, torch.complex128)
    def test_eigvals_numpy(self, device, dtype):
        def run_test(shape, *, symmetric=False):
            from torch.testing._internal.common_utils import random_symmetric_matrix

            if not dtype.is_complex and symmetric:
                # for symmetric real-valued inputs eigenvalues and eigenvectors have imaginary part equal to zero
                # unlike NumPy the result is not cast to float32 or float64 dtype in this case
                a = random_symmetric_matrix(shape[-1], *shape[:-2], dtype=dtype, device=device)
            else:
                a = make_tensor(shape, dtype=dtype, device=device)

            actual = torch.linalg.eigvals(a)

            # compare with NumPy
            # the eigenvalues are not necessarily ordered
            # so order of NumPy and PyTorch can be different
            expected = np.linalg.eigvals(a.cpu().numpy())

            # sort NumPy output
            ind = np.argsort(expected, axis=-1)[::-1]
            expected = np.take_along_axis(expected, ind, axis=-1)

            # sort PyTorch output
            # torch.argsort doesn't work with complex inputs, NumPy sorting on CPU is used instead
            # RuntimeError: _th_sort not supported on CUDAType for ComplexDouble
            # RuntimeError: "sorting_kernel_method_name" not implemented for 'ComplexDouble'
            ind = np.argsort(actual.cpu().numpy(), axis=-1)[::-1]
            actual_np = actual.cpu().numpy()
            sorted_actual = np.take_along_axis(actual_np, ind, axis=-1)

            self.assertEqual(expected, sorted_actual, exact_dtype=False)

        shapes = [(0, 0),  # Empty matrix
                  (5, 5),  # Single matrix
                  (0, 0, 0), (0, 5, 5),  # Zero batch dimension tensors
                  (2, 5, 5),  # 3-dim tensors
                  (2, 1, 5, 5)]  # 4-dim tensors
        for shape in shapes:
            run_test(shape)
            run_test(shape, symmetric=True)

    @onlyCUDA
    @skipCUDAIfNoMagma
    @dtypes(*floating_and_complex_types())
    def test_eigvals_compare_backends(self, device, dtype):
        def run_test(shape, *, symmetric=False):
            from torch.testing._internal.common_utils import random_symmetric_matrix

            if not dtype.is_complex and symmetric:
                # for symmetric real-valued inputs eigenvalues and eigenvectors have imaginary part equal to zero
                a = random_symmetric_matrix(shape[-1], *shape[:-2], dtype=dtype, device=device)
            else:
                a = make_tensor(shape, dtype=dtype, device=device)

            actual = torch.linalg.eigvals(a)

            complementary_device = 'cpu'

            # compare with CPU
            expected = torch.linalg.eigvals(a.to(complementary_device))
            self.assertEqual(expected, actual)

            # check out= variant
            complex_dtype = dtype
            if not dtype.is_complex:
                complex_dtype = torch.complex128 if dtype == torch.float64 else torch.complex64
            out = torch.empty(0, dtype=complex_dtype, device=device)
            ans = torch.linalg.eigvals(a, out=out)
            self.assertEqual(ans, out)
            self.assertEqual(expected.to(complex_dtype), out)

            # check non-contiguous out
            if a.numel() > 0:
                out = torch.empty(2 * shape[0], *shape[1:-1], dtype=complex_dtype, device=device)[::2]
                self.assertFalse(out.is_contiguous())
                ans = torch.linalg.eigvals(a, out=out)
                self.assertEqual(ans, out)
                self.assertEqual(expected.to(complex_dtype), out)

        shapes = [(0, 0),  # Empty matrix
                  (5, 5),  # Single matrix
                  (0, 0, 0), (0, 5, 5),  # Zero batch dimension tensors
                  (2, 5, 5),  # 3-dim tensors
                  (2, 1, 5, 5)]  # 4-dim tensors
        for shape in shapes:
            run_test(shape)
            run_test(shape, symmetric=True)

    @skipCUDAIfNoMagma
    @skipCPUIfNoLapack
    @dtypes(*floating_and_complex_types())
    def test_eigvals_errors_and_warnings(self, device, dtype):
        # eig requires the input to be at least 2 dimensional tensor
        a = make_tensor(2, dtype=dtype, device=device)
        with self.assertRaisesRegex(RuntimeError, "must have at least 2 dimensions"):
            torch.linalg.eigvals(a)

        # eig requires a square matrix
        a = make_tensor((2, 3), dtype=dtype, device=device)
        with self.assertRaisesRegex(RuntimeError, "must be batches of square matrices"):
            torch.linalg.eigvals(a)

        # if out tensor with floating dtype is passed for complex output an error is thrown
        if not dtype.is_complex:
            # The characteristic equation is p(λ) = λ^2 − 2λ + 5 = 0, with roots λ = 1±2i
            a = torch.tensor([[3., -2.], [4., -1.]], dtype=dtype, device=device)
            out = torch.empty(0, device=device, dtype=dtype)
            with self.assertRaisesRegex(RuntimeError, "Expected eigenvalues to be safely castable"):
                torch.linalg.eigvals(a, out=out)

        # dtypes should be safely castable
        a = make_tensor((3, 3), dtype=dtype, device=device)
        out = torch.empty(0, dtype=torch.int, device=device)
        with self.assertRaisesRegex(RuntimeError, "but got eigenvalues with dtype Int"):
            torch.linalg.eigvals(a, out=out)

        # if non-empty out tensor with wrong shape is passed a warning is given
        out = torch.empty(1, device=device, dtype=torch.complex128)
        with warnings.catch_warnings(record=True) as w:
            # Trigger warning
            torch.linalg.eigvals(a, out=out)
            # Check warning occurs
            self.assertEqual(len(w), 1)
            self.assertTrue("An output with one or more elements was resized" in str(w[-1].message))

        # device should match
        if torch.cuda.is_available():
            wrong_device = 'cpu' if self.device_type != 'cpu' else 'cuda'
            out_w = torch.empty(0, device=wrong_device, dtype=torch.complex128)
            with self.assertRaisesRegex(RuntimeError, "tensors to be on the same device"):
                torch.linalg.eigvals(a, out=out_w)

    @skipCUDAIfNoMagma
    @skipCPUIfNoLapack
    def test_norm_old(self, device):
        def gen_error_message(input_size, p, keepdim, dim=None):
            return "norm failed for input size %s, p=%s, keepdim=%s, dim=%s" % (
                input_size, p, keepdim, dim)

        for keepdim in [False, True]:
            # full reduction
            x = torch.randn(25, device=device)
            xn = x.cpu().numpy()
            for p in [0, 1, 2, 3, 4, inf, -inf, -1, -2, -3, 1.5]:
                res = x.norm(p, keepdim=keepdim).cpu()
                expected = np.linalg.norm(xn, p, keepdims=keepdim)
                self.assertEqual(res, expected, atol=1e-5, rtol=0, msg=gen_error_message(x.size(), p, keepdim))

            # one dimension
            x = torch.randn(25, 25, device=device)
            xn = x.cpu().numpy()
            for p in [0, 1, 2, 3, 4, inf, -inf, -1, -2, -3]:
                dim = 1
                res = x.norm(p, dim, keepdim=keepdim).cpu()
                expected = np.linalg.norm(xn, p, dim, keepdims=keepdim)
                msg = gen_error_message(x.size(), p, keepdim, dim)
                self.assertEqual(res.shape, expected.shape, msg=msg)
                self.assertEqual(res, expected, msg=msg)

            # matrix norm
            for p in ['fro', 'nuc']:
                res = x.norm(p, keepdim=keepdim).cpu()
                expected = np.linalg.norm(xn, p, keepdims=keepdim)
                msg = gen_error_message(x.size(), p, keepdim)
                self.assertEqual(res.shape, expected.shape, msg=msg)
                self.assertEqual(res, expected, msg=msg)

            # zero dimensions
            x = torch.randn((), device=device)
            xn = x.cpu().numpy()
            res = x.norm(keepdim=keepdim).cpu()
            expected = np.linalg.norm(xn, keepdims=keepdim)
            msg = gen_error_message(x.size(), None, keepdim)
            self.assertEqual(res.shape, expected.shape, msg=msg)
            self.assertEqual(res, expected, msg=msg)

            # larger tensor sanity check
            self.assertEqual(
                2 * torch.norm(torch.ones(10000), keepdim=keepdim),
                torch.norm(torch.ones(40000), keepdim=keepdim))

            # matrix norm with non-square >2-D tensors, all combinations of reduction dims
            x = torch.randn(5, 6, 7, 8, device=device)
            xn = x.cpu().numpy()
            for p in ['fro', 'nuc']:
                for dim in itertools.product(*[list(range(4))] * 2):
                    if dim[0] == dim[1]:
                        continue
                    res = x.norm(p=p, dim=dim, keepdim=keepdim).cpu()
                    expected = np.linalg.norm(xn, ord=p, axis=dim, keepdims=keepdim)
                    msg = gen_error_message(x.size(), p, keepdim, dim)
                    self.assertEqual(res.shape, expected.shape, msg=msg)
                    self.assertEqual(res, expected, msg=msg)

    # Test that torch.norm with p=+/-inf propagates NaN
    def test_norm_old_nan_propagation(self, device):
        ords = [inf, -inf]
        for pair in itertools.product([0.0, nan, 1.0], repeat=2):
            x = torch.tensor(list(pair), device=device)
            for ord in ords:
                result = torch.norm(x, p=ord)
                result_check = torch.linalg.norm(x, ord=ord)
                self.assertEqual(result, result_check)

    @skipCUDAIfNoMagma
    @skipCPUIfNoLapack
    def test_norm_complex_old(self, device):
        def gen_error_message(input_size, p, keepdim, dim=None):
            return "complex norm failed for input size %s, p=%s, keepdim=%s, dim=%s" % (
                input_size, p, keepdim, dim)

        for keepdim in [False, True]:
            # vector norm
            x = torch.randn(25, device=device) + 1j * torch.randn(25, device=device)
            xn = x.cpu().numpy()
            for p in [0, 1, 2, 3, inf, -1, -2, -3, -inf]:
                res = x.norm(p, keepdim=keepdim).cpu()
                expected = np.linalg.norm(xn, p, keepdims=keepdim)
                msg = gen_error_message(x.size(), p, keepdim)
                self.assertEqual(res.shape, expected.shape, msg=msg)
                self.assertEqual(res, expected, msg=msg)

            # matrix norm
            x = torch.randn(25, 25, device=device) + 1j * torch.randn(25, 25, device=device)
            xn = x.cpu().numpy()
            for p in ['nuc', 'fro']:
                res = x.norm(p, keepdim=keepdim).cpu()
                expected = np.linalg.norm(xn, p, keepdims=keepdim)
                msg = gen_error_message(x.size(), p, keepdim)
                self.assertEqual(res.shape, expected.shape, msg=msg)
                self.assertEqual(res, expected, msg=msg, rtol=1.3e-6, atol=3e-4)

    # Ensure torch.norm with p='fro' and p=2 give the same results for mutually supported input combinations
    @dtypes(torch.float)
    def test_norm_fro_2_equivalence_old(self, device, dtype):
        input_sizes = [
            (0,),
            (10,),
            (0, 0),
            (4, 30),
            (0, 45),
            (100, 0),
            (45, 10, 23),
            (0, 23, 59),
            (23, 0, 37),
            (34, 58, 0),
            (0, 0, 348),
            (0, 3434, 0),
            (0, 0, 0),
            (5, 3, 8, 1, 3, 5)]

        for input_size in input_sizes:
            a = make_tensor(input_size, device, dtype, low=-9, high=9)

            # Try full reduction
            dim_settings = [None]

            # Try all possible 1-D reductions
            dim_settings += list(range(-a.dim(), a.dim()))

            def wrap_dim(dim, ndims):
                assert (dim < ndims) and (dim >= -ndims)
                if dim >= 0:
                    return dim
                else:
                    return dim + ndims

            # Try all possible 2-D reductions
            dim_settings += [
                (d0, d1) for d0, d1 in itertools.combinations(range(-a.dim(), a.dim()), 2)
                if wrap_dim(d0, a.dim()) != wrap_dim(d1, a.dim())]

            for dim in dim_settings:
                for keepdim in [True, False]:
                    a_norm_2 = torch.norm(a, p=2, dim=dim, keepdim=keepdim)
                    a_norm_fro = torch.norm(a, p='fro', dim=dim, keepdim=keepdim)
                    self.assertEqual(a_norm_fro, a_norm_2)

    @skipCUDAIfNoMagma
    @skipCPUIfNoLapack
    def test_nuclear_norm_axes_small_brute_force_old(self, device):
        def check_single_nuclear_norm(x, axes):
            if self.device_type != 'cpu' and randrange(100) < 95:
                return  # too many cpu <==> device copies

            a = np.array(x.cpu(), copy=False)
            expected = np.linalg.norm(a, "nuc", axis=axes)

            ans = torch.norm(x, "nuc", dim=axes)
            self.assertTrue(ans.is_contiguous())
            self.assertEqual(ans.shape, expected.shape)
            self.assertEqual(ans.cpu(), expected, rtol=1e-02, atol=1e-03, equal_nan=True)

            out = torch.zeros(expected.shape, dtype=x.dtype, device=x.device)
            ans = torch.norm(x, "nuc", dim=axes, out=out)
            self.assertIs(ans, out)
            self.assertTrue(ans.is_contiguous())
            self.assertEqual(ans.shape, expected.shape)
            self.assertEqual(ans.cpu(), expected, rtol=1e-02, atol=1e-03, equal_nan=True)

        for n in range(1, 3):
            for m in range(1, 3):
                for axes in itertools.permutations([0, 1], 2):
                    # 2d, inner dimensions C
                    x = torch.randn(n, m, device=device)
                    check_single_nuclear_norm(x, axes)

                    # 2d, inner dimensions Fortran
                    x = torch.randn(m, n, device=device).mT
                    check_single_nuclear_norm(x, axes)

                    # 2d, inner dimensions non-contiguous
                    x = torch.randn(n, 2 * m, device=device)[:, ::2]
                    check_single_nuclear_norm(x, axes)

                    # 2d, all dimensions non-contiguous
                    x = torch.randn(7 * n, 2 * m, device=device)[::7, ::2]
                    check_single_nuclear_norm(x, axes)

                for o in range(1, 3):
                    for axes in itertools.permutations([0, 1, 2], 2):
                        # 3d, inner dimensions C
                        x = torch.randn(o, n, m, device=device)
                        check_single_nuclear_norm(x, axes)

                        # 3d, inner dimensions Fortran
                        x = torch.randn(o, m, n, device=device).mT
                        check_single_nuclear_norm(x, axes)

                        # 3d, inner dimensions non-contiguous
                        x = torch.randn(o, n, 2 * m, device=device)[:, :, ::2]
                        check_single_nuclear_norm(x, axes)

                        # 3d, all dimensions non-contiguous
                        x = torch.randn(7 * o, 5 * n, 2 * m, device=device)[::7, ::5, ::2]
                        check_single_nuclear_norm(x, axes)

                    for r in range(1, 3):
                        for axes in itertools.permutations([0, 1, 2, 3], 2):
                            # 4d, inner dimensions C
                            x = torch.randn(r, o, n, m, device=device)
                            check_single_nuclear_norm(x, axes)

                            # 4d, inner dimensions Fortran
                            x = torch.randn(r, o, n, m, device=device).mT
                            check_single_nuclear_norm(x, axes)

                            # 4d, inner dimensions non-contiguous
                            x = torch.randn(r, o, n, 2 * m, device=device)[:, :, :, ::2]
                            check_single_nuclear_norm(x, axes)

                            # 4d, all dimensions non-contiguous
                            x = torch.randn(7 * r, 5 * o, 11 * n, 2 * m, device=device)[::7, ::5, ::11, ::2]
                            check_single_nuclear_norm(x, axes)

    @skipCUDAIfNoMagma
    def test_nuclear_norm_exceptions_old(self, device):
        for lst in [], [1], [1, 2]:
            x = torch.tensor(lst, dtype=torch.double, device=device)
            for axes in (), (0,):
                self.assertRaises(RuntimeError, torch.norm, x, "nuc", axes)
            self.assertRaises(IndexError, torch.norm, x, "nuc", (0, 1))

        x = torch.tensor([[0, 1, 2], [3, 4, 5]], dtype=torch.double, device=device)
        self.assertRaisesRegex(RuntimeError, "duplicate or invalid", torch.norm, x, "nuc", (0, 0))
        self.assertRaisesRegex(IndexError, "Dimension out of range", torch.norm, x, "nuc", (0, 2))

    # ~~~ tests for torch.svd ~~~
    @skipCUDAIfNoMagmaAndNoCusolver
    @skipCPUIfNoLapack
    @dtypes(torch.double)
    def test_svd(self, device, dtype):
        def run_test(dims, some, compute_uv):
            x = torch.randn(*dims, dtype=dtype, device=device)
            outu = torch.empty(0, dtype=dtype, device=device)
            outs = torch.empty(0, dtype=dtype, device=device)
            outv = torch.empty(0, dtype=dtype, device=device)
            torch.svd(x, some=some, compute_uv=compute_uv, out=(outu, outs, outv))

            if compute_uv:
                if some:
                    x_recon = torch.matmul(outu, torch.matmul(outs.diag_embed(), outv.mT))
                    self.assertEqual(x, x_recon, atol=1e-8, rtol=0, msg='Incorrect reconstruction using U @ diag(S) @ V.T')
                else:
                    narrow_u = outu[..., :min(*dims[-2:])]
                    narrow_v = outv[..., :min(*dims[-2:])]
                    x_recon = torch.matmul(narrow_u, torch.matmul(outs.diag_embed(), narrow_v.mT))
                    self.assertEqual(x, x_recon, atol=1e-8, rtol=0, msg='Incorrect reconstruction using U @ diag(S) @ V.T')
            else:
                _, singvals, _ = torch.svd(x, compute_uv=True)
                self.assertEqual(singvals, outs, msg='Singular values mismatch')
                self.assertEqual(outu, torch.zeros_like(outu), msg='U not zero')
                self.assertEqual(outv, torch.zeros_like(outv), msg='V not zero')

            resu, ress, resv = torch.svd(x, some=some, compute_uv=compute_uv)
            self.assertEqual(resu, outu, msg='outputs of svd and svd with out differ')
            self.assertEqual(ress, outs, msg='outputs of svd and svd with out differ')
            self.assertEqual(resv, outv, msg='outputs of svd and svd with out differ')

            # test non-contiguous
            x = torch.randn(*dims, dtype=dtype, device=device)
            if x.numel() > 0:
                n_dim = len(dims)
                # Reverse the batch dimensions and the matrix dimensions and then concat them
                x = x.permute(tuple(range(n_dim - 3, -1, -1)) + (n_dim - 1, n_dim - 2))
                assert not x.is_contiguous(), "x is intentionally non-contiguous"
                resu, ress, resv = torch.svd(x, some=some, compute_uv=compute_uv)
                if compute_uv:
                    if some:
                        x_recon = torch.matmul(resu, torch.matmul(ress.diag_embed(), resv.mT))
                        self.assertEqual(x, x_recon, atol=1e-8, rtol=0, msg='Incorrect reconstruction using U @ diag(S) @ V.T')
                    else:
                        narrow_u = resu[..., :min(*dims[-2:])]
                        narrow_v = resv[..., :min(*dims[-2:])]
                        x_recon = torch.matmul(narrow_u, torch.matmul(ress.diag_embed(), narrow_v.mT))
                        self.assertEqual(x, x_recon, atol=1e-8, rtol=0, msg='Incorrect reconstruction using U @ diag(S) @ V.T')
                else:
                    _, singvals, _ = torch.svd(x, compute_uv=True)
                    self.assertEqual(singvals, ress, msg='Singular values mismatch')
                    self.assertEqual(resu, torch.zeros_like(resu), msg='U not zero')
                    self.assertEqual(resv, torch.zeros_like(resv), msg='V not zero')

        shapes = [(0, 0), (5, 0), (0, 5),  # empty matrices
                  (0, 0, 0), (0, 5, 5), (0, 5, 3),  # zero batch dimension
                  (3, 3), (5, 3, 3), (7, 5, 3, 3),  # square matrices
                  (7, 3), (5, 7, 3), (7, 5, 7, 3),  # fat matrices
                  (3, 7), (5, 3, 7), (7, 5, 3, 7)]  # thin matrices
        for dims, some, compute_uv in product(shapes, [True, False], [True, False]):
            run_test(dims, some, compute_uv)

    @skipCUDAIfNoMagmaAndNoCusolver
    @skipCPUIfNoLapack
    @dtypes(torch.float)
    def test_svd_no_singularvectors(self, device, dtype):
        for size in [(5, 5), (5, 20), (20, 5)]:
            a = torch.randn(*size, device=device, dtype=dtype)
            u, s_expect, v = torch.svd(a)
            u, s_actual, v = torch.svd(a, compute_uv=False)
            self.assertEqual(s_expect, s_actual, msg="Singular values don't match")

    @skipCUDAIfNoMagmaAndNoCusolver
    @skipCUDAIfNoMagma
    @skipCPUIfNoLapack
    @dtypes(torch.double)
    def test_svd_lowrank(self, device, dtype):
        from torch.testing._internal.common_utils import random_lowrank_matrix, random_sparse_matrix

        def run_subtest(actual_rank, matrix_size, batches, device, svd_lowrank, **options):
            density = options.pop('density', 1)
            if isinstance(matrix_size, int):
                rows = columns = matrix_size
            else:
                rows, columns = matrix_size
            if density == 1:
                a_input = random_lowrank_matrix(actual_rank, rows, columns, *batches, device=device, dtype=dtype)
                a = a_input
            else:
                assert batches == ()
                a_input = random_sparse_matrix(rows, columns, density, device=device, dtype=dtype)
                a = a_input.to_dense()

            q = min(*size)
            u, s, v = svd_lowrank(a_input, q=q, **options)

            # check if u, s, v is a SVD
            u, s, v = u[..., :q], s[..., :q], v[..., :q]
            A = u.matmul(s.diag_embed()).matmul(v.mT)
            self.assertEqual(A, a, rtol=1e-7, atol=2e-7)

            # check if svd_lowrank produces same singular values as torch.svd
            U, S, V = torch.svd(a)
            self.assertEqual(s.shape, S.shape)
            self.assertEqual(u.shape, U.shape)
            self.assertEqual(v.shape, V.shape)
            self.assertEqual(s, S)

            if density == 1:
                # actual_rank is known only for dense inputs
                #
                # check if pairs (u, U) and (v, V) span the same
                # subspaces, respectively
                u, s, v = u[..., :actual_rank], s[..., :actual_rank], v[..., :actual_rank]
                U, S, V = U[..., :actual_rank], S[..., :actual_rank], V[..., :actual_rank]
                self.assertEqual(u.mT.matmul(U).det().abs(), torch.ones(batches, device=device, dtype=dtype))
                self.assertEqual(v.mT.matmul(V).det().abs(), torch.ones(batches, device=device, dtype=dtype))

        all_batches = [(), (1,), (3,), (2, 3)]
        for actual_rank, size, all_batches in [
                (2, (17, 4), all_batches),
                (4, (17, 4), all_batches),
                (4, (17, 17), all_batches),
                (10, (100, 40), all_batches),
                (7, (1000, 1000), [()]),
        ]:
            # dense input
            for batches in all_batches:
                run_subtest(actual_rank, size, batches, device, torch.svd_lowrank)
                if size != size[::-1]:
                    run_subtest(actual_rank, size[::-1], batches, device, torch.svd_lowrank)

        # sparse input
        for size in [(17, 4), (4, 17), (17, 17), (100, 40), (40, 100), (1000, 1000)]:
            for density in [0.005, 0.1]:
                run_subtest(None, size, (), device, torch.svd_lowrank, density=density)

        # jitting support
        jitted = torch.jit.script(torch.svd_lowrank)
        actual_rank, size, batches = 2, (17, 4), ()
        run_subtest(actual_rank, size, batches, device, jitted)

    @skipCUDAIfNoMagmaAndNoCusolver
    @skipCPUIfNoLapack
    @dtypes(torch.cfloat)
    def test_svd_complex(self, device, dtype):
        # this test verifies that torch.svd really returns V and not V.conj()
        # see: https://github.com/pytorch/pytorch/issues/45821
        t = torch.randn((10, 10), dtype=dtype, device=device)
        U, S, V = torch.svd(t, some=False)
        # verify that t ≈ t2
        # t2 = U @ diag(S) @ Vᴴ
        # Vᴴ is the conjugate transpose of V
        t2 = U @ torch.diag(S).type(dtype) @ V.conj().T
        self.assertEqual(t, t2)

    def _test_svd_helper(self, shape, some, col_maj, device, dtype):
        # test implementation below uses cpu unconditionally
        if not torch._C.has_lapack:
            reason = "PyTorch compiled without Lapack"
            raise unittest.SkipTest(reason)
        # To have accurate tests and less false positives on different CPUs and GPUs,
        # we use double or complex double accuracy for CPU reference.
        cpu_dtype = torch.complex128 if dtype.is_complex else torch.float64
        cpu_tensor = torch.randn(shape, device='cpu', dtype=cpu_dtype)
        device_tensor = cpu_tensor.to(device=device, dtype=dtype)
        if col_maj:
            cpu_tensor = cpu_tensor.t()
            device_tensor = device_tensor.t()
        cpu_result = torch.svd(cpu_tensor, some=some)
        device_result = torch.svd(device_tensor, some=some)
        m = min(cpu_tensor.shape[-2:])
        # torch.svd returns torch.return_types.svd which is a tuple of (U, V, S).
        # - When some==False, U[..., m:] can be arbitrary.
        # - When some==True, U shape: [..., m], V shape: [m, m]
        # - Signs are not deterministic. If the sign of a column of U is changed
        #   then the corresponding column of the V has to be changed.
        # Thus here we only compare result[..., :m].abs() from CPU and device.
        for x, y in zip(cpu_result, device_result):
            self.assertEqual(x[..., :m].abs(), y[..., :m].abs(), exact_dtype=False)

    @skipCUDAIfNoMagma
    @skipCPUIfNoLapack
    @dtypes(*floating_and_complex_types())
    def test_svd_errors_and_warnings(self, device, dtype):
        for svd in [torch.svd, torch.linalg.svd]:
            # if non-empty out tensor with wrong shape is passed a warning is given
            a = torch.randn(3, 3, dtype=dtype, device=device)
            real_dtype = a.real.dtype if dtype.is_complex else dtype
            out_u = torch.empty(2, 2, dtype=dtype, device=device)
            out_s = torch.empty(4, 4, dtype=real_dtype, device=device)
            out_v = torch.empty(6, 6, dtype=dtype, device=device)
            with warnings.catch_warnings(record=True) as w:
                # Trigger warning
                svd(a, out=(out_u, out_s, out_v))
                # Check warning occurs
                self.assertEqual(len(w), 3)
                self.assertTrue("An output with one or more elements was resized" in str(w[-3].message))
                self.assertTrue("An output with one or more elements was resized" in str(w[-2].message))
                self.assertTrue("An output with one or more elements was resized" in str(w[-1].message))

            # dtypes should be safely castable
            out_u = torch.empty(0, dtype=torch.int, device=device)
            out_s = torch.empty(0, dtype=torch.int, device=device)
            out_v = torch.empty(0, dtype=torch.int, device=device)
            with self.assertRaisesRegex(RuntimeError, "but got U with dtype Int"):
                svd(a, out=(out_u, out_s, out_v))

            out_u = torch.empty(0, dtype=dtype, device=device)
            if svd == torch.linalg.svd:
                msg = "but got Vh with dtype Int"
            else:
                msg = "but got V with dtype Int"
            with self.assertRaisesRegex(RuntimeError, msg):
                svd(a, out=(out_u, out_s, out_v))

            out_v = torch.empty(0, dtype=dtype, device=device)
            with self.assertRaisesRegex(RuntimeError, "but got S with dtype Int"):
                svd(a, out=(out_u, out_s, out_v))

            # device should match
            if torch.cuda.is_available():
                wrong_device = 'cpu' if self.device_type != 'cpu' else 'cuda'
                out_u = torch.empty(0, device=wrong_device, dtype=dtype)
                out_s = torch.empty(0, device=wrong_device, dtype=real_dtype)
                out_v = torch.empty(0, device=wrong_device, dtype=dtype)
                with self.assertRaisesRegex(RuntimeError, "tensors to be on the same device"):
                    # error from out_u
                    svd(a, out=(out_u, out_s, out_v))

                out_u = torch.empty(0, device=device, dtype=dtype)
                with self.assertRaisesRegex(RuntimeError, "tensors to be on the same device"):
                    # error from out_s
                    svd(a, out=(out_u, out_s, out_v))

                out_s = torch.empty(0, device=device, dtype=real_dtype)
                with self.assertRaisesRegex(RuntimeError, "tensors to be on the same device"):
                    # error from out_v
                    svd(a, out=(out_u, out_s, out_v))

            # if input contains NaN then an error is triggered for svd
            # When cuda < 11.5, cusolver raises CUSOLVER_STATUS_EXECUTION_FAILED when input contains nan.
            # When cuda >= 11.5, cusolver normally finishes execution and sets info array indicating convergence issue.
            error_msg = r'(CUSOLVER_STATUS_EXECUTION_FAILED|The algorithm failed to converge)'
            a = torch.full((3, 3), float('nan'), dtype=dtype, device=device)
            a[0] = float('nan')
            with self.assertRaisesRegex(RuntimeError, error_msg):
                svd(a)
            error_msg = r'(CUSOLVER_STATUS_EXECUTION_FAILED|\(Batch element 1\): The algorithm failed to converge)'
            a = torch.randn(3, 33, 33, dtype=dtype, device=device)
            a[1, 0, 0] = float('nan')
            with self.assertRaisesRegex(RuntimeError, error_msg):
                svd(a)

    @skipCUDAIfNoMagmaAndNoCusolver
    @skipCPUIfNoLapack
    @dtypes(*floating_and_complex_types())
    def test_svd_square(self, device, dtype):
        self._test_svd_helper((10, 10), True, False, device, dtype)

    @skipCUDAIfNoMagmaAndNoCusolver
    @skipCPUIfNoLapack
    @dtypes(*floating_types())
    def test_svd_square_col_maj(self, device, dtype):
        self._test_svd_helper((10, 10), True, True, device, dtype)

    @skipCUDAIfNoMagmaAndNoCusolver
    @skipCPUIfNoLapack
    @dtypes(*floating_types())
    def test_svd_tall_some(self, device, dtype):
        self._test_svd_helper((20, 5), True, False, device, dtype)

    @skipCUDAIfNoMagmaAndNoCusolver
    @skipCPUIfNoLapack
    @dtypes(*floating_types())
    def test_svd_tall_all(self, device, dtype):
        self._test_svd_helper((20, 5), False, False, device, dtype)

    @skipCUDAIfNoMagmaAndNoCusolver
    @skipCPUIfNoLapack
    @dtypes(*floating_types())
    def test_svd_tall_some_col_maj(self, device, dtype):
        self._test_svd_helper((5, 20), True, True, device, dtype)

    @skipCUDAIfNoMagmaAndNoCusolver
    @skipCPUIfNoLapack
    @dtypes(*floating_types())
    def test_svd_tall_all_col_maj(self, device, dtype):
        self._test_svd_helper((5, 20), False, True, device, dtype)

    # ~~~ tests for torch.linalg.svd ~~~
    @skipCUDAIfNoMagmaAndNoCusolver
    @skipCPUIfNoLapack
    @dtypes(torch.float, torch.double, torch.cfloat, torch.cdouble)
    def test_linalg_svd_compute_uv(self, device, dtype):
        """
        Test the default case. Here we have the very same behavior as
        NumPy with compute_uv=True.
        """
        t = torch.randn((10, 11), device=device, dtype=dtype)
        np_t = t.cpu().numpy()
        for full_matrices in (True, False):
            # check linalg.svd vs numpy
            expected = np.linalg.svd(np_t, full_matrices, compute_uv=True)
            actual = torch.linalg.svd(t, full_matrices)
            # sign/phase of the singular vectors is not unique and therefore absolute values are compared
            self.assertEqual(abs(actual[0]), abs(expected[0]))
            self.assertEqual(actual[1], expected[1])
            self.assertEqual(abs(actual[2]), abs(expected[2]))
            # check linalg.svd vs linalg.svd(out=...)
            out = (torch.empty_like(actual[0]),
                   torch.empty_like(actual[1]),
                   torch.empty_like(actual[2]))
            out2 = torch.linalg.svd(t, full_matrices, out=out)
            self.assertEqual(actual, out)
            self.assertEqual(actual, out2)

    @skipCUDAIfNoMagmaAndNoCusolver
    @skipCPUIfNoLapack
    @dtypes(*floating_and_complex_types())
    def test_svdvals(self, device, dtype):

        def run_test(shape):
            # NumPy doesn't have separate svdvals function, it is included in
            # svd with compute_uv=False
            # so we test our implementation against numpy.linalg.svd(*, compute_uv=False)
            A = make_tensor(shape, dtype=dtype, device=device)
            expected = np.linalg.svd(A.cpu(), compute_uv=False)
            actual = torch.linalg.svdvals(A)
            self.assertEqual(actual, expected)

        batches = [(), (0, ), (2, ), (2, 1)]
        ns = [5, 2, 0]
        for batch, (m, n) in itertools.product(batches, product(ns, ns)):
            run_test((*batch, m, n))

    @skipCUDAIfNoCusolver  # MAGMA backend doesn't work in this case
    @skipCUDAIfRocm
    @skipCPUIfNoLapack
    @dtypes(*floating_and_complex_types())
    def test_svd_memory_allocation(self, device, dtype):
        # test for https://github.com/pytorch/pytorch/issues/61949
        # the problem was that tensors of incorrect size were allocated and then narrowed
        m = 3
        n = 2**20
        a = make_tensor((m, n), dtype=dtype, device=device)
        # the following should run without errors
        result = torch.linalg.svdvals(a)
        result = torch.linalg.svd(a, full_matrices=False)

        out0 = torch.empty_like(result[0])
        out1 = torch.empty_like(result[1])
        out2 = torch.empty_like(result[2])
        torch.linalg.svdvals(a, out=out0)
        torch.linalg.svd(a, full_matrices=False, out=(out0, out1, out2))

    def cholesky_solve_test_helper(self, A_dims, b_dims, upper, device, dtype):
        from torch.testing._internal.common_utils import random_hermitian_pd_matrix

        b = torch.randn(*b_dims, dtype=dtype, device=device)
        A = random_hermitian_pd_matrix(*A_dims, dtype=dtype, device=device)
        L = torch.cholesky(A, upper=upper)
        return b, A, L

    @skipCUDAIfNoMagma
    @skipCPUIfNoLapack
    @dtypes(*floating_and_complex_types())
    @precisionOverride({torch.float32: 1e-3, torch.complex64: 1e-3,
                        torch.float64: 1e-8, torch.complex128: 1e-8})
    def test_cholesky_solve(self, device, dtype):
        for (k, n), upper in itertools.product(zip([2, 3, 5], [3, 5, 7]), [True, False]):
            b, A, L = self.cholesky_solve_test_helper((n,), (n, k), upper, device, dtype)
            x = torch.cholesky_solve(b, L, upper=upper)
            self.assertEqual(b, np.matmul(A.cpu(), x.cpu()))

    @skipCUDAIfNoMagma
    @skipCPUIfNoLapack
    @dtypes(*floating_and_complex_types())
    @precisionOverride({torch.float32: 1e-3, torch.complex64: 1e-3,
                        torch.float64: 1e-8, torch.complex128: 1e-8})
    def test_cholesky_solve_batched(self, device, dtype):
        def cholesky_solve_batch_helper(A_dims, b_dims, upper):
            b, A, L = self.cholesky_solve_test_helper(A_dims, b_dims, upper, device, dtype)
            x_exp_list = []
            for i in range(b_dims[0]):
                x_exp_list.append(torch.cholesky_solve(b[i], L[i], upper=upper))
            x_exp = torch.stack(x_exp_list)  # Stacked output
            x_act = torch.cholesky_solve(b, L, upper=upper)  # Actual output
            self.assertEqual(x_act, x_exp)  # Equality check
            Ax = np.matmul(A.cpu(), x_act.cpu())
            self.assertEqual(b, Ax)  # Correctness check

        for upper, batchsize in itertools.product([True, False], [1, 3, 4]):
            cholesky_solve_batch_helper((5, batchsize), (batchsize, 5, 10), upper)

    @slowTest
    @skipCUDAIfNoMagma
    @skipCPUIfNoLapack
    @dtypes(*floating_and_complex_types())
    @precisionOverride({torch.float32: 1e-3, torch.complex64: 1e-3,
                        torch.float64: 1e-8, torch.complex128: 1e-8})
    def test_cholesky_solve_batched_many_batches(self, device, dtype):
        for A_dims, b_dims in zip([(5, 256, 256), (5,)], [(5, 10), (512, 512, 5, 10)]):
            for upper in [True, False]:
                b, A, L = self.cholesky_solve_test_helper(A_dims, b_dims, upper, device, dtype)
                x = torch.cholesky_solve(b, L, upper)
                Ax = torch.matmul(A, x)
                self.assertEqual(Ax, b.expand_as(Ax))

    @skipCUDAIfNoMagma
    @skipCPUIfNoLapack
    @dtypes(*floating_and_complex_types())
    @precisionOverride({torch.float32: 1e-3, torch.complex64: 1e-3,
                        torch.float64: 1e-8, torch.complex128: 1e-8})
    def test_cholesky_solve_batched_broadcasting(self, device, dtype):
        from numpy.linalg import solve
        from torch.testing._internal.common_utils import random_hermitian_pd_matrix

        def run_test(A_dims, b_dims, upper):
            A_matrix_size = A_dims[-1]
            A_batch_dims = A_dims[:-2]
            A = random_hermitian_pd_matrix(A_matrix_size, *A_batch_dims,
                                           dtype=dtype, device='cpu')
            b = torch.randn(*b_dims, dtype=dtype, device='cpu')
            x_exp = torch.tensor(solve(A.numpy(), b.numpy()), dtype=dtype, device=device)
            A, b = A.to(dtype=dtype, device=device), b.to(dtype=dtype, device=device)
            L = torch.linalg.cholesky(A, upper=upper)
            x = torch.cholesky_solve(b, L, upper=upper)
            self.assertEqual(x, x_exp)
            # https://github.com/pytorch/pytorch/issues/42695
            x = torch.cholesky_solve(b, L, upper=upper, out=x)
            self.assertEqual(x, x_exp)

        # test against numpy.linalg.solve
        for upper in [True, False]:
            run_test((2, 1, 3, 4, 4), (2, 1, 3, 4, 6), upper)  # no broadcasting
            run_test((2, 1, 3, 4, 4), (4, 6), upper)  # broadcasting b
            run_test((4, 4), (2, 1, 3, 4, 2), upper)  # broadcasting A
            run_test((1, 3, 1, 4, 4), (2, 1, 3, 4, 5), upper)  # broadcasting A & b

    @skipCUDAIfNoMagma
    @skipCPUIfNoLapack
    @dtypes(*floating_and_complex_types())
    def test_cholesky_solve_out_errors_and_warnings(self, device, dtype):
        # dtypes should be safely castable
        a = torch.eye(2, dtype=dtype, device=device)
        b = torch.randn(2, 1, dtype=dtype, device=device)
        out = torch.empty(0, dtype=torch.int, device=device)
        with self.assertRaisesRegex(RuntimeError, "but got result with dtype Int"):
            torch.cholesky_solve(b, a, out=out)

        # device should match
        if torch.cuda.is_available():
            wrong_device = 'cpu' if self.device_type != 'cpu' else 'cuda'
            out = torch.empty(0, dtype=dtype, device=wrong_device)
            with self.assertRaisesRegex(RuntimeError, "tensors to be on the same device"):
                torch.cholesky_solve(b, a, out=out)

        # if out tensor with wrong shape is passed a warning is given
        with warnings.catch_warnings(record=True) as w:
            out = torch.empty(1, dtype=dtype, device=device)
            # Trigger warning
            torch.cholesky_solve(b, a, out=out)
            # Check warning occurs
            self.assertEqual(len(w), 1)
            self.assertTrue("An output with one or more elements was resized" in str(w[-1].message))

    @skipCUDAIfNoMagmaAndNoCusolver
    @skipCPUIfNoLapack
    @dtypes(*floating_and_complex_types())
    @precisionOverride({torch.float32: 2e-3, torch.complex64: 2e-3,
                        torch.float64: 1e-8, torch.complex128: 1e-8})
    def test_inverse(self, device, dtype):
        make_fullrank = make_fullrank_matrices_with_distinct_singular_values
        make_arg = partial(make_fullrank, device=device, dtype=dtype)

        def run_test(torch_inverse, matrix, batches, n):
            matrix_inverse = torch_inverse(matrix)

            # Compare against NumPy output
            # NumPy uses 'gesv' LAPACK routine solving the equation A A_inv = I
            # But in PyTorch 'gertf' + 'getri' is used causing element-wise differences
            expected = np.linalg.inv(matrix.cpu().numpy())
            self.assertEqual(matrix_inverse, expected, atol=self.precision, rtol=self.precision)

            # Additional correctness tests, check matrix*matrix_inverse == identity
            identity = torch.eye(n, dtype=dtype, device=device)
            self.assertEqual(identity.expand_as(matrix), np.matmul(matrix.cpu(), matrix_inverse.cpu()))
            self.assertEqual(identity.expand_as(matrix), np.matmul(matrix_inverse.cpu(), matrix.cpu()))

            # check the out= variant
            # prepare the expected out tensor
            matrix_inverse_out = torch.empty(*batches, n, n, dtype=dtype, device=device)
            matrix_inverse_out_t = matrix_inverse_out.mT.clone(memory_format=torch.contiguous_format)
            matrix_inverse_out = matrix_inverse_out_t.mT
            ans = torch_inverse(matrix, out=matrix_inverse_out)
            self.assertEqual(matrix_inverse_out, ans, atol=0, rtol=0)
            self.assertEqual(matrix_inverse_out, matrix_inverse, atol=0, rtol=0)

            # batched matrices: 3+ dimensional tensors, check matrix_inverse same as single-inverse for each matrix
            if matrix.ndim > 2 and batches[0] != 0:
                expected_inv_list = []
                p = int(np.prod(batches))  # use `p` instead of -1, so that the test works for empty input as well
                for mat in matrix.contiguous().view(p, n, n):
                    expected_inv_list.append(torch_inverse(mat))
                expected_inv = torch.stack(expected_inv_list).view(*batches, n, n)
                if self.device_type == 'cuda' and dtype in [torch.float32, torch.complex64]:
                    # single-inverse is done using cuSOLVER, while batched inverse is done using MAGMA
                    # individual values can be significantly different for fp32, hence rather high rtol is used
                    # the important thing is that torch_inverse passes above checks with identity
                    self.assertEqual(matrix_inverse, expected_inv, atol=1e-1, rtol=1e-2)
                else:
                    self.assertEqual(matrix_inverse, expected_inv)

        # helper function for testing torch.linalg.inv_ex
        def test_inv_ex(input, out=None):
            if out is not None:
                info = torch.empty(0, dtype=torch.int32, device=device)
                return torch.linalg.inv_ex(input, out=(out, info)).inverse
            return torch.linalg.inv_ex(input).inverse

        for torch_inverse in [torch.inverse, torch.linalg.inv, test_inv_ex]:
            for batches, n in itertools.product(
                [[], [0], [2], [2, 1]],
                [0, 5]
            ):
                matrices = make_arg(*batches, n, n)
                run_test(torch_inverse, matrices, batches, n)

                # test non-contiguous input
                run_test(torch_inverse, matrices.mT, batches, n)
                if n > 0:
                    run_test(
                        torch_inverse,
                        make_arg(*batches, 2 * n, 2 * n)
                        .view(-1, n * 2, n * 2)[:, ::2, ::2].view(*batches, n, n),
                        batches, n
                    )

    @skipCUDAIfNoMagmaAndNoCusolver
    @skipCPUIfNoLapack
    @dtypes(*floating_and_complex_types())
    def test_inv_ex_info_device(self, device, dtype):
        A = torch.eye(3, 3, dtype=dtype, device=device)
        info = torch.linalg.inv_ex(A).info
        self.assertTrue(info.device == A.device)

    @skipCUDAIfNoMagmaAndNoCusolver
    @skipCPUIfNoLapack
    @dtypes(*floating_and_complex_types())
    @skipCUDAIfRocm
    def test_inv_ex_singular(self, device, dtype):
        # if the input matrix is not invertible, info with positive integer is returned
        A = torch.eye(3, 3, dtype=dtype, device=device)
        A[-1, -1] = 0  # Now A is singular
        info = torch.linalg.inv_ex(A).info
        self.assertEqual(info, 3)
        with self.assertRaisesRegex(RuntimeError, r'diagonal element 3 is zero, the inversion could not be completed'):
            torch.linalg.inv_ex(A, check_errors=True)

        # if at least one matrix in the batch is not positive definite,
        # batched info with positive integer for the corresponding matrix is returned
        A = torch.eye(3, 3, dtype=dtype, device=device)
        A = A.reshape((1, 3, 3))
        A = A.repeat(5, 1, 1)
        A[3, -2, -2] = 0  # Now A[3] is singular
        info = torch.linalg.inv_ex(A).info

        expected_info = torch.zeros(A.shape[:-2], dtype=torch.int32, device=device)
        expected_info[3] = 2
        self.assertEqual(info, expected_info)
        with self.assertRaisesRegex(RuntimeError, r'\(Batch element 3\): The diagonal element 2 is zero'):
            torch.linalg.inv_ex(A, check_errors=True)

    @slowTest
    @skipCUDAIfNoMagmaAndNoCusolver
    @skipCPUIfNoLapack
    @dtypes(*floating_and_complex_types())
    @precisionOverride({torch.float32: 2e-3, torch.complex64: 2e-3,
                        torch.float64: 1e-5, torch.complex128: 1e-5})
    def test_inverse_many_batches(self, device, dtype):
        make_fullrank = make_fullrank_matrices_with_distinct_singular_values
        make_arg = partial(make_fullrank, device=device, dtype=dtype)

        def test_inverse_many_batches_helper(torch_inverse, b, n):
            matrices = make_arg(b, n, n)
            matrices_inverse = torch_inverse(matrices)

            # Compare against NumPy output
            expected = np.linalg.inv(matrices.cpu().numpy())
            self.assertEqual(matrices_inverse, expected, atol=self.precision, rtol=1e-3)

        for torch_inverse in [torch.inverse, torch.linalg.inv]:
            test_inverse_many_batches_helper(torch_inverse, 5, 256)
            test_inverse_many_batches_helper(torch_inverse, 3, 512)

    @skipCUDAIfNoMagmaAndNoCusolver
    @skipCPUIfNoLapack
    @onlyNativeDeviceTypes   # TODO: XLA doesn't raise exception
    @dtypes(*floating_and_complex_types())
    def test_inverse_errors(self, device, dtype):
        # inverse expects batches of square matrices as input
        with self.assertRaisesRegex(RuntimeError, "must be batches of square matrices"):
            torch.inverse(torch.randn(2, 3, 4, 3))

        # if input is not invertible, RuntimeError is raised mentioning the first non-invertible batch
        def run_test_singular_input(batch_dim, n):
            x = torch.eye(3, 3, dtype=dtype, device=device).reshape((1, 3, 3)).repeat(batch_dim, 1, 1)
            x[n, -1, -1] = 0
            with self.assertRaisesRegex(RuntimeError, rf'\(Batch element {n}\): The diagonal element 3 is zero'):
                torch.inverse(x)

        for params in [(1, 0), (2, 0), (2, 1), (4, 0), (4, 2), (10, 2)]:
            run_test_singular_input(*params)

    @skipCUDAIfNoMagmaAndNoCusolver
    @skipCPUIfNoLapack
    @onlyNativeDeviceTypes   # TODO: XLA doesn't raise exception
    @skipCUDAIfRocm
    @skipCUDAVersionIn([(11, 3)])  # https://github.com/pytorch/pytorch/issues/57482
    @dtypes(*floating_and_complex_types())
    def test_inverse_errors_large(self, device, dtype):
        # Test batched inverse of singular matrices reports errors without crashing (gh-51930)
        x = torch.empty((8, 10, 616, 616), dtype=dtype, device=device)
        x[:] = torch.eye(616, dtype=dtype, device=device)
        x[..., 10, 10] = 0
        with self.assertRaisesRegex(RuntimeError, r'\(Batch element 0\): The diagonal element 11 is zero'):
            torch.inverse(x)

    @precisionOverride({torch.float32: 1e-3, torch.complex64: 1e-3, torch.float64: 1e-7, torch.complex128: 1e-7})
    @skipCUDAIfNoMagma
    @skipCPUIfNoLapack
    @dtypes(*floating_and_complex_types())
    def test_pinv(self, device, dtype):
        from torch.testing._internal.common_utils import random_hermitian_pd_matrix

        def run_test_main(A, hermitian):
            # Testing against definition for pseudo-inverses
            A_pinv = torch.linalg.pinv(A, hermitian=hermitian)
            np_A = A.cpu().numpy()
            np_A_pinv = A_pinv.cpu().numpy()
            if A.numel() > 0:
                self.assertEqual(A, np_A @ np_A_pinv @ np_A, atol=self.precision, rtol=self.precision)
                self.assertEqual(A_pinv, np_A_pinv @ np_A @ np_A_pinv, atol=self.precision, rtol=self.precision)
                self.assertEqual(np_A @ np_A_pinv, (np_A @ np_A_pinv).conj().swapaxes(-2, -1))
                self.assertEqual(np_A_pinv @ np_A, (np_A_pinv @ np_A).conj().swapaxes(-2, -1))
            else:
                self.assertEqual(A.shape, A_pinv.shape[:-2] + (A_pinv.shape[-1], A_pinv.shape[-2]))

            # Check out= variant
            out = torch.empty_like(A_pinv)
            ans = torch.linalg.pinv(A, hermitian=hermitian, out=out)
            self.assertEqual(ans, out)
            self.assertEqual(ans, A_pinv)

        def run_test_numpy(A, hermitian):
            # Check against NumPy output
            # Test float rcond, and specific value for each matrix
            rconds = [float(torch.rand(1)), ]
            # Test different types of rcond tensor
            for rcond_type in all_types():
                rconds.append(torch.rand(A.shape[:-2], dtype=torch.double, device=device).to(rcond_type))
            # Test broadcasting of rcond
            if A.ndim > 2:
                rconds.append(torch.rand(A.shape[-3], device=device))
            for rcond in rconds:
                actual = torch.linalg.pinv(A, rcond=rcond, hermitian=hermitian)
                torch_rtol = torch.linalg.pinv(A, rtol=rcond, hermitian=hermitian)
                self.assertEqual(actual, torch_rtol)
                numpy_rcond = rcond if isinstance(rcond, float) else rcond.cpu().numpy()
                expected = np.linalg.pinv(A.cpu().numpy(), rcond=numpy_rcond, hermitian=hermitian)
                self.assertEqual(actual, expected, atol=self.precision, rtol=1e-5)

        for sizes in [(5, 5), (3, 5, 5), (3, 2, 5, 5),  # square matrices
                      (3, 2), (5, 3, 2), (2, 5, 3, 2),  # fat matrices
                      (2, 3), (5, 2, 3), (2, 5, 2, 3),  # thin matrices
                      (0, 0), (0, 2), (2, 0), (3, 0, 0), (0, 3, 0), (0, 0, 3)]:  # zero numel matrices
            A = torch.randn(*sizes, dtype=dtype, device=device)
            hermitian = False
            run_test_main(A, hermitian)
            run_test_numpy(A, hermitian)

        # Check hermitian = True
        for sizes in [(5, 5), (3, 5, 5), (3, 2, 5, 5),  # square matrices
                      (0, 0), (3, 0, 0), ]:  # zero numel square matrices
            A = random_hermitian_pd_matrix(sizes[-1], *sizes[:-2], dtype=dtype, device=device)
            hermitian = True
            run_test_main(A, hermitian)
            run_test_numpy(A, hermitian)

    @skipCUDAIfNoMagma
    @skipCPUIfNoLapack
    @dtypes(*floating_and_complex_types())
    def test_pinv_errors_and_warnings(self, device, dtype):
        # pinv requires at least 2D tensor
        a = torch.randn(1, device=device, dtype=dtype)
        with self.assertRaisesRegex(RuntimeError, "expected a tensor with 2 or more dimensions"):
            torch.linalg.pinv(a)

        # if non-empty out tensor with wrong shape is passed a warning is given
        a = torch.randn(3, 3, dtype=dtype, device=device)
        out = torch.empty(7, 7, dtype=dtype, device=device)
        with warnings.catch_warnings(record=True) as w:
            # Trigger warning
            torch.linalg.pinv(a, out=out)
            # Check warning occurs
            self.assertEqual(len(w), 1)
            self.assertTrue("An output with one or more elements was resized" in str(w[-1].message))

        # dtypes of out and input should be safely castable
        out = torch.empty_like(a).to(torch.int)
        with self.assertRaisesRegex(RuntimeError, "but got result with dtype Int"):
            torch.linalg.pinv(a, out=out)

        if torch.cuda.is_available():
            # device of out and input should match
            wrong_device = 'cpu' if self.device_type != 'cpu' else 'cuda'
            out = torch.empty_like(a).to(wrong_device)
            with self.assertRaisesRegex(RuntimeError, "Expected result and input tensors to be on the same device"):
                torch.linalg.pinv(a, out=out)

            # device of rcond and input should match
            wrong_device = 'cpu' if self.device_type != 'cpu' else 'cuda'
            rcond = torch.full((), 1e-2, device=wrong_device)
            with self.assertRaisesRegex(RuntimeError, "Expected all tensors to be on the same device"):
                torch.linalg.pinv(a, rcond=rcond)

        # rcond can't be complex
        rcond = torch.full((), 1j, device=device)
        with self.assertRaisesRegex(RuntimeError, "rcond tensor of complex type is not supported"):
            torch.linalg.pinv(a, rcond=rcond)

        # atol can't be complex
        atol = torch.full((), 1j, device=device)
        with self.assertRaisesRegex(RuntimeError, "atol tensor of complex type is not supported"):
            torch.linalg.pinv(a, atol=atol)

        # rtol can't be complex
        rtol = torch.full((), 1j, device=device)
        with self.assertRaisesRegex(RuntimeError, "rtol tensor of complex type is not supported"):
            torch.linalg.pinv(a, rtol=rtol)

    @skipCUDAIfNoMagmaAndNoCusolver
    @skipCPUIfNoLapack
    @dtypes(*floating_and_complex_types())
    def test_inv_errors_and_warnings(self, device, dtype):
        # inv expects batches of square matrices as input
        a = torch.randn(2, 3, 4, 3, dtype=dtype, device=device)
        with self.assertRaisesRegex(RuntimeError, "must be batches of square matrices"):
            torch.linalg.inv(a)

        # inv requires the input to be at least 2 dimensional tensor
        a = torch.randn(2, device=device, dtype=dtype)
        with self.assertRaisesRegex(RuntimeError, "must have at least 2 dimensions"):
            torch.linalg.inv(a)

        # if input is not invertible, RuntimeError is raised mentioning the first non-invertible batch
        def run_test_singular_input(batch_dim, n):
            a = torch.eye(3, 3, dtype=dtype, device=device).reshape((1, 3, 3)).repeat(batch_dim, 1, 1)
            a[n, -1, -1] = 0
            with self.assertRaisesRegex(RuntimeError, rf"\(Batch element {n}\): The diagonal element 3 is zero"):
                torch.linalg.inv(a)

        for params in [(1, 0), (2, 0), (2, 1), (4, 0), (4, 2), (10, 2)]:
            run_test_singular_input(*params)

        # dtypes should match
        a = torch.eye(2, dtype=dtype, device=device)
        out = torch.empty(0, dtype=torch.int, device=device)
        with self.assertRaisesRegex(RuntimeError, "got result with dtype Int"):
            torch.linalg.inv(a, out=out)

        # device should match
        if torch.cuda.is_available():
            wrong_device = 'cpu' if self.device_type != 'cpu' else 'cuda'
            out = torch.empty(0, device=wrong_device, dtype=dtype)
            with self.assertRaisesRegex(RuntimeError, "tensors to be on the same device"):
                torch.linalg.inv(a, out=out)

        # if out tensor with wrong shape is passed a warning is given
        with warnings.catch_warnings(record=True) as w:
            a = torch.eye(2, dtype=dtype, device=device)
            out = torch.empty(1, dtype=dtype, device=device)
            # Trigger warning
            torch.linalg.inv(a, out=out)
            # Check warning occurs
            self.assertEqual(len(w), 1)
            self.assertTrue("An output with one or more elements was resized" in str(w[-1].message))

        # if out tensor in batched column major format but with wrong a warning is given
        with warnings.catch_warnings(record=True) as w:
            a = torch.eye(2, dtype=dtype, device=device)
            out = torch.empty(3, 3, dtype=dtype, device=device)
            out = out.mT.clone(memory_format=torch.contiguous_format)
            out = out.mT
            self.assertTrue(out.mT.is_contiguous())
            # Trigger warning
            torch.linalg.inv(a, out=out)
            # Check warning occurs
            self.assertEqual(len(w), 1)
            self.assertTrue("An output with one or more elements was resized" in str(w[-1].message))

    def solve_test_helper(self, A_dims, b_dims, device, dtype):
        make_fullrank = make_fullrank_matrices_with_distinct_singular_values
        make_A = partial(make_fullrank, device=device, dtype=dtype)

        b = torch.randn(*b_dims, dtype=dtype, device=device)
        A = make_A(*A_dims)
        return b, A

    @skipCUDAIfNoMagma
    @skipCPUIfNoLapack
    @dtypes(*floating_and_complex_types())
    @precisionOverride({torch.float32: 1e-3, torch.complex64: 1e-3})
    def test_solve(self, device, dtype):
        def run_test(n, batch, rhs):
            A_dims = (*batch, n, n)
            b_dims = (*batch, n, *rhs)
            b, A = self.solve_test_helper(A_dims, b_dims, device, dtype)

            # Correctness test
            x = torch.linalg.solve(A, b)
            if rhs == ():
                Ax = np.matmul(A.cpu(), x.unsqueeze(-1).cpu())
                Ax.squeeze_(-1)
            else:
                Ax = np.matmul(A.cpu(), x.cpu())
            self.assertEqual(b.expand_as(Ax), Ax)

            # Check against NumPy
            expected = np.linalg.solve(A.cpu().numpy(), b.expand_as(x).cpu().numpy())
            self.assertEqual(x, expected)

            # Check out= variant
            out = torch.empty_like(x)
            ans = torch.linalg.solve(A, b, out=out)
            self.assertEqual(ans, out)
            self.assertEqual(x, out)

            # Check out= variant with complex128 out tensor
            out = torch.empty_like(x).to(torch.complex128)
            ans = torch.linalg.solve(A, b, out=out)
            self.assertEqual(ans, out)
            self.assertEqual(x.to(torch.complex128), out)

            # Check empty out
            out = torch.empty(0, dtype=dtype, device=device)
            ans = torch.linalg.solve(A, b, out=out)
            self.assertEqual(ans, out)
            self.assertEqual(x, out)

        batches = [(), (0, ), (3, ), (2, 3)]
        ns = [0, 5, 32]
        nrhs = [(), (1, ), (5, )]
        for n, batch, rhs in itertools.product(ns, batches, nrhs):
            run_test(n, batch, rhs)

    @skipCUDAIfNoMagma
    @skipCPUIfNoLapack
    @dtypes(*floating_and_complex_types())
    def test_solve_errors_and_warnings(self, device, dtype):
        # solve expects batches of square matrices as input
        with self.assertRaisesRegex(RuntimeError, "must be batches of square matrices"):
            a = torch.randn(2, 3, 4, 3, dtype=dtype, device=device)
            b = torch.randn(2, 3, 4, 1, dtype=dtype, device=device)
            torch.linalg.solve(a, b)

        # solve expects compatible shapes for A x = b
        with self.assertRaisesRegex(RuntimeError, "Incompatible matrix sizes"):
            a = torch.randn(2, 3, 3, 3, dtype=dtype, device=device)
            b = torch.randn(2, 3, 2, 1, dtype=dtype, device=device)
            torch.linalg.solve(a, b)

        # if input is not solvable, RuntimeError is raised mentioning the first non-solvable batch
        def run_test_singular_input(batch_dim, n):
            a = torch.eye(3, 3, dtype=dtype, device=device).reshape((1, 3, 3)).repeat(batch_dim, 1, 1)
            a[n, -1, -1] = 0
            b = torch.randn(batch_dim, 3, 1, dtype=dtype, device=device)
            with self.assertRaisesRegex(RuntimeError, rf'\(Batch element {n}\): The diagonal element 3 is zero'):
                torch.linalg.solve(a, b)

        for params in [(1, 0), (2, 0), (2, 1), (4, 0), (4, 2), (10, 2)]:
            run_test_singular_input(*params)

        # if out tensor with wrong shape is passed a warning is given
        # matrix 'b' case
        with warnings.catch_warnings(record=True) as w:
            A = torch.eye(2, dtype=dtype, device=device).reshape((1, 2, 2)).repeat(2, 1, 1)
            b = torch.randn(2, 2, 2, dtype=dtype, device=device)
            out = torch.zeros(1, dtype=dtype, device=device)
            # Trigger warning
            torch.linalg.solve(A, b, out=out)
            # Check warning occurs
            self.assertEqual(len(w), 1)
            self.assertTrue("An output with one or more elements was resized" in str(w[-1].message))

        # if out tensor with wrong shape is passed a warning is given
        # vector 'b' case
        with warnings.catch_warnings(record=True) as w:
            A = torch.eye(2, dtype=dtype, device=device)
            b = torch.randn(2, dtype=dtype, device=device)
            out = torch.zeros(1, dtype=dtype, device=device)
            # Trigger warning
            torch.linalg.solve(A, b, out=out)
            # Check warning occurs
            self.assertEqual(len(w), 1)
            self.assertTrue("An output with one or more elements was resized" in str(w[-1].message))

        # dtypes should be safely castable
        a = torch.eye(2, dtype=dtype, device=device)
        b = torch.randn(2, 1, dtype=dtype, device=device)
        out = torch.empty(0, dtype=torch.int, device=device)
        with self.assertRaisesRegex(RuntimeError, "but got result with dtype Int"):
            torch.linalg.solve(a, b, out=out)

        # device should match
        if torch.cuda.is_available():
            wrong_device = 'cpu' if self.device_type != 'cpu' else 'cuda'
            out = torch.empty(0, dtype=dtype, device=wrong_device)
            clone_a = torch.empty_like(a)
            with self.assertRaisesRegex(RuntimeError, "tensors to be on the same device"):
                torch.linalg.solve(a, b, out=out)

    @skipCUDAIfNoMagma
    @skipCPUIfNoLapack
    @dtypes(*floating_and_complex_types())
    def test_old_solve(self, device, dtype):
        for (k, n) in zip([2, 3, 5], [3, 5, 7]):
            b, A = self.solve_test_helper((n, n), (n, k), device, dtype)
            x = torch.solve(b, A)[0]
            self.assertEqual(b, np.matmul(A.cpu(), x.cpu()))

    @skipCUDAIfNoMagma
    @skipCPUIfNoLapack
    @dtypes(*floating_and_complex_types())
    def test_old_solve_batched(self, device, dtype):
        def solve_batch_helper(A_dims, b_dims):
            b, A = self.solve_test_helper(A_dims, b_dims, device, dtype)
            x_exp_list = []
            for i in range(b_dims[0]):
                x_exp_list.append(torch.solve(b[i], A[i])[0])
            x_exp = torch.stack(x_exp_list)  # Stacked output
            x_act = torch.solve(b, A)[0]  # Actual output
            self.assertEqual(x_exp, x_act)  # Equality check
            Ax = np.matmul(A.cpu(), x_act.cpu())
            self.assertEqual(b, Ax)

        for batchsize in [1, 3, 4]:
            solve_batch_helper((batchsize, 5, 5), (batchsize, 5, 10))

    @slowTest
    @skipCUDAIfNoMagma
    @skipCPUIfNoLapack
    @dtypes(*floating_and_complex_types())
    def test_old_solve_batched_many_batches(self, device, dtype):
        for A_dims, b_dims in zip([(5, 256, 256), (3, )], [(5, 1), (512, 512, 3, 1)]):
            b, A = self.solve_test_helper(A_dims, b_dims, device, dtype)
            x, _ = torch.solve(b, A)
            Ax = torch.matmul(A, x)
            self.assertEqual(Ax, b.expand_as(x))

    @skipCUDAIfNoMagma
    @skipCPUIfNoLapack
    @dtypes(*floating_and_complex_types())
    def test_old_solve_batched_broadcasting(self, device, dtype):
        from numpy.linalg import solve

        def run_test(A_dims, b_dims):
            A_matrix_size = A_dims[-1]
            A_batch_dims = A_dims[:-2]
            b, A = self.solve_test_helper(A_batch_dims + (A_matrix_size, A_matrix_size), b_dims, device, dtype)
            x, _ = torch.solve(b, A)
            x_exp = solve(A.cpu().numpy(), b.cpu().numpy())
            self.assertEqual(x, x_exp)

        # test against numpy.linalg.solve
        run_test((2, 1, 3, 4, 4), (2, 1, 3, 4, 6))  # no broadcasting
        run_test((2, 1, 3, 4, 4), (4, 6))  # broadcasting b
        run_test((4, 4), (2, 1, 3, 4, 2))  # broadcasting A
        run_test((1, 3, 1, 4, 4), (2, 1, 3, 4, 5))  # broadcasting A & b

    @skipCUDAIfNoMagma
    @skipCPUIfNoLapack
    @dtypes(*floating_and_complex_types())
    def test_old_solve_errors_and_warnings(self, device, dtype):
        # dtypes should be safely castable
        a = torch.eye(2, dtype=dtype, device=device)
        b = torch.randn(2, 1, dtype=dtype, device=device)
        out = torch.empty(0, dtype=torch.int, device=device)
        lu = torch.empty(0, dtype=dtype, device=device)
        with self.assertRaisesRegex(RuntimeError, "but got solution with dtype Int"):
            torch.solve(b, a, out=(out, lu))

        out = torch.empty(0, dtype=dtype, device=device)
        lu = torch.empty(0, dtype=torch.int, device=device)
        with self.assertRaisesRegex(RuntimeError, "but got lu with dtype Int"):
            torch.solve(b, a, out=(out, lu))

        # device should match
        if torch.cuda.is_available():
            wrong_device = 'cpu' if self.device_type != 'cpu' else 'cuda'
            out = torch.empty(0, dtype=dtype, device=wrong_device)
            lu = torch.empty_like(a)
            with self.assertRaisesRegex(RuntimeError, "tensors to be on the same device"):
                torch.solve(b, a, out=(out, lu))
            out = torch.empty(0, dtype=dtype, device=device)
            lu = torch.empty_like(a).to(wrong_device)
            with self.assertRaisesRegex(RuntimeError, "tensors to be on the same device"):
                torch.solve(b, a, out=(out, lu))

    @skipCUDAIfNoMagma
    @skipCPUIfNoLapack
    @dtypes(torch.float, torch.double, torch.cfloat, torch.cdouble)
    @precisionOverride({torch.float: 1e-4, torch.cfloat: 1e-4})
    def test_tensorsolve(self, device, dtype):
        def run_test(a_shape, dims):
            a = torch.randn(a_shape, dtype=dtype, device=device)
            b = torch.randn(a_shape[:2], dtype=dtype, device=device)
            result = torch.linalg.tensorsolve(a, b, dims=dims)
            expected = np.linalg.tensorsolve(a.cpu().numpy(), b.cpu().numpy(), axes=dims)
            self.assertEqual(result, expected)

            # check the out= variant
            out = torch.empty_like(result)
            ans = torch.linalg.tensorsolve(a, b, dims=dims, out=out)
            self.assertEqual(ans, out)
            self.assertEqual(ans, result)

        a_shapes = [(2, 3, 6), (3, 4, 4, 3)]
        dims = [None, (0, 2)]
        for a_shape, d in itertools.product(a_shapes, dims):
            run_test(a_shape, d)

    @skipCUDAIfNoMagma
    @skipCPUIfNoLapack
    @dtypes(torch.float, torch.double, torch.cfloat, torch.cdouble)
    def test_tensorsolve_empty(self, device, dtype):
        # Check for empty inputs. NumPy does not work for these cases.
        a = torch.empty(0, 0, 1, 2, 3, 0, dtype=dtype, device=device)
        b = torch.empty(a.shape[:2], dtype=dtype, device=device)
        x = torch.linalg.tensorsolve(a, b)
        self.assertEqual(torch.tensordot(a, x, dims=len(x.shape)), b)

    @skipCUDAIfNoMagma
    @skipCPUIfNoLapack
    @dtypes(torch.float32)
    def test_tensorsolve_errors_and_warnings(self, device, dtype):
        # tensorsolve expects the input that can be reshaped to a square matrix
        a = torch.eye(2 * 3 * 4, dtype=dtype, device=device).reshape((2 * 3, 4, 2, 3, 4))
        b = torch.randn(8, 4, dtype=dtype, device=device)
        self.assertTrue(np.prod(a.shape[2:]) != np.prod(b.shape))
        with self.assertRaisesRegex(RuntimeError, r'Expected self to satisfy the requirement'):
            torch.linalg.tensorsolve(a, b)

        # if non-empty out tensor with wrong shape is passed a warning is given
        out = torch.empty_like(a)
        b = torch.randn(6, 4, dtype=dtype, device=device)
        with warnings.catch_warnings(record=True) as w:
            # Trigger warning
            torch.linalg.tensorsolve(a, b, out=out)
            # Check warning occurs
            self.assertEqual(len(w), 1)
            self.assertTrue("An output with one or more elements was resized" in str(w[-1].message))

        # dtypes should be safely castable
        out = torch.empty_like(a).to(torch.int)
        with self.assertRaisesRegex(RuntimeError, "but got result with dtype Int"):
            torch.linalg.tensorsolve(a, b, out=out)

        # device should match
        if torch.cuda.is_available():
            wrong_device = 'cpu' if self.device_type != 'cpu' else 'cuda'
            out = torch.empty(0, dtype=dtype, device=wrong_device)
            with self.assertRaisesRegex(RuntimeError, "tensors to be on the same device"):
                torch.linalg.tensorsolve(a, b, out=out)

    @skipCUDAIfNoMagma
    @skipCPUIfNoLapack
    @dtypes(*floating_and_complex_types())
    @precisionOverride({torch.float: 1e-3, torch.cfloat: 1e-3})
    def test_tensorinv(self, device, dtype):

        def run_test(a_shape, ind):
            a = torch.randn(a_shape, dtype=dtype, device=device)
            a_numpy = a.cpu().numpy()
            result = torch.linalg.tensorinv(a, ind=ind)
            expected = np.linalg.tensorinv(a_numpy, ind=ind)
            self.assertEqual(result, expected)

            # check the out= variant
            out = torch.empty_like(result)
            ans = torch.linalg.tensorinv(a, ind=ind, out=out)
            self.assertEqual(ans, out)
            self.assertEqual(ans, result)

        # compare to NumPy output
        run_test((12, 3, 4), ind=1)
        run_test((3, 8, 24), ind=2)
        run_test((18, 3, 3, 2), ind=1)
        run_test((1, 4, 2, 2), ind=2)
        run_test((2, 3, 5, 30), ind=3)
        run_test((24, 2, 2, 3, 2), ind=1)
        run_test((3, 4, 2, 3, 2), ind=2)
        run_test((1, 2, 3, 2, 3), ind=3)
        run_test((3, 2, 1, 2, 12), ind=4)

    @skipMeta  # See https://github.com/pytorch/pytorch/issues/53739
    @skipCUDAIfNoMagma
    @skipCPUIfNoLapack
    @dtypes(*floating_and_complex_types())
    def test_tensorinv_empty(self, device, dtype):
        for ind in range(1, 4):
            # Check for empty inputs. NumPy does not work for these cases.
            a = torch.empty(0, 0, 1, 2, 3, 0, dtype=dtype, device=device)
            a_inv = torch.linalg.tensorinv(a, ind=ind)
            self.assertEqual(a_inv.shape, a.shape[ind:] + a.shape[:ind])

    @skipMeta  # See https://github.com/pytorch/pytorch/issues/53739
    @skipCUDAIfNoMagma
    @skipCPUIfNoLapack
    @dtypes(*floating_and_complex_types())
    def test_tensorinv_errors_and_warnings(self, device, dtype):

        def check_shape(a_shape, ind):
            # tensorinv requires the input to satisfy
            # prod(a.shape[ind:]) == prod(a.shape[:ind])
            a = torch.randn(a_shape, dtype=dtype, device=device)
            with self.assertRaisesRegex(RuntimeError, "Expected self to satisfy the requirement"):
                torch.linalg.tensorinv(a, ind=ind)

        def check_ind(a_shape, ind):
            a = torch.randn(a_shape, dtype=dtype, device=device)
            with self.assertRaisesRegex(RuntimeError, "Expected a strictly positive integer"):
                torch.linalg.tensorinv(a, ind=ind)

        def check_out(a_shape, ind):
            # if non-empty out tensor with wrong shape is passed a warning is given
            a = torch.randn(a_shape, dtype=dtype, device=device)
            out = torch.empty_like(a)
            with warnings.catch_warnings(record=True) as w:
                # Trigger warning
                torch.linalg.tensorinv(a, ind=ind, out=out)
                # Check warning occurs
                self.assertEqual(len(w), 1)
                self.assertTrue("An output with one or more elements was resized" in str(w[-1].message))

            # dtypes should be safely castable
            out = torch.empty(0, dtype=torch.int, device=device)
            with self.assertRaisesRegex(RuntimeError, "but got result with dtype Int"):
                torch.linalg.tensorinv(a, ind=ind, out=out)

            # device should match
            if torch.cuda.is_available():
                wrong_device = 'cpu' if self.device_type != 'cpu' else 'cuda'
                out = torch.empty(0, dtype=dtype, device=wrong_device)
                with self.assertRaisesRegex(RuntimeError, "tensors to be on the same device"):
                    torch.linalg.tensorinv(a, ind=ind, out=out)

        # test for invalid shape
        check_shape((2, 3, 4), ind=1)
        check_shape((1, 2, 3, 4), ind=3)

        # test for invalid ind
        check_ind((12, 3, 4), ind=-1)
        check_ind((18, 3, 3, 2), ind=0)

        # test for invalid out tensor
        check_out((12, 3, 4), ind=1)
        check_out((3, 8, 24), ind=2)

    @skipCUDAIfNoMagma
    @skipCPUIfNoLapack
    @dtypes(*floating_and_complex_types())
    def test_tensorinv_singular_input(self, device, dtype):

        def check_singular_input(a_shape, ind):
            prod_ind_end = np.prod(a_shape[ind:])
            a = torch.eye(prod_ind_end, dtype=dtype, device=device)
            a[-1, -1] = 0   # Now `a` is singular
            a = a.reshape(a_shape)
            with self.assertRaisesRegex(RuntimeError, "Failed to invert the input tensor, because it is singular"):
                torch.linalg.tensorinv(a, ind=ind)

        # test for non-invertible input
        check_singular_input((12, 3, 4), ind=1)
        check_singular_input((3, 6, 18), ind=2)

    def _test_dot_vdot_vs_numpy(self, device, dtype, torch_fn, np_fn):
        def check(x, y):
            # Compare with numpy
            res = torch_fn(x, y)
            if x.dtype == torch.bfloat16:
                ref = torch.from_numpy(np.array(np_fn(x.cpu().float().numpy(), y.cpu().float().numpy())))
            else:
                ref = torch.from_numpy(np.array(np_fn(x.cpu().numpy(), y.cpu().numpy())))
            if res.dtype == torch.bfloat16:
                self.assertEqual(res.cpu(), ref.bfloat16())
            else:
                self.assertEqual(res.cpu(), ref)

            # Test out variant
            out = torch.empty_like(res)
            torch_fn(x, y, out=out)
            self.assertEqual(out, res)

        # Empty
        x = torch.tensor([], dtype=dtype, device=device)
        y = torch.tensor([], dtype=dtype, device=device)
        check(x, y)

        # Contiguous
        x = 0.1 * torch.randn(5000, dtype=dtype, device=device)
        y = 0.1 * torch.randn(5000, dtype=dtype, device=device)
        check(x, y)

        # 0 strided
        y = 0.1 * torch.randn(1, dtype=dtype, device=device).expand(5000)
        check(x, y)

        # 2 strided
        check(x[::2], y[::2])

    @dtypes(torch.float, torch.cfloat, torch.bfloat16)
    @dtypesIfCUDA(torch.float, torch.cfloat)
    @precisionOverride({torch.cfloat: 1e-4, torch.float32: 5e-5, torch.bfloat16: 1e-0})
    def test_dot_vs_numpy(self, device, dtype):
        self._test_dot_vdot_vs_numpy(device, dtype, torch.dot, np.dot)

    @dtypes(torch.float, torch.cfloat)
    @precisionOverride({torch.cfloat: 1e-4, torch.float32: 5e-5})
    def test_vdot_vs_numpy(self, device, dtype):
        self._test_dot_vdot_vs_numpy(device, dtype, torch.vdot, np.vdot)

    def _test_dot_vdot_invalid_args(self, device, torch_fn, complex_dtypes=False):
        def check(x, y, regex):
            with self.assertRaisesRegex(RuntimeError, regex):
                torch_fn(x, y)

        if complex_dtypes:
            x = torch.randn(1, dtype=torch.cfloat, device=device)
            y = torch.randn(3, dtype=torch.cdouble, device=device)
        else:
            x = torch.randn(1, dtype=torch.float, device=device)
            y = torch.randn(3, dtype=torch.double, device=device)

        check(x, y, 'dot : expected both vectors to have same dtype')
        check(x.reshape(1, 1), y, '1D tensors expected')
        check(x.expand(9), y.to(x.dtype), 'inconsistent tensor size')

        if self.device_type != 'cpu':
            x_cpu = x.expand(3).cpu()
            check(x_cpu, y.to(x.dtype), 'Expected all tensors to be on the same device')

    @onlyNativeDeviceTypes
    def test_vdot_invalid_args(self, device):
        self._test_dot_vdot_invalid_args(device, torch.vdot)
        self._test_dot_vdot_invalid_args(device, torch.vdot, complex_dtypes=True)

    @onlyNativeDeviceTypes
    def test_dot_invalid_args(self, device):
        self._test_dot_vdot_invalid_args(device, torch.dot)
        self._test_dot_vdot_invalid_args(device, torch.dot, complex_dtypes=True)

    @skipCUDAIfNoMagma
    @skipCPUIfNoLapack
    @dtypes(*floating_and_complex_types())
    def test_matrix_rank(self, device, dtype):
        matrix_rank = torch.linalg.matrix_rank

        def run_test(shape0, shape1, batch):
            a = torch.randn(*batch, shape0, shape1, dtype=dtype, device=device)
            rank_a = matrix_rank(a)

            self.assertEqual(rank_a, matrix_rank(a.mH))
            aaH = torch.matmul(a, a.mH)
            rank_aaH = matrix_rank(aaH)
            rank_aaH_hermitian = matrix_rank(aaH, hermitian=True)
            self.assertEqual(rank_aaH, rank_aaH_hermitian)
            aHa = torch.matmul(a.mH, a)
            self.assertEqual(matrix_rank(aHa), matrix_rank(aHa, hermitian=True))

            # check against NumPy
            self.assertEqual(rank_a, np.linalg.matrix_rank(a.cpu().numpy()))
            self.assertEqual(matrix_rank(a, 0.01), np.linalg.matrix_rank(a.cpu().numpy(), 0.01))

            self.assertEqual(rank_aaH, np.linalg.matrix_rank(aaH.cpu().numpy()))
            self.assertEqual(matrix_rank(aaH, 0.01), np.linalg.matrix_rank(aaH.cpu().numpy(), 0.01))

            # hermitian flag for NumPy was added in 1.14.0
            if np.lib.NumpyVersion(np.__version__) >= '1.14.0':
                self.assertEqual(rank_aaH_hermitian,
                                 np.linalg.matrix_rank(aaH.cpu().numpy(), hermitian=True))
                self.assertEqual(matrix_rank(aaH, 0.01, True),
                                 np.linalg.matrix_rank(aaH.cpu().numpy(), 0.01, True))

            # check out= variant
            out = torch.empty(a.shape[:-2], dtype=torch.int64, device=device)
            ans = matrix_rank(a, out=out)
            self.assertEqual(ans, out)
            self.assertEqual(ans, rank_a)

        shapes = (3, 13)
        batches = ((), (0, ), (4, ), (3, 5, ))
        for (shape0, shape1), batch in zip(itertools.product(shapes, reversed(shapes)), batches):
            run_test(shape0, shape1, batch)

    @skipCUDAIfNoMagma
    @skipCPUIfNoLapack
    @dtypes(*floating_and_complex_types())
    def test_matrix_rank_atol(self, device, dtype):

        def run_test_atol(shape0, shape1, batch):
            a = make_tensor((*batch, shape0, shape1), dtype=dtype, device=device)
            # Check against NumPy output
            # Test float tol, and specific value for each matrix
            tolerances = [float(torch.rand(1)), ]
            # Test different types of tol tensor
            for tol_type in all_types():
                tolerances.append(make_tensor(a.shape[:-2], dtype=tol_type, device=device, low=0))
            # Test broadcasting of tol
            if a.ndim > 2:
                tolerances.append(make_tensor(a.shape[-3], dtype=torch.float32, device=device, low=0))
            for tol in tolerances:
                actual = torch.linalg.matrix_rank(a, atol=tol)
                actual_tol = torch.linalg.matrix_rank(a, tol=tol)
                self.assertEqual(actual, actual_tol)
                numpy_tol = tol if isinstance(tol, float) else tol.cpu().numpy()
                expected = np.linalg.matrix_rank(a.cpu().numpy(), tol=numpy_tol)
                self.assertEqual(actual, expected)

        shapes = (3, 13)
        batches = ((), (0, ), (4, ), (3, 5, ))
        for (shape0, shape1), batch in zip(itertools.product(shapes, reversed(shapes)), batches):
            run_test_atol(shape0, shape1, batch)

    @skipCUDAIfNoMagma
    @skipCPUIfNoLapack
    @dtypes(torch.float64)
    def test_matrix_rank_atol_rtol(self, device, dtype):
        make_fullrank = make_fullrank_matrices_with_distinct_singular_values
        make_arg = partial(make_fullrank, device=device, dtype=dtype)

        # creates a matrix with singular values rank=n and singular values in range [2/3, 3/2]
        # the singular values are 1 + 1/2, 1 - 1/3, 1 + 1/4, 1 - 1/5, ...
        n = 9
        a = make_arg(n, n)

        # test float and tensor variants
        for tol_value in [0.81, torch.tensor(0.81, device=device)]:
            # using rtol (relative tolerance) takes into account the largest singular value (1.5 in this case)
            result = torch.linalg.matrix_rank(a, rtol=tol_value)
            self.assertEqual(result, 2)  # there are 2 singular values above 1.5*0.81 = 1.215

            # atol is used directly to compare with singular values
            result = torch.linalg.matrix_rank(a, atol=tol_value)
            self.assertEqual(result, 7)  # there are 7 singular values above 0.81

            # when both are specified the maximum tolerance is used
            result = torch.linalg.matrix_rank(a, atol=tol_value, rtol=tol_value)
            self.assertEqual(result, 2)  # there are 2 singular values above max(0.81, 1.5*0.81)

    @skipCUDAIfNoMagma
    @skipCPUIfNoLapack
    @dtypes(*floating_and_complex_types())
    def test_matrix_rank_empty(self, device, dtype):
        matrix_rank = torch.linalg.matrix_rank

        # NumPy doesn't work for input with no elements
        def run_test(shape0, shape1, batch):
            a = torch.randn(*batch, shape0, shape1, dtype=dtype, device=device)
            rank_a = matrix_rank(a)
            expected = torch.zeros(batch, dtype=torch.int64, device=device)

            self.assertEqual(rank_a, matrix_rank(a.mH))

            aaH = torch.matmul(a, a.mH)
            rank_aaH = matrix_rank(aaH)
            rank_aaH_hermitian = matrix_rank(aaH, hermitian=True)
            self.assertEqual(rank_aaH, rank_aaH_hermitian)

            aHa = torch.matmul(a.mH, a)
            self.assertEqual(matrix_rank(aHa), matrix_rank(aHa, hermitian=True))

            self.assertEqual(rank_a, expected)
            self.assertEqual(matrix_rank(a, 0.01), expected)

            self.assertEqual(rank_aaH, expected)
            self.assertEqual(matrix_rank(aaH, 0.01), expected)

            self.assertEqual(rank_aaH_hermitian, expected)
            self.assertEqual(matrix_rank(aaH, 0.01, True), expected)

        batches = ((), (4, ), (3, 5, ))
        for batch in batches:
            run_test(0, 0, batch)
            run_test(0, 3, batch)
            run_test(3, 0, batch)

    @skipCUDAIfNoMagma
    @skipCPUIfNoLapack
    @dtypes(*floating_and_complex_types())
    def test_matrix_rank_out_errors_and_warnings(self, device, dtype):
        # dtypes should be safely castable
        a = torch.eye(2, dtype=dtype, device=device)
        out = torch.empty(0, dtype=torch.bool, device=device)
        with self.assertRaisesRegex(RuntimeError, "but got result with dtype Bool"):
            torch.linalg.matrix_rank(a, out=out)

        # device should match
        if torch.cuda.is_available():
            wrong_device = 'cpu' if self.device_type != 'cpu' else 'cuda'
            out = torch.empty(0, dtype=dtype, device=wrong_device)
            with self.assertRaisesRegex(RuntimeError, "tensors to be on the same device"):
                torch.linalg.matrix_rank(a, out=out)

        # if out tensor with wrong shape is passed a warning is given
        with warnings.catch_warnings(record=True) as w:
            out = torch.empty(3, dtype=dtype, device=device)
            # Trigger warning
            torch.linalg.matrix_rank(a, out=out)
            # Check warning occurs
            self.assertEqual(len(w), 1)
            self.assertTrue("An output with one or more elements was resized" in str(w[-1].message))

    @skipCUDAIfNoMagma
    @skipCPUIfNoLapack
    @dtypes(*floating_and_complex_types())
    def test_matrix_rank_basic(self, device, dtype):
        matrix_rank = torch.linalg.matrix_rank

        a = torch.eye(10, dtype=dtype, device=device)
        self.assertEqual(matrix_rank(a).item(), 10)
        self.assertEqual(matrix_rank(a, hermitian=True).item(), 10)

        a[5, 5] = 0
        self.assertEqual(matrix_rank(a).item(), 9)
        self.assertEqual(matrix_rank(a, hermitian=True).item(), 9)

    @skipCUDAIfNoMagma
    @skipCPUIfNoLapack
    @dtypes(*floating_and_complex_types())
    def test_old_matrix_rank(self, device, dtype):
        a = torch.eye(10, dtype=dtype, device=device)
        self.assertEqual(torch.matrix_rank(a).item(), 10)
        self.assertEqual(torch.matrix_rank(a, True).item(), 10)

        a[5, 5] = 0
        self.assertEqual(torch.matrix_rank(a).item(), 9)
        self.assertEqual(torch.matrix_rank(a, True).item(), 9)

        a = torch.randn(24, 42, dtype=dtype, device=device)
        self.assertEqual(torch.matrix_rank(a), torch.matrix_rank(a.t()))
        aaT = torch.mm(a, a.conj().t())
        self.assertEqual(torch.matrix_rank(aaT), torch.matrix_rank(aaT, True))
        aTa = torch.mm(a.conj().t(), a)
        self.assertEqual(torch.matrix_rank(aTa), torch.matrix_rank(aTa, True))

        a = torch.randn(35, 75, dtype=dtype, device=device)
        self.assertEqual(torch.matrix_rank(a), np.linalg.matrix_rank(a.cpu().numpy()))
        self.assertEqual(torch.matrix_rank(a, 0.01), np.linalg.matrix_rank(a.cpu().numpy(), 0.01))

        aaT = torch.mm(a, a.conj().t())
        self.assertEqual(torch.matrix_rank(aaT), np.linalg.matrix_rank(aaT.cpu().numpy()))
        self.assertEqual(torch.matrix_rank(aaT, 0.01), np.linalg.matrix_rank(aaT.cpu().numpy(), 0.01))

        if np.lib.NumpyVersion(np.__version__) >= '1.14.0':
            self.assertEqual(torch.matrix_rank(aaT, True), np.linalg.matrix_rank(aaT.cpu().numpy(), True))
            self.assertEqual(torch.matrix_rank(aaT, 0.01, True), np.linalg.matrix_rank(aaT.cpu().numpy(), 0.01, True))

    @onlyNativeDeviceTypes
    @dtypes(torch.double)
    # This tests only the cases where torch.chain_matmul differs from torch.linalg.multi_dot which this is an "alias" for.
    def test_chain_matmul(self, device, dtype):
        # chain_matmul accepts a single input tensor while multi_dot does not
        t = make_tensor((2, 2), device, dtype)
        self.assertEqual(t, torch.chain_matmul(t))
        with self.assertRaisesRegex(RuntimeError, r"chain_matmul\(\): Expected one or more matrices"):
            torch.chain_matmul()

        # chain_matmul expects all tensors to be 2D whereas multi_dot allows the first and last tensors to
        # be either 1D or 2D
        with self.assertRaisesRegex(RuntimeError, r"Tensor dimension is 1, expected 2 instead"):
            torch.chain_matmul(make_tensor(1, device, dtype), make_tensor(1, device, dtype))

    @onlyNativeDeviceTypes
    @dtypes(torch.double, torch.cdouble)
    def test_multi_dot(self, device, dtype):
        def check(*shapes):
            tensors = [make_tensor(shape, device, dtype) for shape in shapes]
            np_arrays = [tensor.cpu().numpy() for tensor in tensors]
            res = torch.linalg.multi_dot(tensors).cpu()
            ref = torch.from_numpy(np.array(np.linalg.multi_dot(np_arrays)))
            self.assertEqual(res, ref)

        # test for inputs with empty dimensions
        check([0], [0])
        check([2], [2, 0])
        check([1, 0], [0])
        check([0, 2], [2, 1])
        check([2, 2], [2, 0])
        check([2, 0], [0, 3])
        check([0, 0], [0, 1])
        check([4, 2], [2, 0], [0, 3], [3, 2])

        # test variable output shapes
        check([2], [2])
        check([1, 2], [2])
        check([2], [2, 1])
        check([1, 2], [2, 1])
        check([3, 2], [2, 4])

        # test multiple input tensors
        check([3], [3, 4], [4, 2], [2, 5], [5])
        check([1, 2], [2, 2], [2, 3], [3, 1])

        # test large tensors
        check([10, 100], [100, 5], [5, 50])
        check([10, 20], [20, 30], [30, 5])

    @onlyNativeDeviceTypes
    @dtypes(torch.float)
    def test_multi_dot_errors(self, device, dtype):
        def check(tensors, out, msg):
            with self.assertRaisesRegex(RuntimeError, msg):
                torch.linalg.multi_dot(tensors, out=out)

        a = make_tensor(2, device, dtype)

        check([], None, "expected at least 2 tensors")
        check([a], None, "expected at least 2 tensors")

        check([torch.tensor(1, device=device, dtype=dtype), a], None, "the first tensor must be 1D or 2D")
        check([a, torch.tensor(1, device=device, dtype=dtype)], None, "the last tensor must be 1D or 2D")

        check([a, a, a], None, "tensor 1 must be 2D")
        check([a, make_tensor((2, 2, 2), device, dtype), a], None, "tensor 1 must be 2D")

        check([a, make_tensor(2, device, torch.double)], None, "all tensors must have be the same dtype")
        check([a, a], torch.empty(0, device=device, dtype=torch.double), "expected out tensor to have dtype")

        if self.device_type == 'cuda':
            check([a, make_tensor(2, 'cpu', dtype)], None, "all tensors must be on the same device")
            check([a, a], torch.empty(0, dtype=dtype), "expected out tensor to be on device")

        check([a, make_tensor(3, device, dtype)], None, "cannot be multiplied")
        check([a, make_tensor((3, 2), device, dtype), a], None, "cannot be multiplied")

    @precisionOverride({torch.float32: 5e-6, torch.complex64: 5e-6})
    @skipCUDAIfNoMagma
    @skipCPUIfNoLapack
    @dtypes(*floating_and_complex_types())
    def test_qr(self, device, dtype):
        def run_test(tensor_dims, some):
            A = torch.randn(*tensor_dims, dtype=dtype, device=device)
            Q, R = torch.qr(A, some=some)

            # Check0: Q[-2:] = (m, n_columns), R[-2:] = (n_columns, n)
            m, n = tensor_dims[-2:]
            n_columns = m if (not some) and m > n else min(m, n)
            self.assertEqual(Q.size(-2), m)
            self.assertEqual(R.size(-1), n)
            self.assertEqual(Q.size(-1), n_columns)

            A_ = A.cpu().numpy()
            Q_ = Q.cpu().numpy()
            R_ = R.cpu().numpy()

            # Check1: A = QR
            self.assertEqual(A_, np.matmul(Q_, R_))

            # Check2: A = QR (with out)
            Q_out, R_out = torch.full_like(Q, math.nan), torch.full_like(R, math.nan)
            torch.qr(A, some=some, out=(Q_out, R_out))
            Q_out_ = Q_out.cpu().numpy()
            R_out_ = R_out.cpu().numpy()
            self.assertEqual(A_, np.matmul(Q_out_, R_out_))

            # Check3: Q == Q_out, R == R_out
            self.assertEqual(Q_, Q_out_)
            self.assertEqual(R_, R_out_)

            # Check4: Q^{T}Q = I, triu(R) = R
            eye = torch.eye(n_columns, device=device, dtype=dtype).expand(Q.shape[:-2] + (n_columns, n_columns)).cpu().numpy()
            self.assertEqual(np.matmul(Q_.swapaxes(-1, -2).conj(), Q_), eye)
            self.assertEqual(R.triu(), R)

        tensor_dims_list = [(0, 5), (0, 0), (5, 0),  # Empty Tensors
                            (2, 1, 0, 5), (2, 1, 0, 0), (2, 1, 5, 0), (2, 0, 5, 5),  # Batched empty Tensors
                            (3, 5), (5, 5), (5, 3),  # Single matrix
                            (7, 3, 5), (7, 5, 5), (7, 5, 3),  # 3-dim Tensors
                            (7, 5, 3, 5), (7, 5, 5, 5), (7, 5, 5, 3)]  # 4-dim Tensors
        for tensor_dims, some in itertools.product(tensor_dims_list, [True, False]):
            run_test(tensor_dims, some)

    @skipCUDAIfNoMagma
    @skipCPUIfNoLapack
    @dtypes(torch.float, torch.double, torch.cfloat, torch.cdouble)
    def test_qr_vs_numpy(self, device, dtype):
        """
        test torch.linalg.qr vs numpy.linalg.qr
        """
        sizes_to_test = [
            (7, 5),
            (5, 7),
            (5, 0),    # empty
            (0, 5),    # empty
        ]
        for size in sizes_to_test:
            t = torch.randn(size, device=device, dtype=dtype)
            np_t = t.cpu().numpy()
            for mode in ['reduced', 'complete']:
                exp_q, exp_r = np.linalg.qr(np_t, mode=mode)
                q, r = torch.linalg.qr(t, mode=mode)
                self.assertEqual(q, exp_q)
                self.assertEqual(r, exp_r)
            #
            # for mode='r' we need a special logic because numpy returns only r
            exp_r = np.linalg.qr(np_t, mode='r')
            q, r = torch.linalg.qr(t, mode='r')
            # check that q is empty
            self.assertEqual(q.shape, (0,))
            self.assertEqual(q.dtype, t.dtype)
            self.assertEqual(q.device, t.device)
            # check r
            self.assertEqual(r, exp_r)

    @skipCUDAIfNoMagma
    @skipCPUIfNoLapack
    @dtypes(torch.float)
    def test_linalg_qr_autograd_errors(self, device, dtype):
        # torch.linalg.qr(mode='r') returns only 'r' and discards 'q', but
        # without 'q' you cannot compute the backward pass. Check that
        # linalg_qr_backward complains cleanly in that case.
        inp = torch.randn((5, 7), device=device, dtype=dtype, requires_grad=True)
        q, r = torch.linalg.qr(inp, mode='r')
        self.assertEqual(q.shape, (0,))  # empty tensor
        b = torch.sum(r)
        with self.assertRaisesRegex(RuntimeError,
                                    "The derivative of qr is not implemented when mode='r'"):
            b.backward()
        #
        inp = torch.randn((7, 5), device=device, dtype=dtype, requires_grad=True)
        q, r = torch.linalg.qr(inp, mode='complete')
        b = torch.sum(r)
        with self.assertRaisesRegex(RuntimeError,
                                    "The derivative of qr is not implemented when mode='complete' and nrows > ncols"):
            b.backward()

    @skipCUDAIfNoMagma
    @skipCPUIfNoLapack
    @dtypes(torch.float, torch.double, torch.cfloat, torch.cdouble)
    def test_qr_batched(self, device, dtype):
        """
        test torch.linalg.qr vs numpy.linalg.qr. We need some special logic
        because numpy does not support batched qr
        """
        def np_qr_batched(a, mode):
            """poor's man batched version of np.linalg.qr"""
            all_q = []
            all_r = []
            for matrix in a:
                result = np.linalg.qr(matrix, mode=mode)
                if mode == 'r':
                    all_r.append(result)
                else:
                    q, r = result
                    all_q.append(q)
                    all_r.append(r)
            if mode == 'r':
                return np.array(all_r)
            else:
                return np.array(all_q), np.array(all_r)

        t = torch.randn((3, 7, 5), device=device, dtype=dtype)
        np_t = t.cpu().numpy()
        for mode in ['reduced', 'complete']:
            exp_q, exp_r = np_qr_batched(np_t, mode=mode)
            q, r = torch.linalg.qr(t, mode=mode)
            self.assertEqual(q, exp_q)
            self.assertEqual(r, exp_r)
        # for mode='r' we need a special logic because numpy returns only r
        exp_r = np_qr_batched(np_t, mode='r')
        q, r = torch.linalg.qr(t, mode='r')
        # check that q is empty
        self.assertEqual(q.shape, (0,))
        self.assertEqual(q.dtype, t.dtype)
        self.assertEqual(q.device, t.device)
        # check r
        self.assertEqual(r, exp_r)

    @skipCUDAIfNoMagma
    @skipCPUIfNoLapack
    @dtypes(torch.float, torch.double, torch.cfloat, torch.cdouble)
    def test_qr_out(self, device, dtype):
        """
        test torch.linalg.qr(out=...) vs torch.lingalg.qr
        """
        sizes_to_test = [
            (7, 5),
            (5, 7),
            (5, 0),    # empty
            (0, 5),    # empty
        ]
        for size in sizes_to_test:
            t = torch.randn(size, device=device, dtype=dtype)
            np_t = t.cpu().numpy()
            for mode in ['reduced', 'complete', 'r']:
                q, r = torch.linalg.qr(t, mode=mode)
                out = (torch.empty((0), dtype=dtype, device=device),
                       torch.empty((0), dtype=dtype, device=device))
                q2, r2 = torch.linalg.qr(t, mode=mode, out=out)
                self.assertIs(q2, out[0])
                self.assertIs(r2, out[1])
                self.assertEqual(q2, q)
                self.assertEqual(r2, r)

    @skipCUDAIfNoMagma
    @skipCPUIfNoLapack
    @dtypes(torch.float)
    def test_qr_error_cases(self, device, dtype):
        t1 = torch.randn(5, device=device, dtype=dtype)
        with self.assertRaisesRegex(RuntimeError, 'qr input should have at least 2 dimensions, but has 1 dimensions instead'):
            torch.linalg.qr(t1)
        t2 = torch.randn((5, 7), device=device, dtype=dtype)
        with self.assertRaisesRegex(RuntimeError, "qr received unrecognized mode 'hello'"):
            torch.linalg.qr(t2, mode='hello')

    def _check_einsum(self, *args, np_args=None):
        if np_args is None:
            np_args = [arg.cpu().numpy() if isinstance(arg, torch.Tensor) else arg for arg in args]
        res = torch.einsum(*args)
        ref = np.einsum(*np_args)
        self.assertEqual(torch.from_numpy(np.array(ref)), res)

    @dtypes(torch.double, torch.cdouble)
    def test_einsum(self, device, dtype):
        # Test cases from https://gist.github.com/rockt/15ee013889d65342088e9260a377dc8f
        x = make_tensor((5,), device, dtype)
        y = make_tensor((7,), device, dtype)
        A = make_tensor((3, 5), device, dtype)
        B = make_tensor((2, 5), device, dtype)
        C = make_tensor((2, 3, 5), device, dtype)
        D = make_tensor((2, 5, 7), device, dtype)
        E = make_tensor((7, 9), device, dtype)
        F = make_tensor((2, 3, 3, 5), device, dtype)
        G = make_tensor((5, 4, 6), device, dtype)
        H = make_tensor((4, 4), device, dtype)
        I = make_tensor((2, 3, 2), device, dtype)

        # Vector operations
        self._check_einsum('i->', x)                     # sum
        self._check_einsum('i,i->', x, x)                # dot
        self._check_einsum('i,i->i', x, x)               # vector element-wisem mul
        self._check_einsum('i,j->ij', x, y)              # outer

        # Matrix operations
        self._check_einsum("ij->ji", A)                  # transpose
        self._check_einsum("ij->j", A)                   # row sum
        self._check_einsum("ij->i", A)                   # col sum
        self._check_einsum("ij,ij->ij", A, A)            # matrix element-wise mul
        self._check_einsum("ij,j->i", A, x)              # matrix vector multiplication
        self._check_einsum("ij,kj->ik", A, B)            # matmul
        self._check_einsum("ij,ab->ijab", A, E)          # matrix outer product

        # Tensor operations
        self._check_einsum("Aij,Ajk->Aik", C, D)         # batch matmul
        self._check_einsum("ijk,jk->i", C, A)            # tensor matrix contraction
        self._check_einsum("aij,jk->aik", D, E)          # tensor matrix contraction
        self._check_einsum("abCd,dFg->abCFg", F, G)      # tensor tensor contraction
        self._check_einsum("ijk,jk->ik", C, A)           # tensor matrix contraction with double indices
        self._check_einsum("ijk,jk->ij", C, A)           # tensor matrix contraction with double indices
        self._check_einsum("ijk,ik->j", C, B)            # non contiguous
        self._check_einsum("ijk,ik->jk", C, B)           # non contiguous with double indices

        # Test diagonals
        self._check_einsum("ii", H)                      # trace
        self._check_einsum("ii->i", H)                   # diagonal
        self._check_einsum('iji->j', I)                  # non-contiguous trace
        self._check_einsum('ngrg...->nrg...', make_tensor((2, 1, 3, 1, 4), device, dtype))

        # Test ellipsis
        self._check_einsum("i...->...", H)
        self._check_einsum("ki,...k->i...", A.t(), B)
        self._check_einsum("k...,jk->...", A.t(), B)
        self._check_einsum('...ik, ...j -> ...ij', C, x)
        self._check_einsum('Bik,k...j->i...j', C, make_tensor((5, 3), device, dtype))
        self._check_einsum('i...j, ij... -> ...ij', C, make_tensor((2, 5, 2, 3), device, dtype))

        # torch.bilinear with noncontiguous tensors
        l = make_tensor((5, 10), device, dtype, noncontiguous=True)
        r = make_tensor((5, 20), device, dtype, noncontiguous=True)
        w = make_tensor((15, 10, 20), device, dtype)
        self._check_einsum("bn,anm,bm->ba", l, w, r)

        # with strided tensors
        self._check_einsum("bn,Anm,bm->bA", l[:, ::2], w[:, ::2, ::2], r[:, ::2])

    @dtypes(torch.double, torch.cdouble)
    def test_einsum_sublist_format(self, device, dtype):
        x = make_tensor((5,), device, dtype)
        y = make_tensor((7,), device, dtype)
        A = make_tensor((3, 5), device, dtype)
        B = make_tensor((2, 5), device, dtype)
        C = make_tensor((2, 1, 3, 1, 4), device, dtype)

        self._check_einsum(x, [0])
        self._check_einsum(x, [0], [])
        self._check_einsum(x, [0], y, [1], [0, 1])
        self._check_einsum(A, [0, 1], [1, 0])
        self._check_einsum(A, [0, 1], x, [1], [0])
        self._check_einsum(A, [0, 1], B, [2, 1])
        self._check_einsum(A, [0, 1], B, [2, 1], [0, 2])
        self._check_einsum(C, [0, 1, 2, 1, Ellipsis], [0, 2, 1, Ellipsis])
        self._check_einsum(A.t(), [0, 1], B, [Ellipsis, 0])
        self._check_einsum(A.t(), [0, 1], B, [Ellipsis, 0], [1, Ellipsis])
        self._check_einsum(A.t(), [0, Ellipsis], B, [1, 0], [Ellipsis])

        # torch.bilinear with noncontiguous tensors
        l = make_tensor((5, 10), device, dtype, noncontiguous=True)
        r = make_tensor((5, 20), device, dtype, noncontiguous=True)
        w = make_tensor((15, 10, 20), device, dtype)
        self._check_einsum(l, [40, 41], w, [2, 41, 50], r, [40, 50], [40, 2])

    @dtypes(torch.double, torch.cdouble)
    def test_einsum_random(self, device, dtype):
        def convert_label(label):
            if label == ...:
                return '...'
            elif label < 26:
                return chr(ord('A') + label)
            else:
                return chr(ord('a') + label - 26)

        def convert_sublist(sublist):
            return ''.join(convert_label(label) for label in sublist)

        def test(n=10,                       # how many tests to generate
                 n_labels=5,                 # how many labels available
                 min_ops=1, max_ops=3,       # min and max number of operands per test
                 min_dims=1, max_dims=3,     # min and max number of dimensions per operand
                 min_size=1, max_size=8,    # min and max size of each dimension
                 max_out_dim=3,              # max number of dimensions for the output
                 enable_diagonals=True,      # controls if labels can be repeated for diagonals
                 ellipsis_prob=0.5,          # probability of including ellipsis in operand
                 broadcasting_prob=0.1):     # probability of turning some dim sizes 1 for broadcasting

            all_labels = torch.arange(52)

            assert 0 <= n
            assert 0 <= n_labels < len(all_labels)
            assert 0 < min_ops <= max_ops
            assert 0 <= min_dims <= max_dims
            assert 0 <= min_size <= max_size
            assert 0 <= max_out_dim
            assert enable_diagonals or max_dims <= n_labels

            for _ in range(n):

                # Select a subset of labels for this test and give them random sizes
                possible_labels = all_labels[torch.randperm(len(all_labels))[:n_labels]]
                labels_size = torch.randint_like(all_labels, min_size, max_size + 1)
                ellipsis_shape = torch.randint(min_size, max_size + 1, (max_dims - min_dims,))

                operands = []
                sublists = []

                ell_size = 0
                valid_labels = set()

                # create random input operands
                for _ in range(random.randint(min_ops, max_ops)):
                    n_dim = random.randint(min_dims, max_dims)
                    labels_idx = torch.ones(len(possible_labels)).multinomial(n_dim, enable_diagonals)
                    labels = possible_labels[labels_idx]
                    valid_labels.update(labels.tolist())
                    shape = labels_size[labels]

                    # turn some dimensions to size 1 for testing broadcasting
                    mask = Binomial(probs=broadcasting_prob).sample((n_dim,))
                    broadcast_labels = torch.unique(labels[mask == 1])
                    shape[(labels[..., None] == broadcast_labels).any(-1)] = 1

                    labels = labels.tolist()
                    shape = shape.tolist()

                    # include ellipsis if not all dimensions were assigned a label already
                    if n_dim < max_dims and torch.rand(1) < ellipsis_prob:
                        ell_num_dim = random.randint(1, max_dims - n_dim)
                        ell_size = max(ell_size, ell_num_dim)
                        ell_shape = ellipsis_shape[-ell_num_dim:]
                        # again, turn some dimensions to size 1 for broadcasting
                        mask = Binomial(probs=broadcasting_prob).sample((ell_num_dim,))
                        ell_shape[mask == 1] = 1
                        ell_index = random.randint(0, n_dim)
                        shape[ell_index:ell_index] = ell_shape
                        labels.insert(ell_index, ...)

                    operands.append(make_tensor(shape, device, dtype))
                    sublists.append(labels)

                # NumPy has a bug with the sublist format so for now we compare PyTorch sublist
                # implementation against the equation format implementation of NumPy
                # see https://github.com/numpy/numpy/issues/10926
                np_operands = [op.cpu().numpy() for op in operands]

                # test equation format
                equation = ','.join(convert_sublist(l) for l in sublists)
                self._check_einsum(equation, *operands, np_args=(equation, *np_operands))

                # test sublist format
                args = [*itertools.chain(*zip(operands, sublists))]
                self._check_einsum(*args, np_args=(equation, *np_operands))

                # generate an explicit output
                out_sublist = []
                num_out_labels = max(0, random.randint(0, min(max_out_dim, len(valid_labels))) - ell_size)
                if num_out_labels > 0:
                    out_labels_idx = torch.ones(len(valid_labels)).multinomial(num_out_labels)
                    out_sublist = torch.tensor(list(valid_labels))[out_labels_idx].tolist()
                out_sublist.insert(random.randint(0, num_out_labels), ...)

                # test equation format with explicit output
                equation += '->' + convert_sublist(out_sublist)
                self._check_einsum(equation, *operands, np_args=(equation, *np_operands))

                # test sublist format with explicit output
                args.append(out_sublist)
                self._check_einsum(*args, np_args=(equation, *np_operands))

        test(100)

    def test_einsum_corner_cases(self, device):
        def check(equation, *operands, expected_output):
            tensors = [torch.tensor(operand, device=device, dtype=torch.float32) if not isinstance(operand, tuple)
                       else make_tensor(operand, device, torch.float32) for operand in operands]
            output = torch.einsum(equation, tensors)
            self.assertEqual(output, torch.tensor(expected_output, dtype=torch.float32, device=device))

        # Test equation variantions
        check(' ', 1, expected_output=1)
        check(' -> ', 1, expected_output=1)
        check(' , ', 2, 2, expected_output=4)
        check(' , , ', 2, 2, 2, expected_output=8)
        check(' , -> ', 2, 2, expected_output=4)
        check(' i ', [1], expected_output=[1])
        check(' i -> ', [1], expected_output=1)
        check(' i -> i ', [1], expected_output=[1])
        check(' i , i ', [2], [2], expected_output=4)
        check(' i , i -> i ', [2], [2], expected_output=[4])

        # Test tensors with 0 size dimensions
        check('i', [], expected_output=[])
        check(' i j -> j', [[], []], expected_output=[])
        check('ij->i', [[], []], expected_output=[0., 0.])
        check(' i j k  ,  k  -> i j ', (3, 0, 6), (6,), expected_output=[[], [], []])

        # Test broadcasting
        check('i,j', [2], [1, 2], expected_output=[[2, 4]])
        check('i,ij->ij', [1, 2], [[1, 2, 3], [2, 3, 4]], expected_output=[[1, 2, 3], [4, 6, 8]])

        # Test ellipsis broadcasting
        check('...', 1, expected_output=1)
        check('...->', 1, expected_output=1)
        check('...->...', 1, expected_output=1)
        check('...', [1], expected_output=[1])
        check('...->', [1], expected_output=1)
        check('z...->z', [1], expected_output=[1])
        check('Z...->...Z', [1], expected_output=[1])
        check('...a->', [[2], [4]], expected_output=6)
        check('a...b->ab', [[[1], [2]], [[3], [4]]], expected_output=[[3], [7]])

    def test_einsum_error_cases(self, device):
        def check(*args, regex, exception=RuntimeError):
            with self.assertRaisesRegex(exception, r'einsum\(\):.*' + regex):
                torch.einsum(*args)

        x = make_tensor((2,), device, torch.float32)
        y = make_tensor((2, 3), device, torch.float32)

        check('', [], regex=r'at least one operand', exception=ValueError)
        check('. ..', [x], regex=r'found \'.\' for operand 0 that is not part of any ellipsis')
        check('... ...', [x], regex=r'found \'.\' for operand 0 for which an ellipsis was already found')
        check('1', [x], regex=r'invalid subscript given at index 0')
        check(',', [x], regex=r'fewer operands were provided than specified in the equation')
        check('', [x, x], regex=r'more operands were provided than specified in the equation')
        check('', [x], regex=r'the number of subscripts in the equation \(0\) does not match the number '
              r'of dimensions \(1\) for operand 0 and no ellipsis was given')
        check('ai', [x], regex=r'the number of subscripts in the equation \(2\) does not match the number '
              r'of dimensions \(1\) for operand 0 and no ellipsis was given')
        check('ai...', [x], regex=r'the number of subscripts in the equation \(2\) is more than the number '
              r'of dimensions \(1\) for operand 0')
        check('a->... .', [x], regex=r'found \'.\' for output but an ellipsis \(...\) was already found')
        check('a->..', [x], regex=r'found \'.\' for output that is not part of any ellipsis \(...\)')
        check('a->1', [x], regex=r'invalid subscript given at index 3')
        check('a->aa', [x], regex=r'output subscript a appears more than once in the output')
        check('a->i', [x], regex=r'output subscript i does not appear in the equation for any input operand')
        check('aa', [y], regex=r'subscript a is repeated for operand 0 but the sizes don\'t match, 3 != 2')
        check('a, ba', [x, y], regex=r'operands do not broadcast with remapped shapes \[original->remapped\]: '
              r'\[2\]->\[1, 2\] \[2, 3\]->\[2, 3\]')

        check(x, [-1], regex=r'not within the valid range \[0, 52\)', exception=ValueError)
        check(x, [52], regex=r'not within the valid range \[0, 52\)', exception=ValueError)

    def _gen_shape_inputs_linalg_triangular_solve(self, shape, dtype, device, well_conditioned=False):
        make_arg = partial(make_tensor, dtype=dtype, device=device)
        make_randn = partial(torch.randn, dtype=dtype, device=device)
        b, n, k = shape
        for left, uni, expand_a, tr_a, conj_a, expand_b, tr_b, conj_b in product((True, False), repeat=8):
            # expand means that we generate a batch of matrices with a stride of zero in the batch dimension
            if (conj_a or conj_b) and not dtype.is_complex:
                continue
            # We just expand on the batch size
            if (expand_a or expand_b) and b == 1:
                continue

            size_a = (b, n, n) if left else (b, k, k)
            size_b = (b, n, k) if not tr_b else (b, k, n)

            # If expand_a or expand_b, we'll expand them to the correct size later
            if b == 1 or expand_a:
                size_a = size_a[1:]
            if b == 1 or expand_b:
                size_b = size_b[1:]

            if well_conditioned:
                PLU = torch.lu_unpack(*torch.lu(make_randn(*size_a)))
                if uni:
                    # A = L from PLU
                    A = PLU[1].transpose(-2, -1).contiguous()
                else:
                    # A = U from PLU
                    A = PLU[2].contiguous()
            else:
                A = make_arg(size_a)
                A.triu_()

            diag = A.diagonal(0, -2, -1)
            if uni:
                diag.fill_(1.)
            else:
                diag[diag.abs() < 1e-6] = 1.

            B = make_arg(size_b)

            if tr_a:
                A.transpose_(-2, -1)
            if tr_b:
                B.transpose_(-2, -1)
            if conj_a:
                A = A.conj()
            if conj_b:
                B = B.conj()
            if expand_a:
                A = A.expand(b, *size_a)
            if expand_b:
                B = B.expand(b, n, k)
            yield A, B, left, not tr_a, uni

    def _test_linalg_solve_triangular(self, A, B, upper, left, uni):
        X = torch.linalg.solve_triangular(A, B, upper=upper, left=left, unitriangular=uni)
        if left:
            self.assertEqual(A @ X, B)
        else:
            self.assertEqual(X @ A, B)
        out = B
        # B may be expanded
        if not B.is_contiguous() and not B.transpose(-2, -1).is_contiguous():
            out = B.clone()
        torch.linalg.solve_triangular(A, B, upper=upper, left=left, unitriangular=uni, out=out)
        self.assertEqual(X, out)

    @dtypes(*floating_and_complex_types())
    @precisionOverride({torch.float32: 1e-1, torch.complex64: 1e-1,
                        torch.float64: 1e-8, torch.complex128: 1e-8})
    def test_linalg_solve_triangular(self, device, dtype):
        # This exercises the API + BLAS CPU + batched cuBLAS
        ks = (3, 1, 0)
        ns = (5, 0)
        bs = (1, 2, 0)

        gen_inputs = self._gen_shape_inputs_linalg_triangular_solve
        for b, n, k in product(bs, ns, ks):
            for A, B, left, upper, uni in gen_inputs((b, n, k), dtype, device):
                self._test_linalg_solve_triangular(A, B, upper, left, uni)

    @onlyCUDA
    @skipCUDAIfNoMagma  # Magma needed for the PLU decomposition
    @skipCUDAIfRocm  # There is a memory access bug in rocBLAS in the (non-batched) solve_triangular
    @dtypes(*floating_and_complex_types())
    @precisionOverride({torch.float32: 1e-2, torch.complex64: 1e-2,
                        torch.float64: 1e-8, torch.complex128: 1e-8})
    def test_linalg_solve_triangular_large(self, device, dtype):
        # Exercises magma and cublas
        magma = (9, 513, 1)
        iterative_cublas = (2, 64, 1)

        gen_inputs = self._gen_shape_inputs_linalg_triangular_solve
        for shape in (magma, iterative_cublas):
            for A, B, left, upper, uni in gen_inputs(shape, dtype, device, well_conditioned=True):
                self._test_linalg_solve_triangular(A, B, upper, left, uni)

    @dtypes(*floating_and_complex_types())
    @precisionOverride({torch.float32: 1e-2, torch.complex64: 1e-2,
                        torch.float64: 1e-8, torch.complex128: 1e-8})
    def test_linalg_solve_triangular_broadcasting(self, device, dtype):
        make_arg = partial(make_tensor, dtype=dtype, device=device)

        sizes = (((2, 1, 3, 4, 4), (2, 1, 3, 4, 6)),
                 ((2, 1, 3, 4, 4), (4, 6)),
                 ((4, 4), (2, 1, 3, 4, 2)),
                 ((1, 3, 1, 4, 4), (2, 1, 3, 4, 5)))
        for size_A, size_B in sizes:
            for left, upper, uni in itertools.product([True, False], repeat=3):
                A = make_arg(size_A)
                if upper:
                    A.triu_()
                else:
                    A.tril_()
                diag = A.diagonal(0, -2, -1)
                if uni:
                    diag.fill_(1.)
                else:
                    diag[diag.abs() < 1e-6] = 1.
                B = make_arg(size_B)
                if not left:
                    B.transpose_(-2, -1)

                X = torch.linalg.solve_triangular(A, B, upper=upper, left=left, unitriangular=uni)
                if left:
                    B_other = A @ X
                else:
                    B_other = X @ A

                self.assertEqual(*torch.broadcast_tensors(B, B_other))

    def triangular_solve_test_helper(self, A_dims, b_dims, upper, unitriangular,
                                     device, dtype):
        triangle_function = torch.triu if upper else torch.tril
        b = torch.randn(*b_dims, dtype=dtype, device=device)
        A = torch.randn(*A_dims, dtype=dtype, device=device)
        # create positive definite matrix
        A = torch.matmul(A, A.mT)
        A_triangular = triangle_function(A)
        if unitriangular:
            A_triangular.diagonal(dim1=-2, dim2=-1).fill_(1.)
        return b, A_triangular

    @skipCUDAIfNoMagma
    @skipCPUIfNoLapack
    @dtypes(*floating_and_complex_types())
    @precisionOverride({torch.float32: 1e-3, torch.complex64: 1e-3,
                        torch.float64: 1e-8, torch.complex128: 1e-8})
    def test_triangular_solve(self, device, dtype):
        ks = [0, 1, 3]
        ns = [0, 5]
        for k, n, (upper, unitriangular, transpose) in itertools.product(ks, ns,
                                                                         itertools.product([True, False], repeat=3)):
            b, A = self.triangular_solve_test_helper((n, n), (n, k), upper,
                                                     unitriangular, device, dtype)
            x = torch.triangular_solve(b, A, upper=upper, unitriangular=unitriangular, transpose=transpose)[0]
            if transpose:
                self.assertEqual(b, np.matmul(A.t().cpu(), x.cpu()))
            else:
                self.assertEqual(b, np.matmul(A.cpu(), x.cpu()))

    @skipCPUIfNoLapack
    @skipCUDAIfNoMagma
    @dtypes(*floating_and_complex_types())
    @precisionOverride({torch.float32: 1e-3, torch.complex64: 1e-3,
                        torch.float64: 1e-8, torch.complex128: 1e-8})
    def test_triangular_solve_batched(self, device, dtype):
        def triangular_solve_batch_helper(A_dims, b_dims, upper, unitriangular, transpose):
            b, A = self.triangular_solve_test_helper(A_dims, b_dims, upper,
                                                     unitriangular, device, dtype)
            x_exp_list = []
            for i in range(b_dims[0]):
                x_exp_list.append(torch.triangular_solve(b[i], A[i], upper=upper,
                                                         unitriangular=unitriangular,
                                                         transpose=transpose)[0])
            x_exp = torch.stack(x_exp_list)  # Stacked output
            x_act = torch.triangular_solve(b, A, upper=upper,
                                           unitriangular=unitriangular,
                                           transpose=transpose)[0]  # Actual output
            self.assertEqual(x_act, x_exp)  # Equality check
            if transpose:
                A = A.mT

            Ax = np.matmul(A.cpu(), x_act.cpu())
            self.assertEqual(b, Ax)

        def triangular_solve_zero_batch_helper(A_dims, b_dims, upper, unitriangular, transpose):
            b, A = self.triangular_solve_test_helper(A_dims, b_dims, upper,
                                                     unitriangular, device, dtype)
            x = torch.triangular_solve(b, A, upper=upper,
                                       unitriangular=unitriangular,
                                       transpose=transpose)[0]
            self.assertTrue(x.shape == b.shape)

        for upper, unitriangular, transpose in itertools.product([True, False], repeat=3):
            batchsize = 3
            triangular_solve_batch_helper((batchsize, 5, 5), (batchsize, 5, 10),
                                          upper, unitriangular, transpose)

            # test empty input
            triangular_solve_batch_helper((batchsize, 0, 0), (batchsize, 0, 10),
                                          upper, unitriangular, transpose)
            triangular_solve_batch_helper((batchsize, 0, 0), (batchsize, 0, 0),
                                          upper, unitriangular, transpose)

            # test zero batch case
            batchsize = 0
            triangular_solve_zero_batch_helper((batchsize, 5, 5), (batchsize, 5, 10),
                                               upper, unitriangular, transpose)


    @slowTest
    @skipCUDAIfNoMagma
    @skipCPUIfNoLapack
    @dtypes(*floating_and_complex_types())
    @precisionOverride({torch.float32: 1e-3, torch.complex64: 1e-3,
                        torch.float64: 1e-8, torch.complex128: 1e-8})
    def test_triangular_solve_batched_many_batches(self, device, dtype):
        for upper, transpose, unitriangular in itertools.product([True, False], repeat=3):
            # test batched A case
            b, A = self.triangular_solve_test_helper((256, 256, 5, 5), (5, 1),
                                                     upper, unitriangular, device, dtype)
            x, _ = torch.triangular_solve(b, A,
                                          upper=upper, transpose=transpose, unitriangular=unitriangular)
            if transpose:
                A = A.mT

            Ax = torch.matmul(A, x)

            rtol = 1e-2 if dtype in [torch.float32, torch.complex64] else self.precision
            self.assertEqual(Ax, b.expand_as(Ax), atol=self.precision, rtol=rtol)

            # test batched b case
            b, A = self.triangular_solve_test_helper((3, 3), (512, 512, 3, 1),
                                                     upper, unitriangular, device, dtype)
            x, _ = torch.triangular_solve(b, A, upper=upper, transpose=transpose,
                                          unitriangular=unitriangular)
            if transpose:
                A = A.mT

            self.assertEqual(torch.matmul(A, x), b)

    @skipCUDAIfNoMagma
    @skipCPUIfNoLapack
    @unittest.skipIf(not TEST_SCIPY, "SciPy not found")
    @dtypes(*floating_and_complex_types())
    def test_triangular_solve_batched_broadcasting(self, device, dtype):
        from scipy.linalg import solve_triangular as tri_solve

        def scipy_tri_solve_batched(A, B, upper, trans, diag):
            batch_dims_A, batch_dims_B = A.shape[:-2], B.shape[:-2]
            single_dim_A, single_dim_B = A.shape[-2:], B.shape[-2:]
            expand_dims = tuple(torch._C._infer_size(torch.Size(batch_dims_A),
                                                     torch.Size(batch_dims_B)))
            expand_A = np.broadcast_to(A, expand_dims + single_dim_A)
            expand_B = np.broadcast_to(B, expand_dims + single_dim_B)
            flat_A = expand_A.reshape((-1,) + single_dim_A)
            flat_B = expand_B.reshape((-1,) + single_dim_B)
            flat_X = np.vstack([tri_solve(a, b, lower=(not upper), trans=int(trans), unit_diagonal=diag)
                                for a, b in zip(flat_A, flat_B)])
            return flat_X.reshape(expand_B.shape)

        def run_test(A_dims, b_dims, device, upper, transpose, unitriangular):
            b, A = self.triangular_solve_test_helper(A_dims, b_dims, upper,
                                                     unitriangular, device, dtype)
            x_exp = torch.as_tensor(scipy_tri_solve_batched(A.cpu().numpy(), b.cpu().numpy(),
                                                            upper, transpose, unitriangular))
            x = torch.triangular_solve(b, A, upper=upper, transpose=transpose, unitriangular=unitriangular)[0]

            self.assertEqual(x, x_exp.to(device))

        for upper, transpose, unitriangular in itertools.product([True, False], repeat=3):
            # test against scipy.linalg.solve_triangular
            run_test((2, 1, 3, 4, 4), (2, 1, 3, 4, 6), device, upper, transpose, unitriangular)  # no broadcasting
            run_test((2, 1, 3, 4, 4), (4, 6), device, upper, transpose, unitriangular)  # broadcasting b
            run_test((4, 4), (2, 1, 3, 4, 2), device, upper, transpose, unitriangular)  # broadcasting A
            run_test((1, 3, 1, 4, 4), (2, 1, 3, 4, 5), device, upper, transpose, unitriangular)  # broadcasting A & b

    @skipCUDAIfNoMagma
    @skipCPUIfNoLapack
    @dtypes(*floating_and_complex_types())
    def test_triangular_solve_out_errors_and_warnings(self, device, dtype):
        # dtypes should be safely castable
        a = torch.eye(2, dtype=dtype, device=device)
        b = torch.randn(2, 1, dtype=dtype, device=device)
        out = torch.empty_like(b).to(torch.int)
        clone_a = torch.empty_like(a)
        with self.assertRaisesRegex(RuntimeError, "Expected out tensor to have dtype"):
            torch.triangular_solve(b, a, out=(out, clone_a))

        out = torch.empty_like(b)
        clone_a = clone_a.to(torch.int)
        with self.assertRaisesRegex(RuntimeError, "Expected out tensor to have dtype"):
            torch.triangular_solve(b, a, out=(out, clone_a))

        # device should match
        if torch.cuda.is_available():
            wrong_device = 'cpu' if self.device_type != 'cpu' else 'cuda'
            out = torch.empty(0, dtype=dtype, device=wrong_device)
            clone_a = torch.empty_like(a)
            with self.assertRaisesRegex(RuntimeError, "tensors to be on the same device"):
                torch.triangular_solve(b, a, out=(out, clone_a))
            out = torch.empty(0, dtype=dtype, device=device)
            clone_a = torch.empty_like(a).to(wrong_device)
            with self.assertRaisesRegex(RuntimeError, "tensors to be on the same device"):
                torch.triangular_solve(b, a, out=(out, clone_a))

        # if out tensor with wrong shape is passed a warning is given
        with warnings.catch_warnings(record=True) as w:
            out = torch.empty(1, dtype=dtype, device=device)
            clone_a = torch.empty(1, dtype=dtype, device=device)
            # Trigger warning
            torch.triangular_solve(b, a, out=(out, clone_a))
            # Check warning occurs
            self.assertEqual(len(w), 2)
            self.assertTrue("An output with one or more elements was resized" in str(w[-1].message))
            self.assertTrue("An output with one or more elements was resized" in str(w[-2].message))

    def check_single_matmul(self, x, y, shape):
        a = np.array(x, copy=False)
        b = np.array(y, copy=False)
        expected = np.matmul(a, b)

        ans = torch.matmul(x, y)
        self.assertTrue(ans.is_contiguous())
        self.assertTrue(np.array_equal(ans, expected))

        out = torch.zeros(*shape, dtype=torch.int64).to(x.device)
        ans = torch.matmul(x, y, out=out)
        self.assertIs(ans, out)
        self.assertTrue(ans.is_contiguous())
        self.assertTrue(np.array_equal(ans, expected))

    # TODO: update to run on CUDA, too
    @onlyCPU
    def test_matmul_small_brute_force_1d_Nd(self, device):
        # Issue #20452: range(0, 10) does not work.
        n = 1
        for m in range(1, 8):
            for p in range(1, 8):
                for o in range(1, 5):
                    # 1d, 3d, inner dimensions C
                    x = torch.arange(m, device=device)
                    y = torch.arange(o * m * p, device=device).reshape(o, m, p)
                    self.check_single_matmul(x, y, (o, n, p))

                    # 1d, 3d, inner dimensions Fortran
                    x = torch.arange(m, device=device)
                    y = torch.arange(o * p * m, device=device).reshape(o, p, m).mT
                    self.check_single_matmul(x, y, (o, n, p))

                    # 1d, 3d, inner dimensions non-contiguous
                    x = torch.arange(2 * m, device=device)[::2]
                    y = torch.arange(o * m * 2 * p, device=device).reshape(o, m, 2 * p)[:, :, ::2]
                    self.check_single_matmul(x, y, (o, n, p))

                    for r in range(1, 5):
                        # 1d, 4d, inner dimensions C
                        x = torch.arange(m)
                        y = torch.arange(r * o * m * p, device=device).reshape(r, o, m, p)
                        self.check_single_matmul(x, y, (r, o, n, p))

                        # 1d, 4d, inner dimensions Fortran
                        x = torch.arange(m)
                        y = torch.arange(r * o * p * m, device=device).reshape(r, o, p, m).mT
                        self.check_single_matmul(x, y, (r, o, n, p))

                        # 1d, 4d, inner dimensions non-contiguous
                        x = torch.arange(2 * m, device=device)[::2]
                        y = torch.arange(r * o * m * 2 * p, device=device).reshape(r, o, m, 2 * p)[:, :, :, ::2]
                        self.check_single_matmul(x, y, (r, o, n, p))

    # TODO: update to run on CUDA, too
    @onlyCPU
    def test_matmul_small_brute_force_2d_Nd(self, device):
        # Issue #20452: range(0, 10) does not work.
        for n in range(1, 5):
            for m in range(1, 5):
                for p in range(1, 5):
                    for o in range(1, 3):
                        # 2d, 3d, inner dimensions C
                        x = torch.arange(n * m, device=device).reshape(n, m)
                        y = torch.arange(o * m * p, device=device).reshape(o, m, p)
                        self.check_single_matmul(x, y, (o, n, p))

                        # 2d, 3d, inner dimensions Fortran
                        x = torch.arange(m * n, device=device).reshape(m, n).mT
                        y = torch.arange(o * p * m, device=device).reshape(o, p, m).mT
                        self.check_single_matmul(x, y, (o, n, p))

                        # 2d, 3d, inner dimensions non-contiguous
                        x = torch.arange(n * 2 * m, device=device).reshape(n, 2 * m)[:, ::2]
                        y = torch.arange(o * m * 2 * p, device=device).reshape(o, m, 2 * p)[:, :, ::2]
                        self.check_single_matmul(x, y, (o, n, p))

                        for r in range(1, 2):
                            # 2d, 4d, inner dimensions C
                            x = torch.arange(n * m, device=device).reshape(n, m)
                            y = torch.arange(r * o * m * p, device=device).reshape(r, o, m, p)
                            self.check_single_matmul(x, y, (r, o, n, p))

                            # 2d, 4d, inner dimensions Fortran
                            x = torch.arange(m * n, device=device).reshape(m, n).mT
                            y = torch.arange(r * o * p * m, device=device).reshape(r, o, p, m).mT
                            self.check_single_matmul(x, y, (r, o, n, p))

                            # 2d, 4d, inner dimensions non-contiguous
                            x = torch.arange(n * 2 * m, device=device).reshape(n, 2 * m)[:, ::2]
                            y = torch.arange(r * o * m * 2 * p, device=device).reshape(r, o, m, 2 * p)[:, :, :, ::2]
                            self.check_single_matmul(x, y, (r, o, n, p))

    def test_linear_algebra_scalar_raises(self, device) -> None:
        m = torch.randn(5, 5, device=device)
        v = torch.randn(5, device=device)
        s = torch.tensor(7, device=device)
        self.assertRaises(RuntimeError, lambda: torch.mv(m, s))
        self.assertRaises(RuntimeError, lambda: torch.addmv(v, m, s))

    @dtypes(torch.float32, torch.complex64)
    def test_cross(self, device, dtype):
        x = torch.rand(100, 3, 100, dtype=dtype, device=device)
        y = torch.rand(100, 3, 100, dtype=dtype, device=device)
        res1 = torch.cross(x, y)
        res2 = torch.tensor((), dtype=dtype, device=device)
        torch.cross(x, y, out=res2)
        self.assertEqual(res1, res2)

    @dtypes(torch.float32, torch.complex64)
    def test_linalg_cross(self, device, dtype):
        x = torch.rand(100, 3, 100, dtype=dtype, device=device)
        y = torch.rand(100, 3, 100, dtype=dtype, device=device)
        res1 = torch.linalg.cross(x, y, dim=1)
        res2 = torch.tensor((), dtype=dtype, device=device)
        torch.linalg.cross(x, y, dim=1, out=res2)
        self.assertEqual(res1, res2)

        # test for broadcastable inputs
        x = torch.rand(1, 3, 2, dtype=dtype, device=device)
        y = torch.rand(4, 3, 1, dtype=dtype, device=device)
        res1 = torch.linalg.cross(x, y, dim=1)
        res2 = torch.tensor((), dtype=dtype, device=device)
        torch.linalg.cross(x, y, dim=1, out=res2)
        self.assertEqual(res1, res2)

        # non contiguous case 1
        x = torch.rand((4, 4, 4, 3), dtype=dtype,
                       device=device).contiguous(memory_format=torch.channels_last)  # non-contiguous
        y = torch.rand((4, 4, 4, 3), dtype=dtype,
                       device=device).contiguous(memory_format=torch.channels_last)  # non-contiguous
        np_expected_ref = np.cross(x.cpu().numpy(), y.cpu().numpy(), axis=-1)
        res = torch.linalg.cross(x, y, dim=-1)
        # numpy reference compared to torch result
        self.assertEqual(res.cpu().numpy(), np_expected_ref)

        # non contiguous case 2
        x = torch.rand(1, 3, 2, dtype=dtype, device=device)  # contiguous
        y = torch.rand(1, 3, 4, dtype=dtype, device=device).permute(2, 1, 0)  # non-contiguous
        np_expected_ref = np.cross(x.cpu().numpy(), y.cpu().numpy(), axis=1)
        res = torch.linalg.cross(x, y, dim=1)
        # numpy reference compared to torch result
        self.assertEqual(res.cpu().numpy(), np_expected_ref)

        # non contiguous case 3
        x = torch.rand(2, 3, 1, dtype=dtype, device=device).permute(2, 1, 0)  # non-contiguous
        y = torch.rand(1, 3, 4, dtype=dtype, device=device).permute(2, 1, 0)  # non-contiguous
        np_expected_ref = np.cross(x.cpu().numpy(), y.cpu().numpy(), axis=1)
        res = torch.linalg.cross(x, y, dim=1)
        # numpy reference compared to torch result
        self.assertEqual(res.cpu().numpy(), np_expected_ref)

        # non contiguous case 4
        x = torch.randn(12, 3, device=device, dtype=dtype)[::2, :]  # non-contiguous
        y = torch.randn(18, 3, device=device, dtype=dtype)[::3, :]  # non-contiguous
        np_expected_ref = np.cross(x.cpu().numpy(), y.cpu().numpy(), axis=1)
        res = torch.linalg.cross(x, y, dim=1)
        # numpy reference compared to torch result
        self.assertEqual(res.cpu().numpy(), np_expected_ref)

        # non contiguous case 5
        x = torch.randn(1, device=device, dtype=dtype)  # contiguous
        y = torch.randn(6, device=device, dtype=dtype)[::2]  # non-contiguous
        np_expected_ref = np.cross(x.expand(3).cpu().numpy(), y.cpu().numpy())
        res = torch.linalg.cross(x, y)
        # numpy reference compared to torch result
        self.assertEqual(res.cpu().numpy(), np_expected_ref)

    @dtypes(torch.float32, torch.complex64)
    def test_cross_with_and_without_dim(self, device, dtype):
        x = torch.rand(100, 3, dtype=dtype, device=device)
        y = torch.rand(100, 3, dtype=dtype, device=device)
        res1 = torch.cross(x, y, dim=1)
        res2 = torch.cross(x, y, dim=-1)
        res3 = torch.cross(x, y)
        self.assertEqual(res1, res2)
        self.assertEqual(res1, res3)

    @dtypes(torch.float32, torch.complex64)
    def test_linalg_cross_with_and_without_dim(self, device, dtype):
        x = torch.rand(100, 3, dtype=dtype, device=device)
        y = torch.rand(100, 3, dtype=dtype, device=device)
        res1 = torch.linalg.cross(x, y, dim=1)
        res2 = torch.linalg.cross(x, y, dim=-1)
        res3 = torch.linalg.cross(x, y)
        self.assertEqual(res1, res2)
        self.assertEqual(res1, res3)

    def test_cross_errors(self, device):
        self.assertRaisesRegex(
            RuntimeError, "must match the size of tensor",
            lambda: torch.cross(torch.rand(100, 3, device=device), torch.rand(100, 3, 10, device=device)))
        self.assertRaisesRegex(
            RuntimeError, "must match the size of tensor",
            lambda: torch.cross(torch.rand(5, 3, device=device), torch.rand(3, 5, device=device)))
        self.assertRaisesRegex(
            RuntimeError, "no dimension of size 3 in input",
            lambda: torch.cross(torch.rand(5, 4, device=device), torch.rand(5, 4, device=device)))
        self.assertRaisesRegex(
            RuntimeError, "dimension 0 does not have size 3",
            lambda: torch.cross(torch.rand(5, 4, 3, device=device), torch.rand(5, 4, 3, device=device), dim=0))
        self.assertRaisesRegex(
            RuntimeError, "dimension -1 does not have size 3",
            lambda: torch.cross(torch.rand(5, 3, 4, device=device), torch.rand(5, 3, 4, device=device), dim=-1))
        self.assertRaisesRegex(
            IndexError, "Dimension out of range",
            lambda: torch.cross(torch.rand(5, 3, 4, device=device), torch.rand(5, 3, 4, device=device), dim=-5))

    def test_linalg_cross_errors(self, device):
        self.assertRaisesRegex(
            RuntimeError, "dimension -1 does not have size 3",
            lambda: torch.linalg.cross(torch.rand(5, 3, 4, device=device), torch.rand(5, 3, 4, device=device)))
        self.assertRaisesRegex(
            RuntimeError, "must match the size of tensor",
            lambda: torch.linalg.cross(torch.rand(100, 3, device=device), torch.rand(100, 3, 10, device=device)))
        self.assertRaisesRegex(
            RuntimeError, "must match the size of tensor",
            lambda: torch.linalg.cross(torch.rand(5, 3, device=device), torch.rand(3, 5, device=device)))
        self.assertRaisesRegex(
            RuntimeError, "dimension 0 does not have size 3",
            lambda: torch.linalg.cross(torch.rand(5, 4, 3, device=device), torch.rand(5, 4, 3, device=device), dim=0))
        self.assertRaisesRegex(
            RuntimeError, "dimension -1 does not have size 3",
            lambda: torch.linalg.cross(torch.rand(5, 3, 4, device=device), torch.rand(5, 3, 4, device=device), dim=-1))
        self.assertRaisesRegex(
            IndexError, "Dimension out of range",
            lambda: torch.linalg.cross(torch.rand(5, 3, 4, device=device), torch.rand(5, 3, 4, device=device), dim=-5))

    def test_renorm(self, device):
        m1 = torch.randn(20, 20, device=device)  # big enough to exercise vectorized path
        res1 = torch.tensor((), device=device)

        def renorm(matrix, value, dim, max_norm):
            m1 = matrix.transpose(dim, 0).contiguous()
            # collapse non-dim dimensions.
            m2 = m1.clone().resize_(m1.size(0), int(math.floor(m1.nelement() / m1.size(0))))
            norms = m2.norm(value, 1, True)
            # clip
            new_norms = norms.clone()
            new_norms[torch.gt(norms, max_norm)] = max_norm
            new_norms.div_(norms.add_(1e-7))
            # renormalize
            m1.mul_(new_norms.expand_as(m1))
            return m1.transpose(dim, 0)

        # note that the axis fed to torch.renorm is different (2~=1)
        maxnorm = m1.norm(2, 1).mean()
        m2 = renorm(m1, 2, 1, maxnorm)
        m1.renorm_(2, 1, maxnorm)
        self.assertEqual(m1, m2, atol=1e-5, rtol=0)
        self.assertEqual(m1.norm(2, 0), m2.norm(2, 0), atol=1e-5, rtol=0)

        m1 = torch.randn(3, 4, 5, device=device)
        m2 = m1.transpose(1, 2).contiguous().clone().resize_(15, 4)
        maxnorm = m2.norm(2, 0).mean()
        m2 = renorm(m2, 2, 1, maxnorm)
        m1.renorm_(2, 1, maxnorm)
        m3 = m1.transpose(1, 2).contiguous().clone().resize_(15, 4)
        self.assertEqual(m3, m2)
        self.assertEqual(m3.norm(2, 0), m2.norm(2, 0))

    @skipCPUIfNoLapack
    @skipCUDAIfNoCusolver
    @dtypes(*floating_and_complex_types())
    def test_ormqr(self, device, dtype):

        def run_test(batch, m, n, fortran_contiguous):
            A = make_tensor((*batch, m, n), dtype=dtype, device=device)
            reflectors, tau = torch.geqrf(A)
            if not fortran_contiguous:
                self.assertTrue(reflectors.mT.is_contiguous())
                reflectors = reflectors.contiguous()

            # Q is of size m x m
            Q, _ = torch.linalg.qr(A, mode='complete')
            C_right = make_tensor((*batch, m, n), dtype=dtype, device=device)
            C_left = make_tensor((*batch, n, m), dtype=dtype, device=device)

            expected = Q @ C_right
            actual = torch.ormqr(reflectors, tau, C_right, left=True, transpose=False)
            self.assertEqual(expected, actual)

            expected = C_left @ Q
            actual = torch.ormqr(reflectors, tau, C_left, left=False, transpose=False)
            self.assertEqual(expected, actual)

            expected = Q.mH @ C_right
            actual = torch.ormqr(reflectors, tau, C_right, left=True, transpose=True)
            self.assertEqual(expected, actual)

            expected = C_left @ Q.mH
            actual = torch.ormqr(reflectors, tau, C_left, left=False, transpose=True)
            self.assertEqual(expected, actual)

            # if tau is all zeros then the implicit matrix Q is the identity matrix
            # so the actual result should be C_right in this case
            zero_tau = torch.zeros_like(tau)
            actual = torch.ormqr(reflectors, zero_tau, C_right, left=True, transpose=False)
            self.assertEqual(C_right, actual)

        batches = [(), (0, ), (2, ), (2, 1)]
        ns = [5, 2, 0]
        for batch, (m, n), fortran_contiguous in product(batches, product(ns, ns), [True, False]):
            run_test(batch, m, n, fortran_contiguous)

    @skipCPUIfNoLapack
    @skipCUDAIfNoCusolver
    @dtypes(*floating_and_complex_types())
    def test_ormqr_errors_and_warnings(self, device, dtype):
        test_cases = [
            # input1 size, input2 size, input3 size, error regex
            ((10,), (2,), (2,), r"input must have at least 2 dimensions"),
            ((2, 2), (2,), (2,), r"other must have at least 2 dimensions"),
            ((10, 6), (20,), (10, 6), r"other.shape\[-2\] must be greater than or equal to tau.shape\[-1\]"),
            ((6, 6), (5,), (5, 5), r"other.shape\[-2\] must be equal to input.shape\[-2\]"),
            ((1, 2, 2), (2, 2), (1, 2, 2), r"batch dimensions of tau to be equal to input.shape\[:-2\]"),
            ((1, 2, 2), (1, 2), (2, 2, 2), r"batch dimensions of other to be equal to input.shape\[:-2\]"),
        ]
        for a_size, tau_size, c_size, error_regex in test_cases:
            a = make_tensor(a_size, dtype=dtype, device=device)
            tau = make_tensor(tau_size, dtype=dtype, device=device)
            c = make_tensor(c_size, dtype=dtype, device=device)
            with self.assertRaisesRegex(RuntimeError, error_regex):
                torch.ormqr(a, tau, c)

    def test_blas_empty(self, device):
        def fn(torchfn, *args, test_out=False, **kwargs):
            def call_torch_fn(*args, **kwargs):
                return torchfn(*tuple(torch.randn(shape, device=device) if isinstance(shape, tuple) else shape
                                      for shape in args), **kwargs)
            result = call_torch_fn(*args, **kwargs)
            if not test_out:
                return result
            else:
                out = torch.full_like(result, math.nan)
                out1 = call_torch_fn(*args, **kwargs, out=out)
                return out

        # mm, addmm
        self.assertEqual((0, 0), fn(torch.mm, (0, 0), (0, 0)).shape)
        self.assertEqual((0, 5), fn(torch.mm, (0, 0), (0, 5)).shape)
        self.assertEqual((5, 0), fn(torch.mm, (5, 0), (0, 0)).shape)
        self.assertEqual((3, 0), fn(torch.mm, (3, 2), (2, 0)).shape)
        self.assertEqual(torch.zeros((5, 6), device=device), fn(torch.mm, (5, 0), (0, 6)))
        self.assertEqual(torch.zeros((5, 6), device=device), fn(torch.mm, (5, 0), (0, 6), test_out=True))

        self.assertEqual((0, 0), fn(torch.addmm, (0, 0), (0, 0), (0, 0)).shape)
        self.assertEqual((0, 1), fn(torch.addmm, (1, ), (0, 17), (17, 1)).shape)
        t = torch.randn((5, 6), device=device)
        self.assertEqual(t, fn(torch.addmm, t, (5, 0), (0, 6)))
        self.assertEqual(t, fn(torch.addmm, t, (5, 0), (0, 6), test_out=True))

        # mv, addmv
        self.assertEqual((0,), fn(torch.mv, (0, 0), (0,)).shape)
        self.assertEqual((0,), fn(torch.mv, (0, 2), (2,)).shape)
        self.assertEqual(torch.zeros((3,), device=device), fn(torch.mv, (3, 0), (0,)))
        self.assertEqual(torch.zeros((3,), device=device), fn(torch.mv, (3, 0), (0,), test_out=True))

        self.assertEqual((0,), fn(torch.addmv, (0,), (0, 0), (0,)).shape)
        t = torch.randn((3,), device=device)
        self.assertEqual(t, fn(torch.addmv, t, (3, 0), (0,)))
        self.assertEqual(t, fn(torch.addmv, t, (3, 0), (0,), test_out=True))

        # bmm, baddbmm
        self.assertEqual((0, 0, 0), fn(torch.bmm, (0, 0, 0), (0, 0, 0)).shape)
        self.assertEqual((3, 0, 5), fn(torch.bmm, (3, 0, 0), (3, 0, 5)).shape)
        self.assertEqual((0, 5, 6), fn(torch.bmm, (0, 5, 0), (0, 0, 6)).shape)
        self.assertEqual(torch.zeros((3, 5, 6), device=device), fn(torch.bmm, (3, 5, 0), (3, 0, 6)))
        self.assertEqual(torch.zeros((3, 5, 6), device=device), fn(torch.bmm, (3, 5, 0), (3, 0, 6), test_out=True))

        self.assertEqual((0, 0, 0), fn(torch.baddbmm, (0, 0, 0), (0, 0, 0), (0, 0, 0)).shape)
        self.assertEqual((3, 0, 5), fn(torch.baddbmm, (3, 0, 5), (3, 0, 0), (3, 0, 5)).shape)
        self.assertEqual((0, 5, 6), fn(torch.baddbmm, (0, 5, 6), (0, 5, 0), (0, 0, 6)).shape)
        self.assertEqual((3, 5, 6), fn(torch.baddbmm, (3, 5, 6), (3, 5, 0), (3, 0, 6)).shape)
        c = torch.arange(30, dtype=torch.float32, device=device).reshape(3, 2, 5)
        self.assertEqual(-2 * c, fn(torch.baddbmm, c, (3, 2, 0), (3, 0, 5), beta=-2))  # Issue #33467
        self.assertEqual(-2 * c, fn(torch.baddbmm, c, (3, 2, 0), (3, 0, 5), beta=-2, test_out=True))  # Issue #33467

        # addbmm
        self.assertEqual((0, 0), fn(torch.addbmm, (0, 0), (0, 0, 0), (0, 0, 0)).shape)
        self.assertEqual((0, 5), fn(torch.addbmm, (0, 5), (3, 0, 0), (3, 0, 5)).shape)
        t = torch.randn((5, 6), device=device)
        self.assertEqual(t, fn(torch.addbmm, t, (0, 5, 0), (0, 0, 6)))
        self.assertEqual(t, fn(torch.addbmm, t, (0, 5, 0), (0, 0, 6), test_out=True))

        # matmul
        self.assertEqual(torch.tensor(0., device=device), fn(torch.matmul, (0,), (0,)))
        self.assertEqual(torch.tensor(0., device=device), fn(torch.matmul, (0,), (0,), test_out=True))
        self.assertEqual((0, 0), fn(torch.matmul, (0, 0), (0, 0)).shape)
        self.assertEqual((0, 0, 0), fn(torch.matmul, (0, 0, 0), (0, 0, 0)).shape)
        self.assertEqual((5, 0, 0), fn(torch.matmul, (5, 0, 0), (5, 0, 0)).shape)
        self.assertEqual(torch.zeros((5, 3, 4), device=device), fn(torch.matmul, (5, 3, 0), (5, 0, 4)))
        self.assertEqual(torch.zeros((5, 3, 4), device=device), fn(torch.matmul, (5, 3, 0), (5, 0, 4), test_out=True))

        # dot
        self.assertEqual(torch.tensor(0., device=device), fn(torch.dot, (0,), (0,)))
        self.assertEqual(torch.tensor(0., device=device), fn(torch.dot, (0,), (0,), test_out=True))

        if torch._C.has_lapack:
            # lu
            A_LU, pivots = fn(torch.lu, (0, 5, 5))
            self.assertEqual([(0, 5, 5), (0, 5)], [A_LU.shape, pivots.shape])
            A_LU, pivots = fn(torch.lu, (0, 0, 0))
            self.assertEqual([(0, 0, 0), (0, 0)], [A_LU.shape, pivots.shape])
            A_LU, pivots = fn(torch.lu, (2, 0, 0))
            self.assertEqual([(2, 0, 0), (2, 0)], [A_LU.shape, pivots.shape])

    @dtypesIfCUDA(torch.cfloat, torch.cdouble,
                  *get_all_fp_dtypes(include_half=not CUDA9, include_bfloat16=(CUDA11OrLater and SM53OrLater)))
    @dtypes(*(set(get_all_dtypes()) - {torch.half, torch.bool}))
    def test_blas_alpha_beta_empty(self, device, dtype):
        # This test is disabled on CUDA 9 due to:
        # See: https://github.com/pytorch/pytorch/issues/31006
        if dtype is torch.bfloat16 and self.device_type == 'xla':
            # TODO (@zasdfgbnm): this causes the following error on test
            # TestTorchDeviceTypeXLA.test_blas_alpha_beta_empty_xla_bfloat16:
            #
            #   RuntimeError: _th_equal not supported on CPUType for BFloat16
            return
        # ensure beta is respected
        value = 11
        input = torch.full((2,), value, dtype=dtype, device=device)
        mat = torch.ones((2, 0), dtype=dtype, device=device)
        vec = torch.ones((0,), dtype=dtype, device=device)
        out = torch.empty((2,), dtype=dtype, device=device)
        if dtype.is_complex:
            alpha = 6 + 7j
            beta = 3 + 4j
        else:
            alpha = 6
            beta = 3
        self.assertEqual(torch.full((2,), beta * value, dtype=dtype, device=device),
                         torch.addmv(input=input, mat=mat, vec=vec, alpha=alpha, beta=beta))
        self.assertEqual(torch.full((2,), beta * value, dtype=dtype, device=device),
                         torch.addmv(input=input, mat=mat, vec=vec, alpha=alpha, beta=beta, out=out))

        # torch.addmm
        input = torch.full((2, 3), value, dtype=dtype, device=device)
        mat2 = torch.ones((0, 3), dtype=dtype, device=device)
        out = torch.empty((2, 3), dtype=dtype, device=device)
        self.assertEqual(torch.full((2, 3), beta * value, dtype=dtype, device=device),
                         torch.addmm(input=input, mat1=mat, mat2=mat2, alpha=alpha, beta=beta))
        self.assertEqual(torch.full((2, 3), beta * value, dtype=dtype, device=device),
                         torch.addmm(input=input, mat1=mat, mat2=mat2, alpha=alpha, beta=beta, out=out))

    @dtypes(*(get_all_complex_dtypes() + get_all_fp_dtypes()))
    def test_blas_nan_out(self, device, dtype):
        # These functions should work correctly with NaN filled outputs,
        # but need special handling, see [NOTE: cpu_zero]
        b = 3
        n = 5
        m = 7
        p = 11

        # torch.mv
        nm = torch.randn((m, n), device=device).t()
        _m = torch.randn((), device=device).expand(m)
        _m_out = torch.full((m,), float('nan'), device=device)
        self.assertEqual(torch.mv(nm, _m), torch.mv(nm, _m, out=_m_out))
        self.assertEqual(0, torch.isnan(torch.mv(nm, _m)).sum())

        # torch.mm
        mp = torch.randn((p, m), device=device).t()
        np_out = torch.full((n, p), float('nan'), device=device)
        self.assertEqual(torch.mm(nm, mp), torch.mm(nm, mp, out=np_out))

        # torch.bmm
        bnm = torch.randn((b, m, n), device=device).transpose(1, 2)
        bmp = torch.randn((b, p, m), device=device).transpose(1, 2)
        bnp_out = torch.full((b, n, p), float('nan'), device=device)
        self.assertEqual(torch.bmm(bnm, bmp), torch.bmm(bnm, bmp, out=bnp_out))

    @onlyCPU  # not supported by CUBLAS
    def test_blas_mv_large_input(self, device):
        # This would previously fail if the allocated output had NaNs, see:
        # https://github.com/pytorch/pytorch/issues/31663 and [NOTE: cpu_zero]
        n = 3000
        m = 200

        nm = torch.randn((m, n), device=device).t()
        _m = torch.randn((), device=device).expand(m)
        _m_out = torch.full((m,), 0., device=device)

        self.assertEqual(torch.mv(nm, _m), torch.mv(nm, _m, out=_m_out))

    @onlyCPU
    def test_renorm_ps(self, device):
        # full reduction
        x = torch.randn(5, 5)
        xn = x.numpy()
        for p in [1, 2, 3, 4, inf]:
            res = x.renorm(p, 1, 1)
            expected = x / x.norm(p, 0, keepdim=True).clamp(min=1)
            self.assertEqual(res, expected, msg="renorm failed for {}-norm".format(p))

    @skipCPUIfNoLapack
    @skipCUDAIfNoCusolver
    @dtypes(*floating_and_complex_types())
    def test_householder_product(self, device, dtype):
        def generate_reflectors_and_tau(A):
            """
            This function uses numpy.linalg.qr with mode "raw" to extract output of LAPACK's geqrf.
            There is torch.geqrf function but it doesn't work with complex-valued input.
            """
            if A.numel() > 0:
                A_cpu = A.cpu()
                flattened_batch_shape = [-1, *A_cpu.shape[-2:]]
                reflectors = torch.empty_like(A_cpu).view(*flattened_batch_shape)
                tau_shape = [*A_cpu.shape[:-2], A_cpu.shape[-1]]
                tau = torch.empty(tau_shape, dtype=dtype).view(-1, A_cpu.shape[-1])
                for A_i, reflectors_i, tau_i in zip(A_cpu.contiguous().view(*flattened_batch_shape), reflectors, tau):
                    reflectors_tmp, tau_i[:] = map(torch.from_numpy, np.linalg.qr(A_i, mode='raw'))
                    reflectors_i[:] = reflectors_tmp.T
                reflectors = reflectors.view(*A_cpu.shape)
                tau = tau.view(tau_shape)
                return reflectors.to(A.device), tau.to(A.device)

            reflectors = torch.empty_like(A)
            tau = torch.empty(*A.shape[:-2], A.shape[-1], dtype=dtype, device=device)
            return reflectors, tau

        def run_test(shape):
            A = torch.randn(*shape, dtype=dtype, device=device)
            reflectors, tau = generate_reflectors_and_tau(A)
            expected, _ = torch.linalg.qr(A)
            actual = torch.linalg.householder_product(reflectors, tau)
            # torch.linalg.qr does not work correctly for zero batch dimension tensors
            # see https://github.com/pytorch/pytorch/issues/50576
            if (A.numel() > 0):
                self.assertEqual(expected, actual)
            else:
                self.assertTrue(actual.shape == shape)

            # if tau is empty and A is not the result should be a matrix with ones on the diagonal
            if (A.numel() > 0):
                tau_empty = torch.empty(*shape[:-2], 0, dtype=dtype, device=device)
                identity_mat = torch.zeros_like(reflectors)
                identity_mat.diagonal(dim1=-1, dim2=-2)[:] = 1
                actual = torch.linalg.householder_product(reflectors, tau_empty)
                self.assertEqual(actual, identity_mat)

            out = torch.empty_like(A)
            ans = torch.linalg.householder_product(reflectors, tau, out=out)
            self.assertEqual(ans, out)
            if (A.numel() > 0):
                self.assertEqual(expected, out)

        shapes = [(0, 0), (5, 0),  # Empty matrix
                  (5, 5), (5, 3),  # Single matrix
                  (0, 0, 0), (0, 5, 5), (0, 5, 3),  # Zero batch dimension tensors
                  (2, 5, 5), (2, 5, 3),  # 3-dim tensors
                  (2, 1, 5, 5), (2, 1, 5, 3)]  # 4-dim tensors
        for shape in shapes:
            run_test(shape)

    @skipCPUIfNoLapack
    @skipCUDAIfNoCusolver
    def test_householder_product_errors_and_warnings(self, device):
        test_cases = [
            # input1 size, input2 size, error regex
            ((10,), (2,), r"input must have at least 2 dimensions"),
            ((10, 6), (20,), r"input.shape\[-1\] must be greater than or equal to tau.shape\[-1\]"),
            ((6, 10), (5,), r"input.shape\[-2\] must be greater than or equal to input.shape\[-1\]"),
        ]
        for a_size, tau_size, error_regex in test_cases:
            a = torch.rand(*a_size, device=device)
            tau = torch.rand(*tau_size, device=device)
            with self.assertRaisesRegex(RuntimeError, error_regex):
                torch.linalg.householder_product(a, tau)

        # if out tensor with wrong shape is passed a warning is given
        reflectors = torch.randn(3, 3, device=device)
        tau = torch.randn(3, device=device)
        out = torch.empty(2, 3, device=device)
        with warnings.catch_warnings(record=True) as w:
            # Trigger warning
            torch.linalg.householder_product(reflectors, tau, out=out)
            # Check warning occurs
            self.assertEqual(len(w), 1)
            self.assertTrue("An output with one or more elements was resized" in str(w[-1].message))

        # dtypes should be safely castable
        out = torch.empty_like(reflectors).to(torch.int)
        with self.assertRaisesRegex(RuntimeError, "but got result with dtype Int"):
            torch.linalg.householder_product(reflectors, tau, out=out)

        with self.assertRaisesRegex(RuntimeError, "tau dtype Int does not match input dtype"):
            torch.linalg.householder_product(reflectors, tau.to(torch.int))

        if torch.cuda.is_available():
            # device of out and input should match
            wrong_device = 'cpu' if self.device_type != 'cpu' else 'cuda'
            out = torch.empty_like(reflectors).to(wrong_device)
            with self.assertRaisesRegex(RuntimeError, "Expected all tensors to be on the same device"):
                torch.linalg.householder_product(reflectors, tau, out=out)

            # device of tau and input should match
            wrong_device = 'cpu' if self.device_type != 'cpu' else 'cuda'
            tau = tau.to(wrong_device)
            with self.assertRaisesRegex(RuntimeError, "Expected all tensors to be on the same device"):
                torch.linalg.householder_product(reflectors, tau)

    @precisionOverride({torch.float32: 1e-4, torch.complex64: 1e-4})
    @skipCUDAIfNoMagma
    @skipCPUIfNoLapack
    @dtypes(*floating_and_complex_types())
    def test_linalg_lu_factor_and_lu_and_lu_unpack(self, device, dtype):
        # Tests torch.lu
        #       torch.linalg.lu_factor
        #       torch.linalg.lu_factor_ex
        #       torch.lu_unpack
        from torch.testing._internal.common_utils import random_matrix

        def run_test(A, pivot, singular, fn):
            print(A.shape)
            print(pivot)
            print(singular)
            print(getattr(fn, "__name__", "torch.lu"))
            k = min(A.shape[-2:])
            batch = A.shape[:-2]
            check_errors = (fn == torch.linalg.lu_factor)
            if singular and check_errors:
                # It may or may not throw as the LU decomposition without pivoting
                # may still succeed for singular matrices
                try:
                    LU, pivots = fn(A, pivot=pivot)
                except RuntimeError:
                    return
            else:
                LU, pivots = fn(A, pivot=pivot)[:2]

            self.assertEqual(LU.size(), A.shape)
            self.assertEqual(pivots.size(), batch + (k,))

            if not pivot:
                self.assertEqual(pivots, torch.arange(1, 1 + k, device=device, dtype=torch.int32).expand(batch + (k, )))
            print(LU)
            print(pivots)

<<<<<<< HEAD
            P, L, U = torch.lu_unpack(LU, pivots, unpack_pivots=pivot)
=======
            P, L, U = torch.lu_unpack(LU, pivots)
            print(P)
            print(L)
            print(U)
>>>>>>> a9fa9e25

            self.assertEqual(P @ L @ U if pivot else L @ U, A)

            PLU = torch.linalg.lu(A, pivot=pivot)
            self.assertEqual(P, PLU.P)
            self.assertEqual(L, PLU.L)
            self.assertEqual(U, PLU.U)

        sizes = ((3, 3), (5, 5), (4, 2), (3, 4), (0, 0), (0, 1), (1, 0))
        batches = ((0,), (2,), (3,), (1, 0), (3, 5))
        # Non pivoting just implemented for CUDA
        pivots = (True, False) if self.device_type == "cuda" else (True,)
        fns = (partial(torch.lu, get_infos=True), torch.linalg.lu_factor, torch.linalg.lu_factor_ex)
        for ms, batch, pivot, singular, fn in itertools.product(sizes, batches, pivots, (True, False), fns):
            m, n = ms
            A = random_matrix(m, n, *batch, singular=singular, dtype=dtype, device=device)
            # Just do one of them on singular matrices
            if A.numel() == 0 and not singular:
                continue
            run_test(A, pivot, singular, fn)

            # Reproducer of a magma bug,
            # see https://bitbucket.org/icl/magma/issues/13/getrf_batched-kernel-produces-nans-on
            if dtype == torch.double and singular:
                A = torch.ones(batch + ms, dtype=dtype, device=device)
                run_test(A, pivot, singular, fn)

        # Info should be positive for rank deficient matrices
        A = torch.ones(5, 3, 3, device=device)
        self.assertTrue((torch.linalg.lu_factor_ex(A, pivot=True).info >= 0).all())

        if self.device_type == 'cpu':
            # Error checking, no pivoting variant on CPU
            fns = [torch.lu, torch.linalg.lu_factor, torch.linalg.lu_factor_ex, torch.linalg.lu]
            for f in fns:
                with self.assertRaisesRegex(RuntimeError, 'LU without pivoting is not implemented on the CPU'):
                    f(torch.empty(1, 2, 2), pivot=False)

    @skipCPUIfNoLapack
    @skipCUDAIfNoMagma
    @dtypes(torch.double)
    def test_lu_unpack_check_input(self, device, dtype):
        x = torch.rand(5, 5, 5, device=device, dtype=dtype)
        lu_data, lu_pivots = torch.lu(x, pivot=True)

        with self.assertRaisesRegex(RuntimeError, "torch.int32 dtype"):
            torch.lu_unpack(lu_data, lu_pivots.long())

        # check that onces flags are unset, Nones are returned
        p, l, u = torch.lu_unpack(lu_data, lu_pivots, unpack_data=False)
        self.assertTrue(l.numel() == 0 and u.numel() == 0)
        p, l, u = torch.lu_unpack(lu_data, lu_pivots, unpack_pivots=False)
        self.assertTrue(p.numel() == 0)
        p, l, u = torch.lu_unpack(lu_data, lu_pivots, unpack_data=False, unpack_pivots=False)
        self.assertTrue(p.numel() == 0 and l.numel() == 0 and u.numel() == 0)

    @skipCUDAIfNoMagma
    @skipCPUIfNoLapack
    @dtypes(torch.double)
    @skipCUDAIfRocm
    def test_lobpcg_basic(self, device, dtype):
        self._test_lobpcg_method(device, dtype, 'basic')

    @skipCUDAIfNoMagma
    @skipCPUIfNoLapack
    @dtypes(torch.double)
    @skipCUDAIfRocm
    def test_lobpcg_ortho(self, device, dtype):
        self._test_lobpcg_method(device, dtype, 'ortho')

    def _test_lobpcg_method(self, device, dtype, method):
        from torch.testing._internal.common_utils import random_symmetric_pd_matrix, random_sparse_pd_matrix
        from torch._linalg_utils import matmul, qform
        from torch._lobpcg import lobpcg

        def test_tracker(worker):
            k = worker.iparams['k']
            nc = worker.ivars['converged_count']
            if k <= nc:
                tol = worker.fparams['tol']
                rerr = worker.tvars['rerr']
                X = worker.X
                E = worker.E
                B = worker.B
                A = worker.A
                dtype = X.dtype
                device = X.device

                # Check convergence
                self.assertLessEqual(rerr[:k].max(), tol)

                # Check B-orthogonality
                I = torch.eye(k, k, dtype=dtype, device=device)
                self.assertEqual(qform(B, X[:, :k]), I)

                # Check block equation
                self.assertEqual(qform(A, X[:, :k]) / E[:k], I, atol=0.2, rtol=0)

        orig_lobpcg = lobpcg

        def lobpcg(*args, **kwargs):
            kwargs['tracker'] = test_tracker
            kwargs['niter'] = 1000
            kwargs['method'] = method
            kwargs['tol'] = 1e-8
            return orig_lobpcg(*args, **kwargs)
        prec = 5e-4

        # check dense input
        mm = torch.matmul
        for batches in [(), (2,), (2, 3)]:
            for m, n, k in [
                    (9, 3, 1),
                    (9, 3, 2),
                    (9, 2, 2),
                    (100, 15, 5),
            ]:
                # skip tests that are known to fail with the basic
                # LOBPCG method due to calling cholesky on singular
                # input
                if method == 'basic' and (m, n, k) in [(9, 2, 2), (100, 15, 5)]:
                    continue
                A = random_symmetric_pd_matrix(m, *batches, device=device, dtype=dtype)
                B = random_symmetric_pd_matrix(m, *batches, device=device, dtype=dtype)

                # classical eigenvalue problem, smallest eigenvalues
                E, V = lobpcg(A, k=k, n=n, largest=False)
                self.assertEqual(E.shape, batches + (k,))
                self.assertEqual(V.shape, batches + (m, k))
                self.assertEqual(matmul(A, V), mm(V, E.diag_embed()), atol=prec, rtol=0)
                e = torch.symeig(A)[0]
                e_smallest = e[..., :k]
                self.assertEqual(E, e_smallest)

                # classical eigenvalue problem, largest eigenvalues
                E, V = lobpcg(A, k=k, n=n, largest=True)
                e_largest, _ = torch.sort(e[..., -k:], descending=True)
                self.assertEqual(E, e_largest, atol=prec, rtol=0)
                self.assertEqual(matmul(A, V), mm(V, E.diag_embed()), atol=prec, rtol=0)

                # generalized eigenvalue problem, smallest eigenvalues
                E, V = lobpcg(A, B=B, k=k, n=n, largest=False)
                self.assertEqual(matmul(A, V), mm(matmul(B, V), E.diag_embed()), atol=prec, rtol=0)

                # generalized eigenvalue problem, largest eigenvalues
                E, V = lobpcg(A, B=B, k=k, n=n, largest=True)
                self.assertEqual(matmul(A, V) / E.max(), mm(matmul(B, V), (E / E.max()).diag_embed()),
                                 atol=prec, rtol=0)

        # check sparse input
        for m, n, k, density in [
                (5, 1, 1, 0.8),
                (9, 3, 2, 0.5),
                (100, 1, 1, 0.1),
                (1000, 7, 3, 0.01),
        ]:
            # skip tests that are known to fail with the basic LOBCG
            # method due to insufficient accuracy
            if method == 'basic' and (m, n, k, density) in [(1000, 7, 3, 0.01)]:
                continue
            A = random_sparse_pd_matrix(m, density=density, device=device, dtype=dtype)
            B = random_sparse_pd_matrix(m, density=density, device=device, dtype=dtype)
            A_eigenvalues = torch.arange(1, m + 1, dtype=dtype) / m
            e_smallest = A_eigenvalues[..., :k]
            e_largest, _ = torch.sort(A_eigenvalues[..., -k:], descending=True)

            # classical eigenvalue problem, smallest eigenvalues
            E, V = lobpcg(A, k=k, n=n, largest=False)
            self.assertEqual(E, e_smallest)
            self.assertEqual(matmul(A, V), mm(V, E.diag_embed()), atol=prec, rtol=0)

            # classical eigenvalue problem, largest eigenvalues
            E, V = lobpcg(A, k=k, n=n, largest=True)
            self.assertEqual(matmul(A, V), mm(V, E.diag_embed()), atol=prec, rtol=0)
            self.assertEqual(E, e_largest)

            # generalized eigenvalue problem, smallest eigenvalues
            E, V = lobpcg(A, B=B, k=k, n=n, largest=False)
            self.assertEqual(matmul(A, V), matmul(B, mm(V, E.diag_embed())), atol=prec, rtol=0)

            # generalized eigenvalue problem, largest eigenvalues
            E, V = lobpcg(A, B=B, k=k, n=n, largest=True)
            self.assertEqual(matmul(A, V) / E.max(), mm(matmul(B, V), (E / E.max()).diag_embed()),
                             atol=prec, rtol=0)

    @skipCPUIfNoLapack
    @onlyCPU
    @dtypes(torch.double)
    def test_lobpcg_torchscript(self, device, dtype):
        from torch.testing._internal.common_utils import random_sparse_pd_matrix
        from torch._linalg_utils import matmul as mm

        lobpcg = torch.jit.script(torch.lobpcg)

        m = 500
        k = 5
        A1 = random_sparse_pd_matrix(m, density=2.0 / m, device=device, dtype=dtype)
        X1 = torch.randn((m, k), dtype=dtype, device=device)
        E1, V1 = lobpcg(A1, X=X1)
        eq_err = torch.norm((mm(A1, V1) - V1 * E1), 2) / E1.max()
        self.assertLess(eq_err, 1e-6)

    @unittest.skipIf(not TEST_SCIPY or (TEST_SCIPY and scipy.__version__ < '1.4.1'), "Scipy not found or older than 1.4.1")
    @skipCPUIfNoLapack
    @onlyCPU
    @dtypes(torch.double)
    def test_lobpcg_scipy(self, device, dtype):
        """Compare torch and scipy.sparse.linalg implementations of lobpcg
        """
        import time
        from torch.testing._internal.common_utils import random_sparse_pd_matrix
        from torch._linalg_utils import matmul as mm
        from scipy.sparse.linalg import lobpcg as scipy_lobpcg
        import scipy.sparse

        def toscipy(A):
            if A.layout == torch.sparse_coo:
                values = A.coalesce().values().cpu().numpy().copy()
                indices = A.coalesce().indices().cpu().numpy().copy()
                return scipy.sparse.coo_matrix((values, (indices[0], indices[1])), A.shape)
            return A.cpu().numpy().copy()

        niter = 1000
        repeat = 10
        m = 500   # size of the square matrix
        k = 7     # the number of requested eigenpairs
        A1 = random_sparse_pd_matrix(m, density=2.0 / m, device=device, dtype=dtype)
        B1 = random_sparse_pd_matrix(m, density=2.0 / m, device=device, dtype=dtype)
        X1 = torch.randn((m, k), dtype=dtype, device=device)

        A2 = toscipy(A1)
        B2 = toscipy(B1)
        X2 = toscipy(X1)

        lambdas1 = []

        def tracker(worker):
            lambdas1.append(worker.E[:])

        tol = 1e-8
        # tol for scipy lobpcg will be choosed so that the number of
        # iterations will be equal or very close to pytorch lobpcg
        # (that is around 170-180)

        # Standard eigenvalue problem
        E1, V1 = torch.lobpcg(A1, X=X1, niter=niter, largest=True, tracker=tracker, tol=tol)
        E2, V2, lambdas2 = scipy_lobpcg(A2, X2, maxiter=niter, largest=True, retLambdaHistory=True, tol=1.1 * tol)
        iters1 = len(lambdas1)
        iters2 = len(lambdas2)
        self.assertLess(abs(iters1 - iters2), 0.05 * max(iters1, iters2))

        E2a, V2a = scipy_lobpcg(A2, X2, maxiter=niter, largest=False)

        eq_err = torch.norm((mm(A1, V1) - V1 * E1), 2) / E1.max()
        eq_err_scipy = (abs(A2.dot(V2) - V2 * E2)**2).sum() ** 0.5 / E2.max()
        self.assertLess(eq_err, 1e-6)        # std
        self.assertLess(eq_err_scipy, 1e-6)  # std

        self.assertEqual(E1, torch.from_numpy(E2.copy()))

        # Generalized eigenvalue problem
        lambdas1 = []

        def tracker(worker):
            lambdas1.append(worker.E[:])

        E1, V1 = torch.lobpcg(A1, B=B1, X=X1, niter=niter, largest=True, tracker=tracker, tol=tol)
        E2, V2, lambdas2 = scipy_lobpcg(A2, X2, B=B2, maxiter=niter, largest=True, retLambdaHistory=True, tol=39 * tol)
        E2a, V2a = scipy_lobpcg(A2, X2, B=B2, maxiter=niter, largest=False)
        iters1 = len(lambdas1)
        iters2 = len(lambdas2)
        self.assertLess(abs(iters1 - iters2), 0.05 * max(iters1, iters2))

        eq_err = torch.norm((mm(A1, V1) - mm(B1, V1) * E1), 2) / E1.max()
        eq_err_scipy = (abs(A2.dot(V2) - B2.dot(V2) * E2)**2).sum() ** 0.5 / E2.max()
        self.assertLess(eq_err, 1e-6)        # general
        self.assertLess(eq_err_scipy, 1e-6)  # general

        self.assertEqual(E1, torch.from_numpy(E2.copy()))

        # Timings
        elapsed_ortho = 0
        elapsed_ortho_general = 0
        elapsed_scipy = 0
        elapsed_general_scipy = 0
        for i in range(repeat):
            start = time.time()
            torch.lobpcg(A1, X=X1, niter=niter, method='ortho', tol=tol)
            end = time.time()
            elapsed_ortho += end - start

            start = time.time()
            torch.lobpcg(A1, X=X1, B=B1, niter=niter, method='ortho', tol=tol)
            end = time.time()
            elapsed_ortho_general += end - start

            start = time.time()
            scipy_lobpcg(A2, X2, maxiter=niter, tol=1.1 * tol)
            end = time.time()
            elapsed_scipy += end - start

            start = time.time()
            scipy_lobpcg(A2, X2, B=B2, maxiter=niter, tol=39 * tol)
            end = time.time()
            elapsed_general_scipy += end - start

        elapsed_ortho_ms = 1000.0 * elapsed_ortho / repeat
        elapsed_ortho_general_ms = 1000.0 * elapsed_ortho_general / repeat
        elapsed_scipy_ms = 1000.0 * elapsed_scipy / repeat
        elapsed_general_scipy_ms = 1000.0 * elapsed_general_scipy / repeat

        print('''
CPU timings: torch.lobpcg vs scipy.sparse.linalg.lobpcg
-------------------------------------------------------
              | standard    | generalized | method
torch.lobpcg  | {:10.2f}  | {:10.2f}  | ortho
scipy_lobpcg  | {:10.2f}  | {:10.2f}  | N/A
-(input size: {:4}, eigenpairs:{:2}, units: ms per call)-
        '''.format(elapsed_ortho_ms, elapsed_ortho_general_ms,
                   elapsed_scipy_ms, elapsed_general_scipy_ms,
                   m, k))

        # Handling of very small tolerence
        tol = 1e-100

        lambdas1 = []

        def tracker(worker):
            lambdas1.append(worker.E[:])

        E1, V1 = torch.lobpcg(A1, X=X1, niter=niter, largest=True, tracker=tracker, tol=tol)
        iters1 = len(lambdas1)
        eq_err = torch.norm((mm(A1, V1) - V1 * E1), 2) / E1.max()

        try:
            E2, V2, lambdas2 = scipy_lobpcg(A2, X2, maxiter=niter, largest=True, retLambdaHistory=True, tol=tol)
            iters2 = len(lambdas2)
            eq_err_scipy = (abs(A2.dot(V2) - V2 * E2)**2).sum() ** 0.5 / E2.max()
        except Exception as msg:
            print('Calling scipy_lobpcg failed [standard]:', msg)
            iters2 = -1
            eq_err_scipy = -1

        lambdas1 = []

        def tracker(worker):
            lambdas1.append(worker.E[:])

        E1, V1 = torch.lobpcg(A1, X=X1, B=B1, niter=niter, largest=True, tracker=tracker, tol=tol)
        iters1_general = len(lambdas1)
        eq_err_general = torch.norm((mm(A1, V1) - mm(B1, V1) * E1), 2) / E1.max()

        try:
            E2, V2, lambdas2 = scipy_lobpcg(A2, X2, B=B2, maxiter=niter, largest=True, retLambdaHistory=True, tol=tol)
            iters2_general = len(lambdas2)
            eq_err_general_scipy = (abs(A2.dot(V2) - B2.dot(V2) * E2)**2).sum() ** 0.5 / E2.max()
        except Exception as msg:
            print('Calling scipy_lobpcg failed [generalized]:', msg)
            iters2_general = -1
            eq_err_general_scipy = -1

        print('''\
Handling of small tol={:6.0e}: torch.lobpcg vs scipy.sparse.linalg.lobpcg
----------------------------------------------------------------------------
              | standard    | generalized |  niter | method
torch.lobpcg  | {:10.2e}  | {:10.2e}  | {:6} | ortho
scipy_lobpcg  | {:10.2e}  | {:10.2e}  | {:6} | N/A
---(input size: {:4}, eigenpairs:{:2}, units: relative error, maxiter={:4})---
'''.format(tol, eq_err, eq_err_general, iters1, eq_err_scipy, eq_err_general_scipy, iters2, m, k, niter))

    def _test_addmm_addmv(self, f, t, m, v, *, alpha=None, beta=None, transpose_out=False):
        dtype = t.dtype
        numpy_dtype = dtype
        if dtype in {torch.bfloat16}:
            numpy_dtype = torch.float
        if dtype.is_complex:
            alpha = 0.9 + 0.3j if alpha is None else alpha
            beta = 0.5 + 0.6j if beta is None else beta
        else:
            alpha = 1.2 if alpha is None else alpha
            beta = 0.8 if beta is None else beta
        res1 = f(t, m, v, alpha=alpha, beta=beta)
        res2 = torch.full_like(res1, math.nan)
        if transpose_out:
            res2 = res2.t().clone(memory_format=torch.contiguous_format).t()
        f(t, m, v, alpha=alpha, beta=beta, out=res2)
        res3 = alpha * (m.to(numpy_dtype).cpu().numpy() @ v.to(numpy_dtype).cpu().numpy())
        if beta != 0:
            res3 += (beta * t).to(numpy_dtype).cpu().numpy()
        res3 = torch.from_numpy(res3).to(dtype)
        self.assertEqual(res1, res2)
        self.assertEqual(res1, res3)

    @precisionOverride({torch.bfloat16: 1e-0, torch.half: 5e-4, torch.float: 1e-4, torch.double: 1e-8,
                        torch.cfloat: 1e-4, torch.cdouble: 1e-8})
    @dtypesIfCUDA(*get_all_complex_dtypes(),
                  *get_all_fp_dtypes(include_bfloat16=(TEST_WITH_ROCM or (CUDA11OrLater and SM53OrLater)),
                                     include_half=(not TEST_WITH_ROCM)))
    @dtypes(torch.bfloat16, torch.float, torch.double, torch.cfloat, torch.cdouble)
    def test_addmv(self, device, dtype):
        # have to use torch.randn(...).to(bfloat16) instead of
        # torch.randn(..., dtype=bfloat16). randn does not support
        # bfloat16 yet.
        # "*0.2" to reduce errors for low precision
        ts = [
            0.2 * torch.randn(50, device=device).to(dtype),
            0.2 * torch.randn(1, device=device).to(dtype).expand(50),
        ]
        vs = [
            0.2 * torch.randn(100, device=device).to(dtype),
            0.2 * torch.ones(1, device=device).to(dtype).expand(100),  # to reduce errors for low precision
        ]
        ms = [
            # 0d
            0.2 * torch.ones((), device=device).to(dtype).expand(50, 100),  # to reduce errors for low precision
            # 1d
            0.2 * torch.randn((1, 100), device=device).to(dtype).expand(50, 100),
            # this initialization reduces errors for low precision for broadcasted matrices
            # by making sure that intermediate and result values are exactly representable
            # in low precision type
            0.2 * torch.randint(3, (50, 1), dtype=torch.float, device=device).to(dtype).expand(50, 100),
            # 2d
            0.2 * torch.randn((50, 100), device=device).to(dtype),
            0.2 * torch.randn((100, 50), device=device).to(dtype).t(),
        ]
        for m, v, t in itertools.product(ms, vs, ts):
            self._test_addmm_addmv(torch.addmv, t, m, v)
        # Test beta=0, t=nan
        t = torch.full((50,), math.nan, device=device).to(dtype)
        for m, v in itertools.product(ms, vs):
            self._test_addmm_addmv(torch.addmv, t, m, v, beta=0)

    @dtypesIfCUDA(*get_all_fp_dtypes(include_bfloat16=(TEST_WITH_ROCM or (CUDA11OrLater and SM53OrLater))))
    @dtypes(torch.float, torch.double)
    def test_addmv_rowmajor_colmajor_incx_incy_lda(self, device, dtype):
        # tests (o, s)*(s).  o is output size, s is summed size.
        o = 5
        s = 3
        a_data = torch.arange(1, o * s + 1, device=device, dtype=dtype).view(o, s)
        x_data = torch.arange(1, s + 1, 1, device=device, dtype=dtype)
        y_data = torch.ones(o, device=device, dtype=dtype)
        control = torch.tensor([15., 33., 51., 69., 87.], device=device, dtype=dtype)

        def _test(row_major, incx, incy, lda_tail):
            if row_major:
                a_storage = torch.full((o, s + lda_tail), float('nan'), device=device, dtype=dtype)
            else:
                a_storage = torch.full((s, o + lda_tail), float('nan'), device=device, dtype=dtype).permute(1, 0)
            a = a_storage[:o, :s].copy_(a_data)

            x_storage = torch.full((s, incx), float('nan'), device=device, dtype=dtype)
            x = x_storage[:, 0].copy_(x_data)

            y_storage = torch.full((o, incy), float('nan'), device=device, dtype=dtype)
            y = y_storage[:, 0].copy_(y_data)

            self._test_addmm_addmv(torch.addmv, y, a, x)

        for row_major, incx, incy, lda_tail in itertools.product((False, True), (1, 2), (1, 2), (0, 1)):
            _test(row_major, incx, incy, lda_tail)

    @precisionOverride({torch.double: 1e-8, torch.float: 1e-4, torch.bfloat16: 0.6,
                        torch.half: 1e-1, torch.cfloat: 1e-4, torch.cdouble: 1e-8})
    @dtypesIfCUDA(*get_all_complex_dtypes(),
                  *get_all_fp_dtypes(include_bfloat16=(TEST_WITH_ROCM or (CUDA11OrLater and SM53OrLater))))
    @dtypes(*get_all_complex_dtypes(), *get_all_fp_dtypes())
    @tf32_on_and_off(0.05)
    def test_addmm(self, device, dtype):
        M = torch.randn(10, 25, device=device).to(dtype)
        m1 = torch.randn(10, 50, device=device).to(dtype)
        m2 = torch.randn(50, 25, device=device).to(dtype)
        self._test_addmm_addmv(torch.addmm, M, m1, m2)

        # Test 0-strided
        M = torch.randn(10, 1, device=device).to(dtype).expand(10, 25)
        m1 = torch.randn(10, 1, device=device).to(dtype).expand(10, 50)
        m2 = torch.randn(50, 25, device=device).to(dtype)
        self._test_addmm_addmv(torch.addmm, M, m1, m2)

        # Test beta=0, M=nan
        M = torch.full((10, 25), math.nan, device=device).to(dtype)
        m1 = torch.randn(10, 50, device=device).to(dtype)
        m2 = torch.randn(50, 25, device=device).to(dtype)
        self._test_addmm_addmv(torch.addmm, M, m1, m2, beta=0)

        # Test transpose
        for t1, t2, t3, t4 in itertools.product([True, False], repeat=4):
            def maybe_transpose(cond, m):
                if not cond:
                    return m
                return m.t().clone(memory_format=torch.contiguous_format).t()

            M = maybe_transpose(t1, torch.randn(10, 25, device=device).to(dtype))
            m1 = maybe_transpose(t2, torch.randn(10, 50, device=device).to(dtype))
            m2 = maybe_transpose(t3, torch.randn(50, 25, device=device).to(dtype))
            self._test_addmm_addmv(torch.addmm, M, m1, m2, transpose_out=t4)

    @dtypes(torch.float, torch.double)
    @dtypesIfCUDA(*([torch.float, torch.double] + get_all_complex_dtypes()))
    @tf32_on_and_off(0.005)
    def test_addmm_sizes(self, device, dtype):
        for m in [0, 1, 25]:
            for n in [0, 1, 10]:
                for k in [0, 1, 8]:
                    M = torch.randn(n, m, device=device).to(dtype)
                    m1 = torch.randn(n, k, device=device).to(dtype)
                    m2 = torch.randn(k, m, device=device).to(dtype)
                    self._test_addmm_addmv(torch.addmm, M, m1, m2)

                    m1 = torch.randn(n, k + 1, device=device).to(dtype)
                    m2 = torch.randn(k, m, device=device).to(dtype)
                    self.assertRaisesRegex(RuntimeError, f"{n}x{k + 1}.*{k}x{m}", lambda: torch.addmm(M, m1, m2))
                    self.assertRaisesRegex(RuntimeError, f"{n}x{k + 1}.*{k}x{m}", lambda: torch.mm(m1, m2))

    @dtypes(torch.half)
    @onlyCUDA
    def test_addmm_baddbmm_overflow(self, device, dtype):
        orig = torch.backends.cuda.matmul.allow_fp16_reduced_precision_reduction
        torch.backends.cuda.matmul.allow_fp16_reduced_precision_reduction = False
        inp = torch.zeros(128, 128, dtype=torch.half, device=device)
        mat1 = torch.ones(128, 1000, dtype=torch.half, device=device) * 100
        mat2 = torch.ones(1000, 128, dtype=torch.half, device=device) * 100
        out = torch.addmm(inp, mat1, mat2, alpha=0.001, beta=0.)
        # just check for no overflow on ROCM
        if TEST_WITH_ROCM:
            self.assertFalse(out.isinf().any())
        else:
            self.assertTrue((out == 10000.).all())
        inp = torch.zeros(3, 128, 128, dtype=torch.half, device=device)
        mat1 = torch.ones(3, 128, 1000, dtype=torch.half, device=device) * 100
        mat2 = torch.ones(3, 1000, 128, dtype=torch.half, device=device) * 100
        out = torch.baddbmm(inp, mat1, mat2, alpha=0.001, beta=0.)
        if TEST_WITH_ROCM:
            self.assertFalse(out.isinf().any())
        else:
            self.assertTrue((out == 10000.).all())
        torch.backends.cuda.matmul.allow_fp16_reduced_precision_reduction = orig

    @unittest.skipIf(IS_FBCODE and IS_REMOTE_GPU, "cublas runtime error")
    @onlyCUDA
    def test_matmul_45724(self, device):
        # https://github.com/pytorch/pytorch/issues/45724
        a = torch.rand(65537, 22, 64, device=device, dtype=torch.half)
        b = torch.rand(65537, 64, 22, device=device, dtype=torch.half)
        c = torch.full((65537, 22, 22), math.nan, dtype=torch.half, device=device)
        cpu_result = torch.matmul(a.cpu().float(), b.cpu().float()).cuda().half()
        torch.matmul(a, b, out=c)
        self.assertEqual(c, cpu_result)

    @slowTest
    @onlyNativeDeviceTypes
    @dtypes(torch.float32, torch.float64, torch.bfloat16, torch.int32, torch.int64, torch.cfloat, torch.cdouble)
    @dtypesIfCUDA(torch.float32, torch.float64, torch.cfloat, torch.cdouble)
    @tf32_on_and_off(0.01)
    def test_mm(self, device, dtype):
        def _test_mm(n, m, p, dtype, genf):
            # helper function
            def matrixmultiply(mat1, mat2):
                n = mat1.size(0)
                m = mat1.size(1)
                p = mat2.size(1)
                res = torch.zeros(n, p, dtype=dtype, device=device)
                for i, j in iter_indices(res):
                    res[i, j] = sum(mat1[i, k] * mat2[k, j] for k in range(m))
                return res

            # contiguous case
            mat1 = genf(n, m)
            mat2 = genf(m, p)
            res = torch.mm(mat1, mat2)

            res2 = matrixmultiply(mat1, mat2)
            self.assertEqual(res, res2)

            # non contiguous case 1
            mat1 = genf(n, m)
            mat2 = genf(p, m).t()
            res = torch.mm(mat1, mat2)

            res2 = matrixmultiply(mat1, mat2)
            self.assertEqual(res, res2)

            # non contiguous case 2
            mat1 = genf(m, n).t()
            mat2 = genf(m, p)
            res = torch.mm(mat1, mat2)

            res2 = matrixmultiply(mat1, mat2)
            self.assertEqual(res, res2)

            # non contiguous case 3
            mat1 = genf(m, n).t()
            mat2 = genf(p, m).t()
            res = torch.mm(mat1, mat2)

            res2 = matrixmultiply(mat1, mat2)
            self.assertEqual(res, res2)

            # test with zero stride
            mat1 = genf(n, m)
            mat2 = genf(m, 1).expand(m, p)
            res = torch.mm(mat1, mat2)

            res2 = matrixmultiply(mat1, mat2)
            self.assertEqual(res, res2)

            # explicitly exercise the _out variant in torch.mm().
            # contiguous case
            mat1 = genf(n, m)
            mat2 = genf(m, p)
            res = genf(n, p)
            torch.mm(mat1, mat2, out=res)

            res2 = matrixmultiply(mat1, mat2)
            self.assertEqual(res, res2)

            # explicitly exercise the _out variant in torch.mm().
            # non contiguous case 3
            mat1 = genf(m, n).t()
            mat2 = genf(p, m).t()
            res = genf(n, p)
            torch.mm(mat1, mat2, out=res)

            res2 = matrixmultiply(mat1, mat2)
            self.assertEqual(res, res2)

        def genf_int(x, y):
            return torch.randint(0, 100, (x, y), dtype=dtype, device=device)

        def genf_bfloat(x, y):
            return torch.randn(x, y, dtype=torch.float32, device=device).to(dtype) * 0.1

        def genf_float(x, y):
            return torch.randn(x, y, dtype=dtype, device=device)

        for (n, m, p) in [(20, 10, 15), (15, 20, 10), (25, 18, 10)]:
            if (dtype == torch.int32) or (dtype == torch.int64):
                genf = genf_int
            elif (dtype == torch.bfloat16):
                genf = genf_bfloat
            else:
                genf = genf_float

            _test_mm(n, m, p, dtype, genf)

    @onlyNativeDeviceTypes
    def test_mm_bmm_non_memory_dense(self, device):
        def _slice(tensor, fn):
            return fn(tensor)[..., ::2]
        A = torch.randn(3, 6, dtype=torch.cfloat, device=device)
        B = torch.randn(3, 3, dtype=torch.cfloat, device=device)
        out = torch.empty(3, 3, device=device, dtype=torch.complex64).t()
        out1 = torch.empty(3, 3, device=device, dtype=torch.complex64).t()
        A_conj = _slice(A, torch.conj)
        A_conj_physical = _slice(A, torch.conj_physical)

        self.assertEqual(torch.mm(A_conj, B, out=out), torch.mm(A_conj_physical, B, out=out))
        self.assertEqual(torch.mm(A_conj.t(), B, out=out), torch.mm(A_conj_physical.t(), B, out=out))

        Ab = torch.randn(2, 3, 6, dtype=torch.cfloat, device=device)
        Bb = torch.randn(2, 3, 3, dtype=torch.cfloat, device=device)
        Bb_ = torch.randn(1, 3, 3, dtype=torch.cfloat, device=device).expand(2, 3, 3)
        out_b = torch.empty(2, 3, 3, device=device, dtype=torch.complex64).mT

        Ab_conj = _slice(Ab, torch.conj)
        Ab_conj_physical = _slice(Ab, torch.conj_physical)

        def t_b(tensor):
            return tensor.mT

        self.assertEqual(torch.bmm(Ab_conj, Bb, out=out_b), torch.bmm(Ab_conj_physical, Bb, out=out_b))
        self.assertEqual(torch.bmm(t_b(Ab_conj), Bb, out=out_b), torch.bmm(t_b(Ab_conj_physical), Bb, out=out_b))

        # test broadcasting
        self.assertEqual(torch.bmm(Ab_conj, Bb_, out=out_b), torch.bmm(Ab_conj_physical, Bb_, out=out_b))
        self.assertEqual(torch.bmm(t_b(Ab_conj), Bb_, out=out_b), torch.bmm(t_b(Ab_conj_physical), Bb_, out=out_b))

    @onlyNativeDeviceTypes
    @dtypes(torch.float32, torch.float64)
    def test_strided_mm_bmm(self, device, dtype):
        # Tests strided view case with stride smaller than corresponding dimension size
        x = torch.tensor([[1., 2., 3.], [4., 5., 6.]], dtype=dtype, device=device)
        new_shape = [2, 2, 2]
        new_stride = [3, 1, 1]
        sx = torch.as_strided(x, size=new_shape, stride=new_stride)

        torch_fn = lambda x: torch.bmm(x, x)  # noqa: E731
        np_fn = lambda x: np.matmul(x, x)  # noqa: E731
        self.compare_with_numpy(torch_fn, np_fn, sx)

        torch_fn = lambda x: torch.mm(x, x)  # noqa: E731
        self.compare_with_numpy(torch_fn, np_fn, sx[0])

    @precisionOverride({torch.half: 0.05, torch.bfloat16: 0.05})
    @skipCUDAIf(torch.version.cuda == "10.1", "flaky on CUDA 10.1")
    @onlyNativeDeviceTypes
    @dtypes(*get_all_fp_dtypes(), *get_all_complex_dtypes())
    @tf32_on_and_off(0.05)
    def test_bmm(self, device, dtype):
        if self.device_type == 'cuda' and dtype is torch.bfloat16 and CUDA11OrLater and not SM53OrLater:
            # cuBLAS does not guarantee BFloat16 support on SM < 53.
            # So on PyTorch, we consider BFloat16 support on SM < 53 as
            # undefined bahavior
            return

        batch_sizes = [1, 10]
        M, N, O = 23, 15, 12
        numpy_dtype = dtype if dtype != torch.bfloat16 else torch.float32

        is_supported = True
        if dtype == torch.bfloat16 and self.device_type == 'cuda':
            is_supported = TEST_WITH_ROCM or (CUDA11OrLater and SM53OrLater)

        if not is_supported:
            for num_batches in batch_sizes:
                b1 = torch.randn(num_batches, M, N, device=device).to(dtype)
                b2 = torch.randn(num_batches, N, O, device=device).to(dtype)
                self.assertRaisesRegex(RuntimeError, "type|Type|not implemented|CUBLAS_STATUS_NOT_SUPPORTED",
                                       lambda: torch.bmm(b1, b2))
            return

        def invert_perm(p):
            d = {x: i for i, x in enumerate(p)}
            return (d[0], d[1], d[2])

        def generate_inputs(num_batches):
            # transposed tensors
            for perm1, perm2 in itertools.product(itertools.permutations((0, 1, 2)), repeat=2):
                b1 = make_tensor((num_batches, M, N), device, dtype, low=-0.1, high=0.1)
                b2 = make_tensor((num_batches, N, O), device, dtype, low=-0.1, high=0.1)
                b1 = b1.permute(perm1).contiguous().permute(invert_perm(perm1))
                b2 = b2.permute(perm2).contiguous().permute(invert_perm(perm2))
                yield b1, b2
            # broadcasting tensors
            for b1, b2, b3, b4, b5, b6 in itertools.product((True, False), repeat=6):
                shape1 = (num_batches if b1 else 1, M if b2 else 1, N if b3 else 1)
                shape2 = (num_batches if b4 else 1, N if b5 else 1, O if b6 else 1)
                b1 = make_tensor(shape1, device, dtype, low=-0.1, high=0.1).expand(num_batches, M, N)
                b2 = make_tensor(shape2, device, dtype, low=-0.1, high=0.1).expand(num_batches, N, O)
                yield b1, b2
            # zero-sized tensors
            for z1, z2, z3, z4 in itertools.product((True, False), repeat=4):
                shape1 = (num_batches if z1 else 0, M if z2 else 0, N if z3 else 0)
                shape2 = (num_batches if z1 else 0, N if z3 else 0, O if z4 else 0)
                b1 = torch.randn(shape1, dtype=dtype, device=device)
                b2 = torch.randn(shape2, dtype=dtype, device=device)
                yield b1, b2

        for num_batches in batch_sizes:
            for (b1, b2), perm3 in itertools.product(generate_inputs(num_batches), itertools.permutations((0, 1, 2))):
                res1 = torch.bmm(b1, b2)
                res2 = torch.full((num_batches, M, O), math.nan, dtype=dtype, device=device) \
                    .permute(perm3).contiguous().permute(invert_perm(perm3))
                torch.bmm(b1, b2, out=res2)
                expect = torch.from_numpy(
                    b1.to(numpy_dtype).cpu().numpy() @ b2.to(numpy_dtype).cpu().numpy()).to(device=device, dtype=dtype)
                self.assertEqual(expect, res1)
                self.assertEqual(expect, res2)

                if self.device_type == 'cuda':
                    # check that mixed arguments are rejected
                    self.assertRaises(RuntimeError, lambda: torch.bmm(b1, b2.cpu()))
                    self.assertRaises(RuntimeError, lambda: torch.bmm(b1.cpu(), b2))
                    self.assertRaises(RuntimeError, lambda: torch.bmm(b1, b2, out=res2.cpu()))

    def _test_addbmm_baddbmm(self, func, b1, b2, ref, out_tensor):
        getattr(out_tensor, func + "_")(b1, b2)
        self.assertEqual(out_tensor, ref)
        res3 = out_tensor.clone()

        with self.assertWarnsOnceRegex(
                UserWarning, f"This overload of {func}_ is deprecated"):
            getattr(out_tensor, func + "_")(1, b1, b2)
        self.assertEqual(out_tensor, ref * 2),
        getattr(res3, func + "_")(b1, b2, beta=1)
        self.assertEqual(out_tensor, res3)

        with self.assertWarnsOnceRegex(
                UserWarning, f"This overload of {func}_ is deprecated"):
            getattr(out_tensor, func + "_")(1., .5, b1, b2)
        self.assertEqual(out_tensor, ref * 2.5)
        getattr(res3, func + "_")(b1, b2, beta=1., alpha=.5)
        self.assertEqual(out_tensor, res3)

        with self.assertWarnsOnceRegex(
                UserWarning, f"This overload of {func} is deprecated"):
            self.assertEqual(out_tensor, getattr(torch, func)(1, out_tensor, 0, b1, b2))

        res4 = getattr(torch, func)(out_tensor, b1, b2, beta=1, alpha=.5)
        self.assertEqual(res4, ref * 3),

        nan = torch.full_like(out_tensor, math.nan)
        res5 = getattr(torch, func)(nan, b1, b2, beta=0, alpha=1)
        self.assertEqual(res5, ref)

        if b1.is_complex():
            res6 = getattr(torch, func)(out_tensor, b1, b2, beta=.1j, alpha=.5j)
            self.assertEqual(res6, out_tensor * .1j + .5j * ref)
        else:
            res6 = getattr(torch, func)(out_tensor, b1, b2, beta=.1, alpha=.5)
            self.assertEqual(res6, out_tensor * .1 + .5 * ref)

        res7 = torch.full_like(out_tensor, math.nan)
        getattr(torch, func)(nan, b1, b2, beta=0, out=res7)
        self.assertEqual(res7, ref)

    @precisionOverride({torch.half: 0.05, torch.bfloat16: 0.05})
    @onlyNativeDeviceTypes
    @dtypes(*get_all_fp_dtypes(), *get_all_complex_dtypes())
    @tf32_on_and_off(0.05)
    def test_addbmm(self, device, dtype):
        if self.device_type == 'cuda' and dtype is torch.bfloat16 and CUDA11OrLater and not SM53OrLater:
            # cuBLAS does not guarantee BFloat16 support on SM < 53.
            # So on PyTorch, we consider BFloat16 support on SM < 53 as
            # undefined bahavior
            return

        num_batches = 2
        M, N, O = 16, 17, 18

        is_supported = True
        if dtype == torch.bfloat16:
            if self.device_type == 'cpu':
                self.precision = 1  # 43 vs 43.75
            else:
                is_supported = TEST_WITH_ROCM or (CUDA11OrLater and SM53OrLater)

        if not is_supported:
            b1 = make_tensor((num_batches, M, N), device, dtype, low=-1, high=1)
            b2 = make_tensor((num_batches, N, O), device, dtype, low=-1, high=1)
            t = make_tensor((M, O), device, dtype, low=-1, high=1)
            self.assertRaisesRegex(RuntimeError, "type|Type|not implemented|CUBLAS_STATUS_NOT_SUPPORTED",
                                   lambda: torch.addbmm(t, b1, b2))
            return

        def invert_perm(p):
            d = {x: i for i, x in enumerate(p)}
            return (d[0], d[1], d[2])

        def generate_tensor():
            numpy_dtype = dtype if dtype != torch.bfloat16 else torch.float32
            # transposed tensors
            for perm1, perm2 in itertools.product(itertools.permutations((0, 1, 2)), repeat=2):
                for perm3 in itertools.permutations((0, 1)):
                    b1 = make_tensor((num_batches, M, N), device, dtype, low=-1, high=1) * 0.1
                    b2 = make_tensor((num_batches, N, O), device, dtype, low=-1, high=1) * 0.1
                    b1 = b1.permute(perm1).contiguous().permute(invert_perm(perm1))
                    b2 = b2.permute(perm2).contiguous().permute(invert_perm(perm2))
                    ref = torch.from_numpy(
                        b1.to(numpy_dtype).cpu().numpy() @ b2.to(numpy_dtype).cpu().numpy()
                    ).to(device=device, dtype=dtype).sum(0)
                    out_tensor = torch.zeros_like(ref).permute(perm3).contiguous().permute(perm3)
                    yield b1, b2, ref, out_tensor
            # broadcasting tensors
            for s1, s2, s3, s4, s5, s6 in itertools.product((True, False), repeat=6):
                shape1 = (num_batches if s1 else 1, M if s2 else 1, N if s3 else 1)
                shape2 = (num_batches if s4 else 1, N if s5 else 1, O if s6 else 1)
                b1 = make_tensor(shape1, device, dtype, low=-1, high=1).expand(num_batches, M, N) * 0.1
                b2 = make_tensor(shape2, device, dtype, low=-1, high=1).expand(num_batches, N, O) * 0.1
                ref = torch.from_numpy(
                    b1.to(numpy_dtype).cpu().numpy() @ b2.to(numpy_dtype).cpu().numpy()
                ).to(device=device, dtype=dtype).sum(0)
                out_tensor = torch.zeros_like(ref)
                yield b1, b2, ref, out_tensor
            # zero-sized tensors
            for z1, z2, z3, z4 in itertools.product((True, False), repeat=4):
                shape1 = (num_batches if z1 else 0, M if z2 else 0, N if z3 else 0)
                shape2 = (num_batches if z1 else 0, N if z3 else 0, O if z4 else 0)
                b1 = make_tensor(shape1, device, dtype, low=-1, high=1) * 0.1
                b2 = make_tensor(shape2, device, dtype, low=-1, high=1) * 0.1
                ref = torch.from_numpy(
                    b1.to(numpy_dtype).cpu().numpy() @ b2.to(numpy_dtype).cpu().numpy()
                ).to(device=device, dtype=dtype).sum(0)
                out_tensor = torch.zeros_like(ref)
                yield b1, b2, ref, out_tensor

        for b1, b2, ref, out_tensor in generate_tensor():
            self._test_addbmm_baddbmm("addbmm", b1, b2, ref, out_tensor)

    @precisionOverride({torch.half: 0.1, torch.bfloat16: 0.5})
    @onlyNativeDeviceTypes
    @dtypes(*get_all_fp_dtypes(), *get_all_complex_dtypes())
    @tf32_on_and_off(0.05)
    def test_baddbmm(self, device, dtype):
        if self.device_type == 'cuda' and dtype is torch.bfloat16 and CUDA11OrLater and not SM53OrLater:
            # cuBLAS does not guarantee BFloat16 support on SM < 53.
            # So on PyTorch, we consider BFloat16 support on SM < 53 as
            # undefined bahavior
            return

        num_batches = 10
        M, N, O = 12, 8, 50

        is_supported = True
        if dtype == torch.bfloat16 and self.device_type == 'cuda':
            is_supported = TEST_WITH_ROCM or (CUDA11OrLater and SM53OrLater)

        if not is_supported:
            b1 = make_tensor((num_batches, M, N), device, dtype, low=-1, high=1)
            b2 = make_tensor((num_batches, N, O), device, dtype, low=-1, high=1)
            t = make_tensor((num_batches, M, O), device, dtype, low=-1, high=1)
            self.assertRaisesRegex(RuntimeError, "type|Type|not implemented|CUBLAS_STATUS_NOT_SUPPORTED",
                                   lambda: torch.baddbmm(t, b1, b2))
            return

        def invert_perm(p):
            d = {x: i for i, x in enumerate(p)}
            return (d[0], d[1], d[2])

        def generate_tensor():
            numpy_dtype = dtype if dtype != torch.bfloat16 else torch.float32
            # transposed tensors
            for perm1, perm2, perm3 in itertools.product(itertools.permutations((0, 1, 2)), repeat=3):
                b1 = make_tensor((num_batches, M, N), device, dtype, low=-1, high=1)
                b2 = make_tensor((num_batches, N, O), device, dtype, low=-1, high=1)
                b1 = b1.permute(perm1).contiguous().permute(invert_perm(perm1))
                b2 = b2.permute(perm2).contiguous().permute(invert_perm(perm2))
                ref = torch.from_numpy(
                    b1.to(numpy_dtype).cpu().numpy() @ b2.to(numpy_dtype).cpu().numpy()).to(device=device, dtype=dtype)
                out_tensor = torch.zeros_like(ref)
                out_tensor = out_tensor.permute(perm3).contiguous().permute(invert_perm(perm3))
                yield b1, b2, ref, out_tensor
            # broadcasting tensors
            for s1, s2, s3, s4, s5, s6 in itertools.product((True, False), repeat=6):
                shape1 = (num_batches if s1 else 1, M if s2 else 1, N if s3 else 1)
                shape2 = (num_batches if s4 else 1, N if s5 else 1, O if s6 else 1)
                b1 = make_tensor(shape1, device, dtype, low=-1, high=1).expand(num_batches, M, N)
                b2 = make_tensor(shape2, device, dtype, low=-1, high=1).expand(num_batches, N, O)
                ref = torch.from_numpy(
                    b1.to(numpy_dtype).cpu().numpy() @ b2.to(numpy_dtype).cpu().numpy()).to(device=device, dtype=dtype)
                out_tensor = torch.zeros_like(ref)
                yield b1, b2, ref, out_tensor
            # zero-sized tensors
            for z1, z2, z3, z4 in itertools.product((True, False), repeat=4):
                shape1 = (num_batches if z1 else 0, M if z2 else 0, N if z3 else 0)
                shape2 = (num_batches if z1 else 0, N if z3 else 0, O if z4 else 0)
                b1 = make_tensor(shape1, device, dtype, low=-2, high=2)
                b2 = make_tensor(shape2, device, dtype, low=-2, high=2)
                ref = torch.from_numpy(
                    b1.to(numpy_dtype).cpu().numpy() @ b2.to(numpy_dtype).cpu().numpy()).to(device=device, dtype=dtype)
                out_tensor = torch.zeros_like(ref)
                yield b1, b2, ref, out_tensor

        for b1, b2, ref, out_tensor in generate_tensor():
            self._test_addbmm_baddbmm("baddbmm", b1, b2, ref, out_tensor)

    # TODO: update to compare against NumPy
    @onlyCUDA
    def test_solve_methods_arg_device(self, device):
        for b_device, A_device in itertools.product(['cpu', device], repeat=2):
            if b_device == A_device:
                continue

            b = torch.randn(3, 1, device=b_device)
            A = torch.randn(3, 3, device=A_device)

            # solve and cholesky_solve goes through generic backend dispatch and hit kernel specific device check first
            # triangular_solve goes through specific backend dispatch (CPU/CUDA) and hit auto-generated device check first
            generic_backend_dispatch_err_str = "Expected b and A to be on the same device"
            specific_backend_dispatch_err_str = "Expected all tensors to be on the same device"
            with self.assertRaisesRegex(RuntimeError, generic_backend_dispatch_err_str):
                torch.solve(b, A)

            with self.assertRaisesRegex(RuntimeError, generic_backend_dispatch_err_str):
                torch.cholesky_solve(b, A)

            with self.assertRaisesRegex(RuntimeError, specific_backend_dispatch_err_str):
                torch.triangular_solve(b, A)

            # b and A have to be modified to match accepted inputs sizes for lu_solve
            b = b.unsqueeze(0)
            A = A.unsqueeze(0)
            with self.assertRaisesRegex(RuntimeError, specific_backend_dispatch_err_str):
                torch.lu_solve(b, A, torch.rand(A.shape[:-1], device=A_device).int())

            # This checks if a suitable error message is thrown
            # when LU output and pivots are not on the same device
            with self.assertRaisesRegex(RuntimeError, specific_backend_dispatch_err_str):
                torch.lu_solve(b, A, torch.rand(A.shape[:-1], device=b_device).int())

    @precisionOverride({torch.float32: 5e-3, torch.complex64: 1e-3})
    @skipCUDAIfNoMagma
    @skipCPUIfNoLapack
    @dtypes(*floating_and_complex_types())
    def test_pinverse(self, device, dtype):
        make_fullrank = make_fullrank_matrices_with_distinct_singular_values
        make_arg = partial(make_fullrank, device=device, dtype=dtype)

        def run_test(M):
            # Testing against definition for pseudo-inverses
            MPI = torch.pinverse(M)
            MPI_ = MPI.cpu().numpy()
            M_ = M.cpu().numpy()
            if M.numel() > 0:
                self.assertEqual(M_, np.matmul(np.matmul(M_, MPI_), M_))
                self.assertEqual(MPI_, np.matmul(np.matmul(MPI_, M_), MPI_))
                self.assertEqual(np.matmul(M_, MPI_), np.matmul(M_, MPI_).swapaxes(-2, -1).conj())
                self.assertEqual(np.matmul(MPI_, M_), np.matmul(MPI_, M_).swapaxes(-2, -1).conj())
            else:
                self.assertEqual(M.shape, MPI.shape[:-2] + (MPI.shape[-1], MPI.shape[-2]))
        for sizes in [(5, 5), (3, 5, 5), (3, 7, 5, 5),  # square matrices
                      (3, 2), (5, 3, 2), (7, 5, 3, 2),  # fat matrices
                      (2, 3), (5, 2, 3), (7, 5, 2, 3),  # thin matrices
                      (0, 0), (0, 2), (2, 0), (3, 0, 0), (0, 3, 0), (0, 0, 3)]:  # zero numel matrices
            M = torch.randn(*sizes, dtype=dtype, device=device)
            run_test(M)

        # Test inverse and pseudo-inverse for invertible matrix
        for sizes in [(5, 5), (3, 5, 5), (3, 7, 5, 5)]:
            matsize = sizes[-1]
            batchdims = sizes[:-2]
            M = make_arg(*batchdims, matsize, matsize)
            self.assertEqual(torch.eye(matsize, dtype=dtype, device=device).expand(sizes), M.pinverse().matmul(M),
                             atol=1e-7, rtol=0, msg='pseudo-inverse for invertible matrix')

    @skipCPUIfNoLapack
    @skipCUDAIfNoMagmaAndNoCusolver
    @dtypes(torch.double, torch.cdouble)
    def test_matrix_power_non_negative(self, device, dtype):
        def check(*size):
            t = make_tensor(size, device, dtype)
            for n in range(8):
                res = torch.linalg.matrix_power(t, n)
                ref = np.linalg.matrix_power(t.cpu().numpy(), n)
                self.assertEqual(res.cpu(), torch.from_numpy(ref))

        check(0, 0)
        check(1, 1)
        check(5, 5)
        check(0, 3, 3)
        check(2, 3, 3)

    @skipCPUIfNoLapack
    @skipCUDAIfNoMagmaAndNoCusolver
    @dtypes(torch.double, torch.cdouble)
    def test_matrix_power_negative(self, device, dtype):
        make_fullrank = make_fullrank_matrices_with_distinct_singular_values
        make_arg = partial(make_fullrank, device=device, dtype=dtype)

        def check(*size):
            t = make_arg(*size)
            for n in range(-7, 0):
                res = torch.linalg.matrix_power(t, n)
                ref = np.linalg.matrix_power(t.cpu().numpy(), n)
                self.assertEqual(res.cpu(), torch.from_numpy(ref))

        check(0, 0)
        check(5, 5)
        check(2, 0, 0)
        check(0, 3, 3)
        check(2, 3, 3)
        check(2, 3, 5, 5)

    @skipCUDAIfNoMagma
    @skipCPUIfNoLapack
    @dtypes(torch.float, torch.complex64)
    def test_linalg_matrix_exp_utils(self, device, dtype):
        # test linear combination
        def run_test(coeff_shape, data_shape):
            coeffs = torch.rand(*coeff_shape, device=device, dtype=torch.float)
            x = torch.rand(coeff_shape[1], *data_shape, device=device, dtype=dtype)

            res1 = torch._compute_linear_combination(x, coeffs)
            res2 = (x.unsqueeze(0) * coeffs.view(*coeff_shape, *([1] * len(data_shape)))).sum(1)
            self.assertEqual(res1, res2, atol=1e-5, rtol=0.0)

            # check `out=` version
            res3 = torch.zeros(coeff_shape[0], *data_shape, device=device, dtype=dtype)
            torch._compute_linear_combination(x, coeffs, out=res3)
            self.assertEqual(res1, res3, atol=1e-5, rtol=0.0)

            res4 = torch.ones(coeff_shape[0], *data_shape, device=device, dtype=dtype)
            torch._compute_linear_combination(x, coeffs, out=res4)
            self.assertEqual(res1, res4 - 1.0, atol=1e-5, rtol=0.0)

            res5 = torch.ones(coeff_shape[0], *data_shape, device=device, dtype=dtype)
            res5_clone = res5.clone()
            torch._compute_linear_combination(x, coeffs, out=res5)
            self.assertEqual(res1, res5 - res5_clone, atol=1e-5, rtol=0.0)

        run_test([1, 3], [2, 2])
        run_test([3, 1], [2, 2])
        run_test([1, 10], [10, 10])
        run_test([10, 1], [10, 10])
        run_test([5, 3], [2, 2])
        run_test([5, 3], [100, 100])
        run_test([3, 4], [3, 3, 3])
        run_test([3, 4], [3, 3, 3, 3])

    @skipCUDAIfNoMagma
    @skipCPUIfNoLapack
    @dtypes(torch.float, torch.double, torch.complex64, torch.complex128)
    def test_linalg_matrix_exp_boundary_cases(self, device, dtype):
        expm = torch.linalg.matrix_exp

        with self.assertRaisesRegex(RuntimeError, "Expected a floating point or complex tensor"):
            expm(torch.randn(3, 3).type(torch.int))

        with self.assertRaisesRegex(RuntimeError, "must have at least 2 dimensions"):
            expm(torch.randn(3))

        with self.assertRaisesRegex(RuntimeError, "must be batches of square matrices"):
            expm(torch.randn(3, 2, 1))

        # check 1x1 matrices
        x = torch.randn(3, 3, 1, 1)
        self.assertEqual(expm(x), x.exp())

    @slowTest
    @skipCUDAIfNoMagma
    @skipCPUIfNoLapack
    @dtypes(torch.float, torch.double, torch.cfloat, torch.cdouble)
    def test_linalg_matrix_exp_analytic(self, device, dtype):
        expm = torch.linalg.matrix_exp
        # check zero matrix
        x = torch.zeros(20, 20, dtype=dtype, device=device)
        self.assertTrue((expm(x) == torch.eye(20, 20, dtype=dtype, device=device)).all().item())

        def normalize_to_1_operator_norm(sample, desired_norm):
            sample_norm, _ = sample.abs().sum(-2).max(-1)
            sample_to_1_norm = sample / sample_norm.unsqueeze(-1).unsqueeze(-1)
            return sample_to_1_norm * desired_norm

        def gen_good_cond_number_matrices(*n):
            """
            Generates a diagonally-domimant matrix
            with the eigenvalues centered at 1
            and the radii at most (n[-1] - 1) / (n[-2] ** 2)
            """
            identity = torch.eye(n[-2], n[-1], dtype=dtype, device=device).expand(*n)
            x = torch.rand(*n, dtype=dtype, device=device) / (n[-1] ** 2)
            x = (x - x * identity) + identity
            return x

        def run_test(*n):
            if dtype == torch.float:
                thetas = [
                    1.192092800768788e-07,  # deg 1
                    5.978858893805233e-04,  # deg 2
                    5.116619363445086e-02,  # deg 4
                    5.800524627688768e-01,  # deg 8
                    1.461661507209034e+00,  # deg 12
                    3.010066362817634e+00   # deg 18
                ]
            else:  # if torch.double
                thetas = [
                    2.220446049250313e-16,  # deg 1
                    2.580956802971767e-08,  # deg 2
                    3.397168839976962e-04,  # deg 4
                    4.991228871115323e-02,  # deg 8
                    2.996158913811580e-01,  # deg 12
                    1.090863719290036e+00   # deg 18
                ]

            # generate input
            q = gen_good_cond_number_matrices(*n)
            q_ = q.cpu().numpy()
            qinv = torch.inverse(q)
            qinv_ = qinv.cpu().numpy()
            d = torch.randn(n[:-1], dtype=dtype, device=device)
            x = torch.from_numpy(
                np.matmul(q_, np.matmul(torch.diag_embed(d).cpu().numpy(), qinv_))).to(device)
            x_norm, _ = x.abs().sum(-2).max(-1)

            # test simple analytic whatever norm generated
            mexp = expm(x)
            mexp_analytic = np.matmul(
                q_,
                np.matmul(
                    torch.diag_embed(d.exp()).cpu().numpy(),
                    qinv_
                )
            )
            self.assertEqual(mexp, mexp_analytic, atol=1e-3, rtol=0.0)

            # generate norms to test different degree expansions
            sample_norms = []
            for i in range(len(thetas) - 1):
                sample_norms.append(0.5 * (thetas[i] + thetas[i + 1]))
            sample_norms = [thetas[0] / 2] + sample_norms + [thetas[-1] * 2]

            # matrices to equal norm
            for sample_norm in sample_norms:
                x_normalized = normalize_to_1_operator_norm(x, sample_norm)

                mexp = expm(x_normalized)
                mexp_analytic = np.matmul(
                    q_,
                    np.matmul(
                        torch.diag_embed((d / x_norm.unsqueeze(-1) * sample_norm).exp()).cpu().numpy(),
                        qinv_
                    )
                )
                self.assertEqual(mexp, mexp_analytic, atol=1e-3, rtol=0.0)

        # single matrix
        run_test(2, 2)
        run_test(3, 3)
        run_test(4, 4)
        run_test(5, 5)
        run_test(100, 100)
        run_test(200, 200)

        # small batch of matrices
        run_test(3, 2, 2)
        run_test(3, 3, 3)
        run_test(3, 4, 4)
        run_test(3, 5, 5)
        run_test(3, 100, 100)
        run_test(3, 200, 200)

        # large batch of matrices
        run_test(3, 3, 2, 2)
        run_test(3, 3, 3, 3)
        run_test(3, 3, 4, 4)
        run_test(3, 3, 5, 5)
        run_test(3, 3, 100, 100)
        run_test(3, 3, 200, 200)

    @skipCUDAIfNoMagma
    @skipCPUIfNoLapack
    @dtypes(torch.float, torch.double)
    def test_linalg_matrix_exp_batch(self, device, dtype):

        def run_test(*n):
            tensors_batch = torch.zeros(n, dtype=dtype, device=device)
            tensors_batch = tensors_batch.view(-1, n[-2], n[-1])

            num_matrices = tensors_batch.size(0)
            tensors_list = []
            for i in range(num_matrices):
                tensors_list.append(torch.randn(n[-2], n[-1], dtype=dtype, device=device))

            for i in range(num_matrices):
                tensors_batch[i, ...] = tensors_list[i]

            tensors_exp_map = (torch.linalg.matrix_exp(x) for x in tensors_list)
            tensors_exp_batch = torch.linalg.matrix_exp(tensors_batch)

            for i, tensor_exp in enumerate(tensors_exp_map):
                self.assertEqual(tensors_exp_batch[i, ...], tensor_exp)

        # small batch of matrices
        run_test(3, 2, 2)
        run_test(3, 3, 3)
        run_test(3, 4, 4)
        run_test(3, 5, 5)

        # large batch of matrices
        run_test(3, 3, 2, 2)
        run_test(3, 3, 3, 3)
        run_test(3, 3, 4, 4)
        run_test(3, 3, 5, 5)

    @skipCUDAIfNoMagma
    @skipCPUIfNoLapack
    @dtypes(torch.float, torch.double, torch.cfloat, torch.cdouble)
    def test_linalg_matrix_exp_compare_with_taylor(self, device, dtype):

        def normalize_to_1_operator_norm(sample, desired_norm):
            sample_norm, _ = sample.abs().sum(-2).max(-1)
            sample_to_1_norm = sample / sample_norm.unsqueeze(-1).unsqueeze(-1)
            return sample_to_1_norm * desired_norm

        def gen_good_cond_number_matrices(*n):
            """
            Generates a diagonally-domimant matrix
            with the eigenvalues centered at 1
            and the radii at most (n[-1] - 1) / (n[-2] ** 2)
            """
            identity = torch.eye(n[-2], n[-1], dtype=dtype, device=device).expand(*n)
            x = torch.rand(*n, dtype=dtype, device=device) / (n[-1] ** 2)
            x = (x - x * identity) + identity
            return x

        def get_taylor_approximation(a, deg):
            a_ = a.cpu().numpy()
            identity = torch.eye(a.size(-2), a.size(-1), dtype=dtype, device=device).expand_as(a)
            res = identity.cpu().numpy()
            taylor_term = identity.cpu().numpy()

            for i in range(1, deg + 1):
                taylor_term = np.matmul(a_, taylor_term) / i
                res = res + taylor_term

            return res

        def scale_square(a, deg):
            if a.abs().pow(2).sum().sqrt() < 1.0:
                return get_taylor_approximation(a, 12)
            else:
                s = int(torch.log2(a.abs().pow(2).sum().sqrt()).ceil().item())
                b = a / (2 ** s)
                b = get_taylor_approximation(b, 18)
                for _ in range(s):
                    b = np.matmul(b, b)
                return torch.from_numpy(b).to(a.device)

        def run_test(*n):
            degs = [1, 2, 4, 8, 12, 18]
            if dtype == torch.float:
                thetas = [
                    1.192092800768788e-07,  # deg 1
                    5.978858893805233e-04,  # deg 2
                    5.116619363445086e-02,  # deg 4
                    5.800524627688768e-01,  # deg 8
                    1.461661507209034e+00,  # deg 12
                    3.010066362817634e+00   # deg 18
                ]
            else:  # if torch.double
                thetas = [
                    2.220446049250313e-16,  # deg 1
                    2.580956802971767e-08,  # deg 2
                    3.397168839976962e-04,  # deg 4
                    4.991228871115323e-02,  # deg 8
                    2.996158913811580e-01,  # deg 12
                    1.090863719290036e+00   # deg 18
                ]

            # generate norms to test different degree expansions
            sample_norms = []
            for i in range(len(thetas) - 1):
                sample_norms.append(0.5 * (thetas[i] + thetas[i + 1]))
            sample_norms = [thetas[0] / 2] + sample_norms + [thetas[-1] * 2]
            degs = [degs[0]] + degs

            for sample_norm, deg in zip(sample_norms, degs):
                x = gen_good_cond_number_matrices(*n)
                x = normalize_to_1_operator_norm(x, sample_norm)

                mexp = torch.linalg.matrix_exp(x)
                mexp_taylor = scale_square(x, deg)

                self.assertEqual(mexp, mexp_taylor, atol=1e-2, rtol=0.0)

        # single matrix
        run_test(2, 2)
        run_test(3, 3)
        run_test(4, 4)
        run_test(5, 5)

        # small batch of matrices
        run_test(3, 2, 2)
        run_test(3, 3, 3)
        run_test(3, 4, 4)
        run_test(3, 5, 5)

        # large batch of matrices
        run_test(3, 3, 2, 2)
        run_test(3, 3, 3, 3)
        run_test(3, 3, 4, 4)
        run_test(3, 3, 5, 5)

    @skipCUDAIfNoMagma
    @skipCPUIfNoLapack
    @dtypes(*floating_and_complex_types())
    @precisionOverride({torch.float32: 1e-3, torch.complex64: 1e-3,
                        torch.float64: 1e-8, torch.complex128: 1e-8})
    def test_slogdet(self, device, dtype):
        from torch.testing._internal.common_utils import (random_hermitian_matrix, random_hermitian_psd_matrix,
                                                          random_hermitian_pd_matrix, random_square_matrix_of_rank)

        # mat_chars denotes matrix characteristics
        # possible values are: hermitian, hermitian_psd, hermitian_pd, singular, non_singular
        def run_test(matsize, batchdims, mat_chars):
            num_matrices = np.prod(batchdims)
            list_of_matrices = []
            if num_matrices != 0:
                for idx in range(num_matrices):
                    mat_type = idx % len(mat_chars)
                    if mat_chars[mat_type] == 'hermitian':
                        list_of_matrices.append(random_hermitian_matrix(matsize, dtype=dtype, device=device))
                    elif mat_chars[mat_type] == 'hermitian_psd':
                        list_of_matrices.append(random_hermitian_psd_matrix(matsize, dtype=dtype, device=device))
                    elif mat_chars[mat_type] == 'hermitian_pd':
                        list_of_matrices.append(random_hermitian_pd_matrix(matsize, dtype=dtype, device=device))
                    elif mat_chars[mat_type] == 'singular':
                        list_of_matrices.append(torch.ones(matsize, matsize, dtype=dtype, device=device))
                    elif mat_chars[mat_type] == 'non_singular':
                        list_of_matrices.append(random_square_matrix_of_rank(matsize, matsize, dtype=dtype, device=device))
                full_tensor = torch.stack(list_of_matrices, dim=0).reshape(batchdims + (matsize, matsize))
            else:
                full_tensor = torch.randn(*batchdims, matsize, matsize, dtype=dtype, device=device)

            actual_value = torch.linalg.slogdet(full_tensor)
            expected_value = np.linalg.slogdet(full_tensor.cpu().numpy())
            self.assertEqual(expected_value[0], actual_value[0], atol=self.precision, rtol=self.precision)
            self.assertEqual(expected_value[1], actual_value[1], atol=self.precision, rtol=self.precision)

            # test out=variant
            sign_out = torch.empty_like(actual_value[0])
            logabsdet_out = torch.empty_like(actual_value[1])
            ans = torch.linalg.slogdet(full_tensor, out=(sign_out, logabsdet_out))
            self.assertEqual(ans[0], sign_out)
            self.assertEqual(ans[1], logabsdet_out)
            self.assertEqual(sign_out, actual_value[0])
            self.assertEqual(logabsdet_out, actual_value[1])

        for matsize, batchdims in itertools.product([0, 3, 5], [(0,), (3,), (5, 3)]):
            run_test(matsize, batchdims, mat_chars=['hermitian_pd'])
            run_test(matsize, batchdims, mat_chars=['singular'])
            run_test(matsize, batchdims, mat_chars=['non_singular'])
            run_test(matsize, batchdims, mat_chars=['hermitian', 'hermitian_pd', 'hermitian_psd'])
            run_test(matsize, batchdims, mat_chars=['singular', 'non_singular'])

    @skipCUDAIfNoMagma
    @skipCPUIfNoLapack
    @dtypes(*floating_and_complex_types())
    def test_slogdet_errors_and_warnings(self, device, dtype):
        # slogdet requires the input to be a square matrix or batch of square matrices
        a = torch.randn(2, 3, device=device, dtype=dtype)
        with self.assertRaisesRegex(RuntimeError, r'must be batches of square matrices'):
            torch.linalg.slogdet(a)

        # slogdet requires the input to be at least 2 dimensional tensor
        a = torch.randn(2, device=device, dtype=dtype)
        with self.assertRaisesRegex(RuntimeError, r'must have at least 2 dimensions'):
            torch.linalg.slogdet(a)

        # slogdet requires the input to be of float, double, cfloat or cdouble types
        a = torch.randn(2, 2, device=device, dtype=torch.bfloat16)
        with self.assertRaisesRegex(RuntimeError, r'of float, double, cfloat or cdouble types'):
            torch.linalg.slogdet(a)

        # if non-empty out tensor with wrong shape is passed a warning is given
        a = torch.randn(2, 3, 3, device=device, dtype=dtype)
        sign_out = torch.empty(1, device=device, dtype=dtype)
        real_dtype = a.real.dtype if dtype.is_complex else dtype
        logabsdet_out = torch.empty(1, device=device, dtype=real_dtype)
        with warnings.catch_warnings(record=True) as w:
            # Trigger warning
            torch.linalg.slogdet(a, out=(sign_out, logabsdet_out))
            # Check warning occurs
            self.assertEqual(len(w), 1)
            self.assertTrue("An output with one or more elements was resized" in str(w[-1].message))

        # dtypes should be safely castable
        sign_out = torch.empty_like(a).to(torch.int)
        logabsdet_out = torch.empty_like(a).to(torch.int)
        with self.assertRaisesRegex(RuntimeError, "but got sign with dtype Int"):
            torch.linalg.slogdet(a, out=(sign_out, logabsdet_out))

        sign_out = torch.empty(0, device=device, dtype=dtype)
        with self.assertRaisesRegex(RuntimeError, "but got logabsdet with dtype Int"):
            torch.linalg.slogdet(a, out=(sign_out, logabsdet_out))

        # device should match
        if torch.cuda.is_available():
            wrong_device = 'cpu' if self.device_type != 'cpu' else 'cuda'
            sign_out = torch.empty(0, device=wrong_device, dtype=dtype)
            logabsdet_out = torch.empty(0, device=wrong_device, dtype=real_dtype)
            with self.assertRaisesRegex(RuntimeError, "tensors to be on the same device"):
                torch.linalg.slogdet(a, out=(sign_out, logabsdet_out))

    @slowTest
    @skipCUDAIfNoMagma
    @skipCPUIfNoLapack
    @dtypes(torch.double)
    def test_det_logdet_slogdet(self, device, dtype):
        def reference_slogdet(M):
            sdet, logabsdet = np.linalg.slogdet(M.detach().cpu().numpy())
            return M.new_tensor(sdet), M.new_tensor(logabsdet)

        def test_single_det(M, target, desc):
            target_sdet, target_logabsdet = target

            det = M.det()
            logdet = M.logdet()
            sdet, logabsdet = M.slogdet()
            linalg_sdet, linalg_logabsdet = torch.linalg.slogdet(M)

            # Test det
            self.assertEqual(det, target_sdet * target_logabsdet.exp(),
                             atol=1e-7, rtol=0, msg='{} (det)'.format(desc))

            # Test slogdet
            # Compare the overall value rather than individual parts because of
            # precision issues when det is near zero.
            self.assertEqual(sdet * logabsdet.exp(), target_sdet * target_logabsdet.exp(),
                             atol=1e-7, rtol=0, msg='{} (slogdet)'.format(desc))
            self.assertEqual(linalg_sdet * linalg_logabsdet.exp(), target_sdet * target_logabsdet.exp(),
                             atol=1e-7, rtol=0, msg='{} (linalg_slogdet)'.format(desc))

            # Test logdet
            # Compare logdet against our own pytorch slogdet because they should
            # be consistent, while it may behave slightly differently with other
            # slogdet implementations when det is near zero due to precision
            # issues.
            if sdet.item() < 0:
                self.assertTrue(logdet.item() != logdet.item(), '{} (logdet negative case)'.format(desc))
            else:
                self.assertEqual(logdet.exp(), target_logabsdet.exp(),
                                 atol=1e-7, rtol=0, msg='{} (logdet non-negative case)'.format(desc))

        eye = torch.eye(5, dtype=dtype, device=device)
        test_single_det(eye, (torch.ones((), dtype=dtype, device=device), torch.zeros((), dtype=dtype, device=device)), 'identity')
        # Testing bug in #34061 (https://github.com/pytorch/pytorch/issues/34061)
        for n in range(250, 551, 100):
            mat = torch.randn(n, n, dtype=dtype, device=device)
            q, _ = torch.qr(mat)
            ref_det, ref_logabsdet = reference_slogdet(q)
            test_single_det(q, (ref_det, ref_logabsdet), 'orthogonal')

        def test(M):
            assert M.size(0) >= 5, 'this helper fn assumes M to be at least 5x5'
            M = M.to(device)

            ref_M_sdet, ref_M_logabsdet = reference_slogdet(M)

            test_single_det(M, (ref_M_sdet, ref_M_logabsdet), 'basic')
            if ref_M_logabsdet.exp().item() >= 1e-6:  # skip singular
                M_inv = M.inverse()
                test_single_det(M_inv, reference_slogdet(M_inv), 'inverse')

            test_single_det(M, (ref_M_sdet, ref_M_logabsdet), 'transpose')

            for x in [0, 2, 4]:
                for scale in [-2, -0.1, 0, 10]:
                    if scale > 0:
                        target = ref_M_sdet, ref_M_logabsdet + math.log(scale)
                    elif scale == 0:
                        target = torch.zeros_like(ref_M_sdet), torch.full_like(ref_M_logabsdet, -inf)
                    else:
                        target = ref_M_sdet.neg(), ref_M_logabsdet + math.log(-scale)

                    # dim 0
                    M_clone = M.clone()
                    M_clone[:, x] *= scale
                    test_single_det(M_clone, target, 'scale a row')
                    # dim 1
                    M_clone = M.clone()
                    M_clone[x, :] *= scale
                    test_single_det(M_clone, target, 'scale a column')

            for x1, x2 in [(0, 3), (4, 1), (3, 2)]:
                assert x1 != x2, 'x1 and x2 needs to be different for this test'
                target = torch.zeros_like(ref_M_sdet), torch.full_like(ref_M_logabsdet, -inf)
                # dim 0
                M_clone = M.clone()
                M_clone[:, x2] = M_clone[:, x1]
                test_single_det(M_clone, target, 'two rows are same')
                # dim 1
                M_clone = M.clone()
                M_clone[x2, :] = M_clone[x1, :]
                test_single_det(M_clone, target, 'two columns are same')

                for scale1, scale2 in [(0.3, -1), (0, 2), (10, 0.1)]:
                    det_scale = scale1 * scale2 * -1
                    if det_scale > 0:
                        target = ref_M_sdet, ref_M_logabsdet + math.log(det_scale)
                    elif det_scale == 0:
                        target = torch.zeros_like(ref_M_sdet), torch.full_like(ref_M_logabsdet, -inf)
                    else:
                        target = ref_M_sdet.neg(), ref_M_logabsdet + math.log(-det_scale)

                    # dim 0
                    M_clone = M.clone()
                    t = M_clone[:, x1] * scale1
                    M_clone[:, x1] += M_clone[:, x2] * scale2
                    M_clone[:, x2] = t
                    test_single_det(M_clone, target, 'exchanging rows')
                    # dim 1
                    M_clone = M.clone()
                    t = M_clone[x1, :] * scale1
                    M_clone[x1, :] += M_clone[x2, :] * scale2
                    M_clone[x2, :] = t
                    test_single_det(M_clone, target, 'exchanging columns')

        def get_random_mat_scale(n):
            # For matrices with values i.i.d. with 0 mean, unit variance, and
            # subexponential tail, we have:
            #   E[log det(A^2)] \approx log((n-1)!)
            #
            # Notice:
            #   log Var[det(A)] = log E[det(A^2)] >= E[log det(A^2)]
            #
            # So:
            #   stddev[det(A)] >= sqrt( (n-1)! )
            #
            # We use this as an intuitive guideline to scale random generated
            # matrices so our closeness tests can work more robustly:
            #   scale by sqrt( (n-1)! )^(-1/n) = ( (n-1)! )^(-1/(2n))
            #
            # source: https://arxiv.org/pdf/1112.0752.pdf

            # TODO: technically we need subexponential distn for this to hold,
            #       but we mostly use gaussian entries below. Consider switching
            #       to Chi-sq if this turns out not stable enough, since Chi-sq
            #       is easy enough to sample from.
            return math.factorial(n - 1) ** (-1.0 / (2 * n))

        for n in [5, 10, 25]:
            scale = get_random_mat_scale(n)
            test(torch.randn(n, n, dtype=dtype, device=device) * scale)
            r = torch.randn(n, n, dtype=dtype, device=device) * scale
            # symmetric psd
            test(r.mm(r.t()))
            # symmetric pd
            r = torch.randn(n, n, dtype=dtype, device=device) * scale
            test(r.mm(r.t()) + torch.eye(n, dtype=dtype, device=device) * 1e-6)
            # symmetric
            r = torch.randn(n, n, dtype=dtype, device=device) * scale
            for i in range(n):
                for j in range(i):
                    r[i, j] = r[j, i]
            test(r)
            # non-contiguous
            test((torch.randn(n, n, n + 1, dtype=dtype, device=device) * scale)[:, 2, 1:])
            # det = 0
            r = torch.randn(n, n, dtype=dtype, device=device) * scale
            u, s, v = r.svd()
            if reference_slogdet(u)[0] < 0:
                u = -u
            if reference_slogdet(v)[0] < 0:
                v = -v
            s[0] *= -1
            s[-1] = 0
            test(u.mm(s.diag()).mm(v))

        # Small values to test numerical stability. Note that we don't scale
        # this matrix.
        r = torch.randn(512, 512, dtype=dtype, device=device)
        u, s, v = r.svd()
        s.fill_(1. / (100 * s.numel()))
        test(u.mm(s.diag()).mm(v))

    @skipCUDAIfNoMagma
    @skipCPUIfNoLapack
    @dtypes(torch.double)
    def test_det_logdet_slogdet_batched(self, device, dtype):
        from torch.testing._internal.common_utils import (random_symmetric_matrix, random_symmetric_psd_matrix,
                                                          random_symmetric_pd_matrix, random_square_matrix_of_rank)

        # mat_chars denotes matrix characteristics
        # possible values are: sym, sym_psd, sym_pd, sing, non_sym
        def run_test(matsize, batchdims, mat_chars):
            num_matrices = reduce(lambda x, y: x * y, batchdims, 1)
            list_of_matrices = []

            for idx in range(num_matrices):
                mat_type = idx % len(mat_chars)
                if mat_chars[mat_type] == 'sym':
                    list_of_matrices.append(random_symmetric_matrix(matsize, dtype=dtype, device=device))
                elif mat_chars[mat_type] == 'sym_psd':
                    list_of_matrices.append(random_symmetric_psd_matrix(matsize, dtype=dtype, device=device))
                elif mat_chars[mat_type] == 'sym_pd':
                    list_of_matrices.append(random_symmetric_pd_matrix(matsize, dtype=dtype, device=device))
                elif mat_chars[mat_type] == 'sing':
                    list_of_matrices.append(torch.ones(matsize, matsize, dtype=dtype, device=device))
                elif mat_chars[mat_type] == 'non_sing':
                    list_of_matrices.append(random_square_matrix_of_rank(matsize, matsize, dtype=dtype, device=device))
            full_tensor = torch.stack(list_of_matrices, dim=0).reshape(batchdims + (matsize, matsize))
            # Scaling adapted from `get_random_mat_scale` in _test_det_logdet_slogdet
            full_tensor *= (math.factorial(matsize - 1) ** (-1.0 / (2 * matsize)))

            for fn in [torch.det, torch.logdet, torch.slogdet, torch.linalg.slogdet]:
                expected_value = []
                actual_value = fn(full_tensor)
                for full_idx in itertools.product(*map(lambda x: list(range(x)), batchdims)):
                    expected_value.append(fn(full_tensor[full_idx]))

                if fn == torch.slogdet or fn == torch.linalg.slogdet:
                    sign_value = torch.stack([tup[0] for tup in expected_value], dim=0).reshape(batchdims)
                    expected_value = torch.stack([tup[1] for tup in expected_value], dim=0).reshape(batchdims)
                    self.assertEqual(sign_value, actual_value[0])
                    self.assertEqual(expected_value, actual_value[1])
                else:
                    expected_value = torch.stack(expected_value, dim=0).reshape(batchdims)
                    self.assertEqual(actual_value, expected_value)

        for matsize, batchdims in itertools.product([3, 5], [(3,), (5, 3)]):
            run_test(matsize, batchdims, mat_chars=['sym_pd'])
            run_test(matsize, batchdims, mat_chars=['sing'])
            run_test(matsize, batchdims, mat_chars=['non_sing'])
            run_test(matsize, batchdims, mat_chars=['sym', 'sym_pd', 'sym_psd'])
            run_test(matsize, batchdims, mat_chars=['sing', 'non_sing'])

    @skipCUDAIfNoMagma
    @skipCPUIfNoLapack
    @dtypes(*floating_and_complex_types())
    def test_cholesky_inverse(self, device, dtype):
        from torch.testing._internal.common_utils import random_hermitian_pd_matrix

        def run_test(shape, batch, upper, contiguous):
            A = random_hermitian_pd_matrix(shape, *batch, dtype=dtype, device=device)
            if A.numel() > 0 and not contiguous:
                A = A.mT
                self.assertFalse(A.is_contiguous())
            L = torch.linalg.cholesky(A)
            expected_inverse = torch.inverse(A)
            L = L.mH if upper else L
            actual_inverse = torch.cholesky_inverse(L, upper)
            self.assertEqual(actual_inverse, expected_inverse)

        shapes = (0, 3, 5)
        batches = ((), (0,), (3, ), (2, 2))
        for shape, batch, upper, contiguous in list(itertools.product(shapes, batches, (True, False), (True, False))):
            run_test(shape, batch, upper, contiguous)

        # check the out= variant
        A = random_hermitian_pd_matrix(3, 2, dtype=dtype, device=device)
        L = torch.linalg.cholesky(A)

        # There are two code paths currently for the out= variant
        # 1. When 'out' tensor is in Fortran (column-major) memory format
        # then the fast route is taken and the storage is reused directly in the computations
        # 2. When 'out' tensor is not in Fortran format then a temporary tensor is allocated internally
        # and the result is copied from the temporary tensor to 'out' tensor

        # This test checks the first code path
        out = torch.empty_like(A)
        out_t = out.mT.clone(memory_format=torch.contiguous_format)
        out = out_t.mT
        ans = torch.cholesky_inverse(L, out=out)
        self.assertEqual(ans, out)
        expected = torch.inverse(A)
        self.assertEqual(expected, out)

        # This test checks the second code path
        out = torch.empty_like(A)
        ans = torch.cholesky_inverse(L, out=out)
        self.assertEqual(ans, out)
        expected = torch.inverse(A)
        self.assertEqual(expected, out)

    @skipCUDAIfNoMagma
    @skipCPUIfNoLapack
    @dtypes(*floating_and_complex_types())
    def test_cholesky_inverse_errors_and_warnings(self, device, dtype):
        # cholesky_inverse requires the input to be at least 2 dimensional tensor
        a = torch.randn(2, device=device, dtype=dtype)
        with self.assertRaisesRegex(RuntimeError, "must have at least 2 dimensions"):
            torch.cholesky_inverse(a)

        # cholesky_inverse requires a square matrix
        a = torch.randn(2, 3, device=device, dtype=dtype)
        with self.assertRaisesRegex(RuntimeError, "must be batches of square matrices"):
            torch.cholesky_inverse(a)

        # if non-empty out tensor with wrong shape is passed a warning is given
        a = torch.randn(3, 3, device=device, dtype=dtype)
        out = torch.empty(2, 3, device=device, dtype=dtype)
        with warnings.catch_warnings(record=True) as w:
            # Trigger warning
            torch.cholesky_inverse(a, out=out)
            # Check warning occurs
            self.assertEqual(len(w), 1)
            self.assertTrue("An output with one or more elements was resized" in str(w[-1].message))

        # dtypes should be safely castable
        out = torch.empty(*a.shape, dtype=torch.int, device=device)
        with self.assertRaisesRegex(RuntimeError, "but got result with dtype Int"):
            torch.cholesky_inverse(a, out=out)

        # device should match
        if torch.cuda.is_available():
            wrong_device = 'cpu' if self.device_type != 'cpu' else 'cuda'
            out = torch.empty(0, device=wrong_device, dtype=dtype)
            with self.assertRaisesRegex(RuntimeError, "Expected all tensors to be on the same device"):
                torch.cholesky_inverse(a, out=out)

        # cholesky_inverse raises an error for invalid inputs on CPU
        # for example if at least one diagonal element is zero
        a = torch.randn(3, 3, device=device, dtype=dtype)
        a[1, 1] = 0
        if self.device_type == 'cpu':
            with self.assertRaisesRegex(RuntimeError, r"cholesky_inverse: The diagonal element 2 is zero"):
                torch.cholesky_inverse(a)
        # cholesky_inverse on GPU does not raise an error for this case
        elif self.device_type == 'cuda':
            out = torch.cholesky_inverse(a)
            self.assertTrue(out.isinf().any() or out.isnan().any())

    def _select_broadcastable_dims(self, dims_full=None):
        # select full dimensionality
        if dims_full is None:
            dims_full = []
            ndims = random.randint(1, 4)
            dims_full = [random.randint(1, 8) for _ in range(ndims)]
        else:
            ndims = len(dims_full)

        # select actual dimensions for ops:
        # larger: full ndims, individual sizes may be reduced
        # smaller: possibly reduced ndims, sizes may be reduced
        smaller_ndims = random.randint(1, ndims)
        dims_small = []
        dims_large = []
        for i in range(ndims - 1, -1, -1):
            j = random.randint(1, 3)
            if j == 1:  # no reduced singleton dimension
                ds = dims_full[i]
                dl = dims_full[i]
            elif j == 2:  # larger may have reduced singleton dimension
                ds = dims_full[i]
                dl = 1 if len(dims_small) < smaller_ndims else dims_full[i]
            elif j == 3:  # smaller may have reduced singleton dimension
                ds = 1
                dl = dims_full[i]
            dims_large = [dl] + dims_large
            if len(dims_small) < smaller_ndims:
                dims_small = [ds] + dims_small
        return (dims_small, dims_large, dims_full)

    def test_broadcast_fused_matmul(self, device):
        fns = ["baddbmm", "addbmm", "addmm", "addmv", "addr"]

        for fn in fns:
            batch_dim = random.randint(1, 8)
            n_dim = random.randint(1, 8)
            m_dim = random.randint(1, 8)
            p_dim = random.randint(1, 8)

            def dims_full_for_fn():
                if fn == "baddbmm":
                    return ([batch_dim, n_dim, p_dim], [batch_dim, n_dim, m_dim], [batch_dim, m_dim, p_dim])
                elif fn == "addbmm":
                    return ([n_dim, p_dim], [batch_dim, n_dim, m_dim], [batch_dim, m_dim, p_dim])
                elif fn == "addmm":
                    return ([n_dim, p_dim], [n_dim, m_dim], [m_dim, p_dim])
                elif fn == "addmv":
                    return ([n_dim], [n_dim, m_dim], [m_dim])
                elif fn == "addr":
                    return ([n_dim, m_dim], [n_dim], [m_dim])
                else:
                    raise AssertionError("unknown function")

            (t0_dims_full, t1_dims, t2_dims) = dims_full_for_fn()
            (t0_dims_small, _, _) = self._select_broadcastable_dims(t0_dims_full)

            t0_small = torch.randn(*t0_dims_small, device=device).float()
            t1 = torch.randn(*t1_dims, device=device).float()
            t2 = torch.randn(*t2_dims, device=device).float()

            t0_full = t0_small.expand(*t0_dims_full).to(device)

            fntorch = getattr(torch, fn)
            r0 = fntorch(t0_small, t1, t2)
            r1 = fntorch(t0_full, t1, t2)
            self.assertEqual(r0, r1)

    @tf32_on_and_off(0.001)
    def test_broadcast_batched_matmul(self, device):
        n_dim = random.randint(1, 8)
        m_dim = random.randint(1, 8)
        p_dim = random.randint(1, 8)
        full_batch_dims = [random.randint(1, 3) for i in range(random.randint(1, 3))]
        (batch_dims_small, _, _) = self._select_broadcastable_dims(full_batch_dims)

        def verify_batched_matmul(full_lhs, one_dimensional):
            if not one_dimensional:
                lhs_dims = [n_dim, m_dim]
                rhs_dims = [m_dim, p_dim]
                result_dims = [n_dim, p_dim]
            else:
                lhs_dims = [n_dim, m_dim] if full_lhs else [m_dim]
                rhs_dims = [m_dim, p_dim] if not full_lhs else [m_dim]
                result_dims = [n_dim] if full_lhs else [p_dim]

            lhs_mat_dims = lhs_dims if len(lhs_dims) != 1 else [1, m_dim]
            rhs_mat_dims = rhs_dims if len(rhs_dims) != 1 else [m_dim, 1]
            full_mat_dims = lhs_mat_dims if full_lhs else rhs_mat_dims
            dim0_dims = rhs_dims if full_lhs else lhs_dims
            small_dims = batch_dims_small + (rhs_mat_dims if full_lhs else lhs_mat_dims)

            small = torch.randn(*(small_dims), device=device).float()
            dim0 = torch.randn(*(dim0_dims), device=device).float()
            full = torch.randn(*(full_batch_dims + full_mat_dims), device=device).float()
            if not one_dimensional:
                (lhsTensors, rhsTensors) = ((full,), (small, dim0)) if full_lhs else ((small, dim0), (full,))
            else:
                (lhsTensors, rhsTensors) = ((full,), (dim0,)) if full_lhs else ((dim0,), (full,))

            def maybe_squeeze_result(l, r, result):
                if len(lhs_dims) == 1 and l.dim() != 1:
                    return result.squeeze(-2)
                elif len(rhs_dims) == 1 and r.dim() != 1:
                    return result.squeeze(-1)
                else:
                    return result

            for lhs in lhsTensors:
                lhs_expanded = lhs.expand(*(torch.Size(full_batch_dims) + torch.Size(lhs_mat_dims)))
                lhs_expanded_matmul_fn = lhs_expanded.matmul
                for rhs in rhsTensors:
                    rhs_expanded = ((rhs if len(rhs_dims) != 1 else rhs.unsqueeze(-1)).
                                    expand(*(torch.Size(full_batch_dims) + torch.Size(rhs_mat_dims))))
                    truth = maybe_squeeze_result(lhs_expanded, rhs_expanded, lhs_expanded_matmul_fn(rhs_expanded))
                    for l in (lhs, lhs_expanded):
                        for r in (rhs, rhs_expanded):
                            l_matmul_fn = l.matmul
                            result = maybe_squeeze_result(l, r, l_matmul_fn(r))
                            self.assertEqual(truth, result)
                            # test torch.matmul function as well
                            torch_result = maybe_squeeze_result(l, r, torch.matmul(l, r))
                            self.assertEqual(truth, torch_result)
                            # test torch.matmul with out
                            out = torch.zeros_like(torch_result)
                            torch.matmul(l, r, out=out)
                            self.assertEqual(truth, maybe_squeeze_result(l, r, out))

                # compare to bmm
                bmm_result = (torch.bmm(lhs_expanded.contiguous().view(-1, *lhs_mat_dims),
                                        rhs_expanded.contiguous().view(-1, *rhs_mat_dims)))
                self.assertEqual(truth.view(-1, *result_dims), bmm_result.view(-1, *result_dims))

        for indices in itertools.product((True, False), repeat=2):
            verify_batched_matmul(*indices)

    def lu_solve_test_helper(self, A_dims, b_dims, pivot, device, dtype):
        make_fullrank = make_fullrank_matrices_with_distinct_singular_values
        make_A = partial(make_fullrank, device=device, dtype=dtype)

        b = torch.randn(*b_dims, dtype=dtype, device=device)
        A = make_A(*A_dims)
        LU_data, LU_pivots, info = torch.lu(A, get_infos=True, pivot=pivot)
        self.assertEqual(info, torch.zeros_like(info))
        return b, A, LU_data, LU_pivots

    @skipCPUIfNoLapack
    @skipCUDAIfNoMagma
    @dtypes(*floating_and_complex_types())
    @precisionOverride({torch.float32: 1e-3, torch.complex64: 1e-3,
                        torch.float64: 1e-8, torch.complex128: 1e-8})
    def test_lu_solve(self, device, dtype):
        def sub_test(pivot):
            for k, n in zip([2, 3, 5], [3, 5, 7]):
                b, A, LU_data, LU_pivots = self.lu_solve_test_helper((n, n), (n, k), pivot, device, dtype)
                x = torch.lu_solve(b, LU_data, LU_pivots)
                self.assertEqual(b, np.matmul(A.cpu(), x.cpu()))

        sub_test(True)
        if self.device_type == 'cuda':
            sub_test(False)

    @skipCUDAIfNoMagma
    @skipCPUIfNoLapack
    @dtypes(*floating_and_complex_types())
    @precisionOverride({torch.float32: 1e-3, torch.complex64: 1e-3,
                        torch.float64: 1e-8, torch.complex128: 1e-8})
    def test_lu_solve_batched(self, device, dtype):
        def sub_test(pivot):
            def lu_solve_batch_test_helper(A_dims, b_dims, pivot):
                b, A, LU_data, LU_pivots = self.lu_solve_test_helper(A_dims, b_dims, pivot, device, dtype)
                x_exp_list = []
                for i in range(b_dims[0]):
                    x_exp_list.append(torch.lu_solve(b[i], LU_data[i], LU_pivots[i]))
                x_exp = torch.stack(x_exp_list)  # Stacked output
                x_act = torch.lu_solve(b, LU_data, LU_pivots)  # Actual output
                self.assertEqual(x_exp, x_act)  # Equality check
                Ax = np.matmul(A.cpu(), x_act.cpu())
                self.assertEqual(b, Ax)

            for batchsize in [1, 3, 4]:
                lu_solve_batch_test_helper((batchsize, 5, 5), (batchsize, 5, 10), pivot)

        # Tests tensors with 0 elements
        b = torch.randn(3, 0, 3, dtype=dtype, device=device)
        A = torch.randn(3, 0, 0, dtype=dtype, device=device)
        LU_data, LU_pivots = torch.lu(A)
        self.assertEqual(torch.empty_like(b), b.lu_solve(LU_data, LU_pivots))

        sub_test(True)
        if self.device_type == 'cuda':
            sub_test(False)

    @slowTest
    @skipCUDAIfNoMagma
    @skipCPUIfNoLapack
    @dtypes(*floating_and_complex_types())
    def test_lu_solve_batched_many_batches(self, device, dtype):
        def run_test(A_dims, b_dims):
            b, A, LU_data, LU_pivots = self.lu_solve_test_helper(A_dims, b_dims, True, device, dtype)
            x = torch.lu_solve(b, LU_data, LU_pivots)
            Ax = torch.matmul(A, x)
            self.assertEqual(Ax, b.expand_as(Ax))

        run_test((5, 65536), (65536, 5, 10))
        run_test((5, 262144), (262144, 5, 10))

    @skipCUDAIfNoMagma
    @skipCPUIfNoLapack
    @dtypes(*floating_and_complex_types())
    def test_lu_solve_batched_broadcasting(self, device, dtype):
        make_fullrank = make_fullrank_matrices_with_distinct_singular_values
        make_A = partial(make_fullrank, device=device, dtype=dtype)

        def run_test(A_dims, b_dims, pivot=True):
            A_matrix_size = A_dims[-1]
            A_batch_dims = A_dims[:-2]
            A = make_A(*A_batch_dims, A_matrix_size, A_matrix_size)
            b = make_tensor(b_dims, dtype=dtype, device=device)
            x_exp = np.linalg.solve(A.cpu(), b.cpu())
            LU_data, LU_pivots = torch.lu(A, pivot=pivot)
            x = torch.lu_solve(b, LU_data, LU_pivots)
            self.assertEqual(x, x_exp)

        # test against numpy.linalg.solve
        run_test((2, 1, 3, 4, 4), (2, 1, 3, 4, 6))  # no broadcasting
        run_test((2, 1, 3, 4, 4), (4, 6))  # broadcasting b
        run_test((4, 4), (2, 1, 3, 4, 2))  # broadcasting A
        run_test((1, 3, 1, 4, 4), (2, 1, 3, 4, 5))  # broadcasting A & b

    @onlyCUDA
    @skipCUDAIfNoMagma
    @dtypes(*floating_and_complex_types())
    # this tests https://github.com/pytorch/pytorch/issues/36921
    def test_lu_solve_large_matrices(self, device, dtype):
        def run_test(A_dims, b_dims):
            b, A, LU_data, LU_pivots = self.lu_solve_test_helper(A_dims, b_dims, True, device, dtype)
            x = torch.lu_solve(b, LU_data, LU_pivots)
            Ax = torch.matmul(A, x)
            self.assertEqual(Ax, b.expand_as(Ax))

        run_test((1, 1), (1, 1, 1025))

    @skipCUDAIfNoMagma
    @skipCPUIfNoLapack
    @dtypes(*floating_and_complex_types())
    def test_lu_solve_out_errors_and_warnings(self, device, dtype):
        # dtypes should be safely castable
        a = torch.eye(2, dtype=dtype, device=device)
        LU_data, LU_pivots = torch.lu(a, pivot=True)
        b = torch.randn(2, 1, dtype=dtype, device=device)
        out = torch.empty(0, dtype=torch.int, device=device)
        with self.assertRaisesRegex(RuntimeError, "but got result with dtype Int"):
            torch.lu_solve(b, LU_data, LU_pivots, out=out)

        # device should match
        if torch.cuda.is_available():
            wrong_device = 'cpu' if self.device_type != 'cpu' else 'cuda'
            out = torch.empty(0, dtype=dtype, device=wrong_device)
            with self.assertRaisesRegex(RuntimeError, "tensors to be on the same device"):
                torch.lu_solve(b, LU_data, LU_pivots, out=out)

        # if out tensor with wrong shape is passed a warning is given
        with warnings.catch_warnings(record=True) as w:
            out = torch.empty(1, dtype=dtype, device=device)
            # Trigger warning
            torch.lu_solve(b, LU_data, LU_pivots, out=out)
            # Check warning occurs
            self.assertEqual(len(w), 1)
            self.assertTrue("An output with one or more elements was resized" in str(w[-1].message))

    @precisionOverride({torch.float32: 1e-5, torch.complex64: 1e-5})
    @skipCUDAIfNoMagma
    @skipCPUIfNoLapack
    @dtypes(*floating_and_complex_types())
    def test_symeig(self, device, dtype):
        from torch.testing._internal.common_utils import random_hermitian_matrix

        def run_test(dims, eigenvectors, upper):
            x = random_hermitian_matrix(*dims, dtype=dtype, device=device)
            if dtype.is_complex:
                real_dtype = torch.float32 if dtype is torch.complex64 else torch.float64
            else:
                real_dtype = dtype
            oute = torch.empty(dims[1:] + dims[:1], dtype=real_dtype, device=device)
            outv = torch.empty(dims[1:] + dims[:1] * 2, dtype=dtype, device=device)
            torch.symeig(x, eigenvectors=eigenvectors, upper=upper, out=(oute, outv))

            if eigenvectors:
                outv_ = outv.cpu().numpy()
                x_recon = np.matmul(np.matmul(outv_, torch.diag_embed(oute.to(dtype)).cpu().numpy()),
                                    outv_.swapaxes(-2, -1).conj())
                self.assertEqual(x, x_recon, atol=1e-8, rtol=0, msg='Incorrect reconstruction using V @ diag(e) @ V.T')
            else:
                eigvals, _ = torch.symeig(x, eigenvectors=True, upper=upper)
                self.assertEqual(eigvals, oute, msg='Eigenvalues mismatch')
                self.assertEqual(torch.empty(0, device=device, dtype=dtype), outv, msg='Eigenvector matrix not empty')

            rese, resv = x.symeig(eigenvectors=eigenvectors, upper=upper)
            self.assertEqual(rese, oute, msg="outputs of symeig and symeig with out don't match")
            self.assertEqual(resv, outv, msg="outputs of symeig and symeig with out don't match")

            # test non-contiguous
            x = random_hermitian_matrix(*dims, dtype=dtype, device=device)
            n_dim = len(dims) + 1
            # Reverse the batch dimensions and the matrix dimensions and then concat them
            x = x.permute(tuple(range(n_dim - 3, -1, -1)) + (n_dim - 1, n_dim - 2))
            assert not x.is_contiguous(), "x is intentionally non-contiguous"
            rese, resv = torch.symeig(x, eigenvectors=eigenvectors, upper=upper)
            if eigenvectors:
                resv_ = resv.cpu().numpy()
                x_recon = np.matmul(np.matmul(resv_, torch.diag_embed(rese.to(dtype)).cpu().numpy()),
                                    resv_.swapaxes(-2, -1).conj())
                self.assertEqual(x, x_recon, atol=1e-8, rtol=0, msg='Incorrect reconstruction using V @ diag(e) @ V.T')
            else:
                eigvals, _ = torch.symeig(x, eigenvectors=True, upper=upper)
                self.assertEqual(eigvals, rese, msg='Eigenvalues mismatch')
                self.assertEqual(torch.empty(0, device=device, dtype=dtype), resv, msg='Eigenvector matrix not empty')

        batch_dims_set = [(), (3,), (3, 5), (5, 3, 5)]
        for batch_dims, eigenvectors, upper in itertools.product(batch_dims_set, (True, False), (True, False)):
            run_test((5,) + batch_dims, eigenvectors, upper)

    @skipCUDAIfNoMagma
    @skipCPUIfNoLapack
    @dtypes(*floating_and_complex_types())
    def test_symeig_out_errors_and_warnings(self, device, dtype):
        from torch.testing._internal.common_utils import random_hermitian_matrix

        # if non-empty out tensor with wrong shape is passed a warning is given
        a = random_hermitian_matrix(3, dtype=dtype, device=device)
        real_dtype = a.real.dtype if dtype.is_complex else dtype
        out_w = torch.empty(7, 7, dtype=real_dtype, device=device)
        out_v = torch.empty(7, 7, dtype=dtype, device=device)
        with warnings.catch_warnings(record=True) as w:
            # Trigger warning
            torch.symeig(a, out=(out_w, out_v))
            self.assertTrue("An output with one or more elements was resized" in str(w[-2].message))
            self.assertTrue("An output with one or more elements was resized" in str(w[-1].message))

        # dtypes should be safely castable
        out_w = torch.empty(0, dtype=real_dtype, device=device)
        out_v = torch.empty(0, dtype=torch.int, device=device)
        with self.assertRaisesRegex(RuntimeError, "but got eigenvectors with dtype Int"):
            torch.symeig(a, out=(out_w, out_v))

        out_w = torch.empty(0, dtype=torch.int, device=device)
        out_v = torch.empty(0, dtype=dtype, device=device)
        with self.assertRaisesRegex(RuntimeError, "but got eigenvalues with dtype Int"):
            torch.symeig(a, out=(out_w, out_v))

        # device should match
        if torch.cuda.is_available():
            wrong_device = 'cpu' if self.device_type != 'cpu' else 'cuda'
            out_w = torch.empty(0, device=wrong_device, dtype=dtype)
            out_v = torch.empty(0, device=device, dtype=dtype)
            with self.assertRaisesRegex(RuntimeError, "tensors to be on the same device"):
                torch.symeig(a, out=(out_w, out_v))
            out_w = torch.empty(0, device=device, dtype=dtype)
            out_v = torch.empty(0, device=wrong_device, dtype=dtype)
            with self.assertRaisesRegex(RuntimeError, "tensors to be on the same device"):
                torch.symeig(a, out=(out_w, out_v))

    @skipCUDAIfNoMagma
    @skipCPUIfNoLapack
    def test_pca_lowrank(self, device):
        from torch.testing._internal.common_utils import random_lowrank_matrix, random_sparse_matrix

        dtype = torch.double

        def run_subtest(guess_rank, actual_rank, matrix_size, batches, device, pca, **options):
            density = options.pop('density', 1)
            if isinstance(matrix_size, int):
                rows = columns = matrix_size
            else:
                rows, columns = matrix_size
            if density == 1:
                a_input = random_lowrank_matrix(actual_rank, rows, columns, *batches, device=device, dtype=dtype)
                a = a_input
            else:
                a_input = random_sparse_matrix(rows, columns, density, device=device, dtype=dtype)
                a = a_input.to_dense()

            u, s, v = pca(a_input, q=guess_rank, **options)

            self.assertEqual(s.shape[-1], guess_rank)
            self.assertEqual(u.shape[-2], rows)
            self.assertEqual(u.shape[-1], guess_rank)
            self.assertEqual(v.shape[-1], guess_rank)
            self.assertEqual(v.shape[-2], columns)

            A1 = u.matmul(s.diag_embed()).matmul(v.mT)
            ones_m1 = torch.ones(batches + (rows, 1), dtype=a.dtype, device=device)
            c = a.sum(axis=-2) / rows
            c = c.reshape(batches + (1, columns))
            A2 = a - ones_m1.matmul(c)
            self.assertEqual(A1, A2)

            if density == 1:
                # actual rank is known only for dense input
                detect_rank = (s.abs() > 1e-5).sum(axis=-1)
                self.assertEqual(actual_rank * torch.ones(batches, device=device, dtype=torch.int64), detect_rank)
                S = torch.linalg.svdvals(A2)
                self.assertEqual(s[..., :actual_rank], S[..., :actual_rank])

        all_batches = [(), (1,), (3,), (2, 3)]
        for actual_rank, size, all_batches in [
                (2, (17, 4), all_batches),
                (2, (100, 4), all_batches),
                (6, (100, 40), all_batches),
                (12, (1000, 1000), [()]),
        ]:
            for batches in all_batches:
                for guess_rank in [
                        actual_rank,
                        actual_rank + 2,
                        actual_rank + 6,
                ]:
                    if guess_rank <= min(*size):
                        run_subtest(guess_rank, actual_rank, size, batches, device, torch.pca_lowrank)
                        run_subtest(guess_rank, actual_rank, size[::-1], batches, device, torch.pca_lowrank)

        # sparse input
        for guess_rank, size in [
                (4, (17, 4)), (4, (4, 17)), (16, (17, 17)),
                (21, (100, 40)), (20, (40, 100)), (600, (1000, 1000))]:
            for density in [0.005, 0.1]:
                run_subtest(guess_rank, None, size, (), device, torch.pca_lowrank, density=density)

        # jitting support
        jitted = torch.jit.script(torch.pca_lowrank)
        guess_rank, actual_rank, size, batches = 2, 2, (17, 4), ()
        run_subtest(guess_rank, actual_rank, size, batches, device, jitted)

    # Ensure that nuclear_norm's out variant gives the same result as the non-out
    @onlyNativeDeviceTypes
    @skipCUDAIfNoMagma
    @skipCPUIfNoLapack
    @dtypes(torch.float32, torch.float64)
    def test_nuclear_norm_out(self, device, dtype):
        test_cases = [
            # input size, dim
            ((25, 25), None),
            ((25, 25), (0, 1)),
            ((25, 25), (1, 0)),
            ((25, 25, 25), (2, 0)),
            ((25, 25, 25), (0, 1)),
        ]
        for keepdim in [False, True]:
            for input_size, dim in test_cases:
                msg = f'input_size: {input_size}, dim: {dim}, keepdim: {keepdim}'
                x = torch.randn(*input_size, device=device, dtype=dtype)
                result_out = torch.empty(0, device=device, dtype=dtype)
                if dim is None:
                    result = torch.nuclear_norm(x, keepdim=keepdim)
                    torch.nuclear_norm(x, keepdim=keepdim, out=result_out)
                else:
                    result = torch.nuclear_norm(x, keepdim=keepdim, dim=dim)
                    torch.nuclear_norm(x, keepdim=keepdim, dim=dim, out=result_out)
                self.assertEqual(result, result_out, msg=msg)

    @skipCUDAIfNoMagma
    @skipCPUIfNoLapack
    @dtypes(*floating_and_complex_types())
    def test_geqrf(self, device, dtype):

        def run_test(shape):
            # numpy.linalg.qr with mode = 'raw' computes the same operation as torch.geqrf
            # so this test compares against that function
            A = make_tensor(shape, dtype=dtype, device=device)

            # numpy.linalg.qr doesn't work with batched input
            m, n = A.shape[-2:]
            tau_size = "n" if m > n else "m"
            np_dtype = A.cpu().numpy().dtype
            ot = [np_dtype, np_dtype]
            numpy_geqrf_batched = np.vectorize(
                lambda x: np.linalg.qr(x, mode='raw'),
                otypes=ot,
                signature=f'(m,n)->(n,m),({tau_size})')

            expected = numpy_geqrf_batched(A.cpu())
            actual = torch.geqrf(A)

            # numpy.linalg.qr returns transposed result
            self.assertEqual(expected[0].swapaxes(-2, -1), actual[0])
            self.assertEqual(expected[1], actual[1])

        batches = [(), (0, ), (2, ), (2, 1)]
        ns = [5, 2, 0]
        for batch, (m, n) in product(batches, product(ns, ns)):
            run_test((*batch, m, n))

    @skipCUDAIfNoMagma
    @skipCPUIfNoLapack
    @dtypes(torch.double)
    def test_lstsq(self, device, dtype):
        def _test_underdetermined(a, b, expectedNorm):
            # underdetermined systems are only supported on CPU
            if self.device_type != 'cpu':
                return

            m = a.size()[0]
            n = a.size()[1]
            assert(m <= n)

            a_copy = a.clone()
            b_copy = b.clone()
            res1 = torch.lstsq(b, a)[0]
            self.assertEqual(a, a_copy, atol=0, rtol=0)
            self.assertEqual(b, b_copy, atol=0, rtol=0)
            self.assertEqual((torch.mm(a, res1) - b).norm(), expectedNorm, atol=1e-8, rtol=0)

            ta = torch.tensor((), dtype=dtype, device=device)
            tb = torch.tensor((), dtype=dtype, device=device)
            res2 = torch.lstsq(b, a, out=(tb, ta))[0]
            self.assertEqual(a, a_copy, atol=0, rtol=0)
            self.assertEqual(b, b_copy, atol=0, rtol=0)
            self.assertEqual((torch.mm(a, res1) - b).norm(), expectedNorm, atol=1e-8, rtol=0)

            res3 = torch.lstsq(b, a, out=(b, a))[0]
            self.assertEqual((torch.mm(a_copy, b) - b_copy).norm(), expectedNorm, atol=1e-8, rtol=0)
            self.assertEqual(res1, tb, atol=0, rtol=0)
            self.assertEqual(res1, b, atol=0, rtol=0)
            self.assertEqual(res1, res2, atol=0, rtol=0)
            self.assertEqual(res1, res3, atol=0, rtol=0)

        def _test_overdetermined(a, b, expectedNorm):
            m = a.size()[0]
            n = a.size()[1]
            assert(m > n)

            def check_norm(a, b, expected_norm, gels_result):
                # Checks |ax - b| and the residual info from the result

                # The first n rows is the least square solution.
                # Rows n to m-1 contain residual information.
                x = gels_result[:n]
                resid_info = gels_result[n:]

                resid_norm = (torch.mm(a, x) - b).norm()
                self.assertEqual(resid_norm, expectedNorm, atol=1e-8, rtol=0)
                self.assertEqual(resid_info.norm(), resid_norm, atol=1e-8, rtol=0)

            a_copy = a.clone()
            b_copy = b.clone()
            res1 = torch.lstsq(b, a)[0]
            self.assertEqual(a, a_copy, atol=0, rtol=0)
            self.assertEqual(b, b_copy, atol=0, rtol=0)
            check_norm(a, b, expectedNorm, res1)

            ta = torch.tensor((), dtype=dtype, device=device)
            tb = torch.tensor((), dtype=dtype, device=device)
            res2 = torch.lstsq(b, a, out=(tb, ta))[0]
            self.assertEqual(a, a_copy, atol=0, rtol=0)
            self.assertEqual(b, b_copy, atol=0, rtol=0)
            check_norm(a, b, expectedNorm, res2)

            res3 = torch.lstsq(b, a, out=(b, a))[0]
            check_norm(a_copy, b_copy, expectedNorm, res3)

            self.assertEqual(res1, tb, atol=0, rtol=0)
            self.assertEqual(res1, b, atol=0, rtol=0)
            self.assertEqual(res1, res2, atol=0, rtol=0)
            self.assertEqual(res1, res3, atol=0, rtol=0)

        # basic test
        expectedNorm = 0
        a = torch.tensor(((1.44, -9.96, -7.55, 8.34),
                          (-7.84, -0.28, 3.24, 8.09),
                          (-4.39, -3.24, 6.27, 5.28),
                          (4.53, 3.83, -6.64, 2.06)), dtype=dtype, device=device).t()
        b = torch.tensor(((8.58, 8.26, 8.48, -5.28),
                          (9.35, -4.43, -0.70, -0.26)), dtype=dtype, device=device).t()
        _test_underdetermined(a, b, expectedNorm)

        # test overdetermined
        expectedNorm = 17.390200628863
        a = torch.tensor(((1.44, -9.96, -7.55, 8.34, 7.08, -5.45),
                          (-7.84, -0.28, 3.24, 8.09, 2.52, -5.70),
                          (-4.39, -3.24, 6.27, 5.28, 0.74, -1.19),
                          (4.53, 3.83, -6.64, 2.06, -2.47, 4.70)), dtype=dtype, device=device).t()
        b = torch.tensor(((8.58, 8.26, 8.48, -5.28, 5.72, 8.93),
                          (9.35, -4.43, -0.70, -0.26, -7.36, -2.52)), dtype=dtype, device=device).t()
        _test_overdetermined(a, b, expectedNorm)

        # test underdetermined
        expectedNorm = 0
        a = torch.tensor(((1.44, -9.96, -7.55),
                          (-7.84, -0.28, 3.24),
                          (-4.39, -3.24, 6.27),
                          (4.53, 3.83, -6.64)), dtype=dtype, device=device).t()
        b = torch.tensor(((8.58, 8.26, 8.48),
                          (9.35, -4.43, -0.70)), dtype=dtype, device=device).t()
        _test_underdetermined(a, b, expectedNorm)

        # test reuse
        expectedNorm = 0
        a = torch.tensor(((1.44, -9.96, -7.55, 8.34),
                          (-7.84, -0.28, 3.24, 8.09),
                          (-4.39, -3.24, 6.27, 5.28),
                          (4.53, 3.83, -6.64, 2.06)), dtype=dtype, device=device).t()
        b = torch.tensor(((8.58, 8.26, 8.48, -5.28),
                          (9.35, -4.43, -0.70, -0.26)), dtype=dtype, device=device).t()
        ta = torch.tensor((), dtype=dtype, device=device)
        tb = torch.tensor((), dtype=dtype, device=device)
        torch.lstsq(b, a, out=(tb, ta))
        self.assertEqual((torch.mm(a, tb) - b).norm(), expectedNorm, atol=1e-8, rtol=0)
        torch.lstsq(b, a, out=(tb, ta))
        self.assertEqual((torch.mm(a, tb) - b).norm(), expectedNorm, atol=1e-8, rtol=0)
        torch.lstsq(b, a, out=(tb, ta))
        self.assertEqual((torch.mm(a, tb) - b).norm(), expectedNorm, atol=1e-8, rtol=0)

    @skipCUDAIfNoMagma
    @skipCPUIfNoLapack
    def test_lapack_empty(self, device):
        # FIXME: these are just a selection of LAPACK functions -- we need a general strategy here.
        # The LAPACK functions themselves generally do NOT work with zero sized dimensions, although
        # numpy/sci often has a direct wrapper (e.g. lu_factor) and a wrapper that "does the right thing"
        # (e.g. lu).  We often name our functions identically to the lapack function, so it will take work
        # to name / migrate-to better wrappers.
        def fn(torchfn, *args):
            return torchfn(*tuple(torch.randn(shape, device=device) if isinstance(shape, tuple) else shape
                                  for shape in args))

        # inverse, pinverse
        self.assertEqual((0, 0), fn(torch.inverse, (0, 0)).shape)
        self.assertEqual((5, 0), fn(torch.pinverse, (0, 5)).shape)
        self.assertEqual((0, 5), fn(torch.pinverse, (5, 0)).shape)
        self.assertEqual((0, 0), fn(torch.pinverse, (0, 0)).shape)

        # det, logdet, slogdet
        self.assertEqual(torch.tensor(1., device=device), fn(torch.det, (0, 0)))
        self.assertEqual(torch.tensor(0., device=device), fn(torch.logdet, (0, 0)))
        self.assertEqual((torch.tensor(1., device=device), torch.tensor(0., device=device)),
                         fn(torch.slogdet, (0, 0)))

        # eig, symeig
        evalues, evectors = fn(torch.eig, (0, 0), True)
        self.assertEqual([(0, 2), (0, 0)], [evalues.shape, evectors.shape])
        evalues, evectors = fn(torch.symeig, (0, 0), True)
        self.assertEqual([(0,), (0, 0)], [evalues.shape, evectors.shape])

        # qr
        q, r = fn(torch.qr, (3, 0), True)
        self.assertEqual([(3, 0), (0, 0)], [q.shape, r.shape])
        q, r = fn(torch.qr, (0, 3), True)
        self.assertEqual([(0, 0), (0, 3)], [q.shape, r.shape])
        q, r = fn(torch.qr, (3, 0), False)
        self.assertEqual([(3, 3), (3, 0)], [q.shape, r.shape])

        # lstsq
        self.assertRaises(RuntimeError, lambda: torch.lstsq(torch.randn(0, 0), torch.randn(0, 0)))
        self.assertRaises(RuntimeError, lambda: torch.lstsq(torch.randn(0,), torch.randn(0, 0)))

    @tf32_on_and_off(0.005)
    def test_tensordot(self, device):
        a = torch.arange(60., device=device).reshape(3, 4, 5)
        b = torch.arange(24., device=device).reshape(4, 3, 2)
        c = torch.tensordot(a, b, dims=([1, 0], [0, 1])).cpu()
        cn = torch.from_numpy(np.tensordot(a.cpu().numpy(), b.cpu().numpy(),
                                           axes=([1, 0], [0, 1])))
        self.assertEqual(c, cn)

        cout = torch.zeros((5, 2), device=device)
        torch.tensordot(a, b, dims=([1, 0], [0, 1]), out=cout).cpu()
        self.assertEqual(c, cout)

        a = torch.randn(2, 3, 4, 5, device=device)
        b = torch.randn(4, 5, 6, 7, device=device)
        c = torch.tensordot(a, b, dims=2).cpu()
        cn = torch.from_numpy(np.tensordot(a.cpu().numpy(), b.cpu().numpy(),
                                           axes=2))

        with self.assertRaisesRegex(RuntimeError, "expects dims >= 0"):
            torch.tensordot(a, b, dims=-1)

        self.assertEqual(c, cn)
        c = torch.tensordot(a, b).cpu()
        cn = torch.from_numpy(np.tensordot(a.cpu().numpy(), b.cpu().numpy()))
        self.assertEqual(c, cn)

        a = torch.tensordot(torch.tensor(0.), torch.tensor(0.), 0)
        an = torch.from_numpy(np.tensordot(np.zeros((), dtype=np.float32), np.zeros((), dtype=np.float32), 0))
        self.assertEqual(a, an)


instantiate_device_type_tests(TestLinalg, globals())

if __name__ == '__main__':
    run_tests()<|MERGE_RESOLUTION|>--- conflicted
+++ resolved
@@ -5442,16 +5442,14 @@
             if not pivot:
                 self.assertEqual(pivots, torch.arange(1, 1 + k, device=device, dtype=torch.int32).expand(batch + (k, )))
             print(LU)
-            print(pivots)
-
-<<<<<<< HEAD
+            if pivot:
+                print(pivots)
+
             P, L, U = torch.lu_unpack(LU, pivots, unpack_pivots=pivot)
-=======
-            P, L, U = torch.lu_unpack(LU, pivots)
-            print(P)
+            if pivot:
+                print(P)
             print(L)
             print(U)
->>>>>>> a9fa9e25
 
             self.assertEqual(P @ L @ U if pivot else L @ U, A)
 
