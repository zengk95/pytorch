--- conflicted
+++ resolved
@@ -103,34 +103,18 @@
     # Somehow, these are defined in both _C and in functional. Ick!
     "broadcast_tensors",
     # Manually define named tensor type stubs in __init__.pyi.in
-<<<<<<< HEAD
-    'align_tensors',
-    'meshgrid',
-    'cartesian_prod',
-    'block_diag',
-    'norm',
-    'chain_matmul',
-    'tensordot',
-    'split',
-    'unique_consecutive',
-    'atleast_1d',
-    'atleast_2d',
-    'atleast_3d',
-=======
     "align_tensors",
     "meshgrid",
     "cartesian_prod",
     "block_diag",
     "norm",
     "chain_matmul",
-    "stft",
     "tensordot",
     "split",
     "unique_consecutive",
     "atleast_1d",
     "atleast_2d",
     "atleast_3d",
->>>>>>> 61a02be4
     # These are handled specially by python_arg_parser.cpp
     "add",
     "add_",
