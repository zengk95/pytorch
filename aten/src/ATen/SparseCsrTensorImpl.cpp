#include <ATen/ATen.h>
#include <ATen/InitialTensorOptions.h>
#include <ATen/SparseCsrTensorImpl.h>
#include <ATen/SparseTensorImpl.h>
#include <ATen/SparseTensorUtils.h>
#include <ATen/core/LegacyTypeDispatch.h>
#include <ATen/native/Resize.h>

namespace at {
namespace {
DeviceType SparseCsrTensorSetToDeviceType(DispatchKeySet key_set) {
  if (key_set.has(DispatchKey::SparseCsrCPU)) {
    return kCPU;
  } else if (key_set.has(DispatchKey::SparseCsrCUDA)) {
    return kCUDA;
  } else {
    TORCH_CHECK(false,
        "Cannot construct SparseCsrTensor with non-sparse tensor type ID ",
        key_set);
  }
}

std::string SparseCsrTensorLayoutToSTRING(Layout layout) {
  switch (layout) {
  case kSparseCsr: return "CSR";
  case kSparseCsc: return "CSC";
  case kSparseBsr: return "BSR";
  case kSparseBsc: return "BSC";
  default:
    TORCH_CHECK(false, "Not a sparse compressed layout:", layout);
    return "";
  }
}
} // namespace

SparseCsrTensorImpl::SparseCsrTensorImpl(
    at::DispatchKeySet key_set,
    Layout layout,
    const caffe2::TypeMeta data_type)
    : SparseCsrTensorImpl(
          key_set,
          data_type,
          at::empty(
              {0},
              at::initialTensorOptions()
                  .device(SparseCsrTensorSetToDeviceType(key_set))
                  .dtype(ScalarType::Int)) // crow_indices
          ,
          at::empty(
              {0},
              at::initialTensorOptions()
                  .device(SparseCsrTensorSetToDeviceType(key_set))
                  .dtype(ScalarType::Int)) // col_indices
          ,
          at::empty(
              {0},
              at::initialTensorOptions()
                  .device(SparseCsrTensorSetToDeviceType(key_set))
                  .dtype(data_type)) // values
          ,
          layout
      ) {}

SparseCsrTensorImpl::SparseCsrTensorImpl(
    at::DispatchKeySet key_set,
    const caffe2::TypeMeta data_type,
    at::Tensor crow_indices,
    at::Tensor col_indices,
    at::Tensor values,
    Layout layout)
    : TensorImpl(key_set, data_type, values.device()),
      crow_indices_(std::move(crow_indices)),
      col_indices_(std::move(col_indices)),
<<<<<<< HEAD
      values_(std::move(values)),
      layout_(layout) {
=======
      values_(std::move(values)) {
  // https://pytorch.org/blog/pytorch-feature-classification-changes/#beta
  TORCH_WARN_ONCE("Sparse CSR tensor support is in beta state.");
>>>>>>> 712921a7
  set_storage_access_should_throw();
  is_non_overlapping_and_dense_ = false;
  set_has_contiguity_policy(HasContiguityPolicy::ContiguityNotSupported);
}

const char* SparseCsrTensorImpl::tensorimpl_type_name() const {
  return "SparseCsrTensorImpl";
}

void SparseCsrTensorImpl::resize_(int64_t nnz, IntArrayRef size) {
  TORCH_CHECK((layout_ == kSparseCsr || layout_ == kSparseBsr), "resize_: layout ", layout_, " is not yet supported");  // TODO
  auto row_index = size.size() - ((layout_ == kSparseCsr || layout_ == kSparseBsr) ? 2 : 1);
  auto col_index = size.size() - ((layout_ == kSparseCsr || layout_ == kSparseBsr) ? 1 : 2);
  auto rows = size[row_index];
  auto cols = size[col_index];
  auto old_crow_indices_size = crow_indices_.size(-1);

  auto new_crow_indices_size = DimVector(size.slice(0, size.size() - 2));
  new_crow_indices_size.push_back(rows + 1);
  crow_indices_.resize_(new_crow_indices_size);
  if (rows + 1 >= old_crow_indices_size) {
    crow_indices_.narrow(-1, old_crow_indices_size, rows + 1 - old_crow_indices_size).fill_(nnz);
  } else {
    crow_indices_.narrow(-1, rows, 1).fill_(std::min<int64_t>(nnz, rows*cols));
  }
  auto col_indices_values_size = DimVector(size.slice(0, size.size() - 2));
  col_indices_values_size.push_back(std::min<int64_t>(nnz, rows*cols));
  col_indices_.resize_(col_indices_values_size);
  values_.resize_(col_indices_values_size);
  sizes_and_strides_.set_sizes(size);
}

void SparseCsrTensorImpl::resize_as_sparse_csr_tensor_(const Tensor& src) {
  set_layout(src.layout());
  crow_indices_ = at::empty_like(
      src.crow_indices(),
      src.crow_indices().options(),
      src.crow_indices().suggest_memory_format());
  col_indices_ = at::empty_like(
      src.col_indices(),
      src.col_indices().options(),
      src.col_indices().suggest_memory_format());
  values_ = at::empty_like(
      src.values(),
      src.values().options(),
      src.values().suggest_memory_format());
  sizes_and_strides_.set_sizes(src.sizes());
  refresh_numel();
}

void SparseCsrTensorImpl::set_member_tensors(
    const Tensor& crow_indices,
    const Tensor& col_indices,
    const Tensor& values,
    IntArrayRef size) {

  // CSR Type Invariants
  TORCH_CHECK(
      values.scalar_type() == typeMetaToScalarType(dtype()),
      "dtype of values (",
      values.scalar_type(),
      ") must match dtype of sparse tensor (",
      typeMetaToScalarType(dtype()),
      ")");

  crow_indices_ = crow_indices;
  col_indices_ = col_indices;
  values_ = values;

  sizes_and_strides_.set_sizes(size);
  refresh_numel();
}

IntArrayRef SparseCsrTensorImpl::strides() const {
  TORCH_CHECK(false, "Sparse ", SparseCsrTensorLayoutToSTRING(layout_)," tensors do not have strides.");
}
int64_t SparseCsrTensorImpl::stride(int64_t d) const {
  TORCH_CHECK(false, "Sparse ", SparseCsrTensorLayoutToSTRING(layout_), " tensors do not have strides.");
}
void SparseCsrTensorImpl::set_size(int64_t dim, int64_t new_size) {
  TORCH_CHECK(false, "Sparse ", SparseCsrTensorLayoutToSTRING(layout_), " tensors do not have set_size.");
}
void SparseCsrTensorImpl::set_stride(int64_t dim, int64_t new_stride) {
  TORCH_CHECK(false, "Sparse ", SparseCsrTensorLayoutToSTRING(layout_), " tensors do not have set_stride.");
}
void SparseCsrTensorImpl::set_storage_offset(int64_t storage_offset) {
  TORCH_CHECK(false, "Sparse ", SparseCsrTensorLayoutToSTRING(layout_), " tensors do not have set_storage_offset.");
}

} // namespace at<|MERGE_RESOLUTION|>--- conflicted
+++ resolved
@@ -71,14 +71,10 @@
     : TensorImpl(key_set, data_type, values.device()),
       crow_indices_(std::move(crow_indices)),
       col_indices_(std::move(col_indices)),
-<<<<<<< HEAD
       values_(std::move(values)),
       layout_(layout) {
-=======
-      values_(std::move(values)) {
   // https://pytorch.org/blog/pytorch-feature-classification-changes/#beta
-  TORCH_WARN_ONCE("Sparse CSR tensor support is in beta state.");
->>>>>>> 712921a7
+  TORCH_WARN_ONCE("Sparse ", SparseCsrTensorLayoutToSTRING(layout_), " tensor support is in beta state.");
   set_storage_access_should_throw();
   is_non_overlapping_and_dense_ = false;
   set_has_contiguity_policy(HasContiguityPolicy::ContiguityNotSupported);
