--- conflicted
+++ resolved
@@ -39,10 +39,6 @@
 void triangular_solve_cublas(const Tensor& A, const Tensor& B, bool left, bool upper, TransposeType transpose, bool unitriangular);
 void triangular_solve_batched_cublas(const Tensor& A, const Tensor& B, bool left, bool upper, TransposeType transpose, bool unitriangular);
 void gels_batched_cublas(const Tensor& a, Tensor& b, Tensor& infos);
-<<<<<<< HEAD
-void lu_solve_batched_cublas(const Tensor& LU, const Tensor& pivots, const Tensor& B, TransposeType transpose);
-=======
-void lu_solve_batched_cublas(const Tensor& b, const Tensor& lu, const Tensor& pivots, TransposeType transpose);
 void ldl_factor_cusolver(
     const Tensor& LD,
     const Tensor& pivots,
@@ -54,7 +50,7 @@
     const Tensor& pivots,
     const Tensor& B,
     bool upper);
->>>>>>> fd2f08c9
+void lu_solve_batched_cublas(const Tensor& LU, const Tensor& pivots, const Tensor& B, TransposeType transpose);
 
 #ifdef USE_CUSOLVER
 
