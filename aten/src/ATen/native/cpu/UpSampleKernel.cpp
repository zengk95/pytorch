#include <ATen/ATen.h>

#include <ATen/Dispatch.h>
#include <ATen/native/UpSample.h>
#include <ATen/Parallel.h>
#include <ATen/cpu/vec256/vec256.h>
#include <ATen/native/cpu/utils.h>

namespace at {
namespace native {
namespace {

using scale_t = std::vector<c10::optional<double>>;

static inline int64_t nearest_idx(
    int64_t output_index,
    int64_t input_size,
    int64_t output_size,
    c10::optional<double> scales) {
  if (output_size == input_size) {
    // scale_factor = 1, simply copy
    return output_index;
  } else if (output_size == 2 * input_size) {
    // scale_factor = 2, shift input index
    return output_index >> 1;
  } else {
    float scale = compute_scales_value<float>(scales, input_size, output_size);
    return nearest_neighbor_compute_source_index(scale, output_index, input_size);
  }
}

// Helper structs and methods for cpu_upsample_linear
//
// Interpolation methods that used below are separable, and as such we can compute the interpolation
// independently per dimension in a recursive way. Please, refer to #10482 for more context.
//
// Linear Interpolation structure to compute output value in n-dimensional case.
// - recursively compute interpolated output for each dimension
// - we rely a lot on compiler's code optimization such that implemented operations
//   can be automatically factorized and vectorized using SSE and AVX2
template <int n, typename scalar_t, typename index_t, int interp_size>
struct Interpolate {
    static inline scalar_t eval(char* src, char** data, const int64_t* strides, int64_t i) {
      index_t ids = *(index_t*)&data[0][i * strides[0]];
      scalar_t wts = *(scalar_t*)&data[1][i * strides[1]];
      scalar_t t = Interpolate<n - 1, scalar_t, index_t, interp_size>::eval(src + ids, &data[2 * interp_size], &strides[2 * interp_size], i);
      scalar_t output = t * wts;
      for (int j=1; j<interp_size; j++) {
        ids = *(index_t*)&data[2 * j + 0][i * strides[2 * j + 0]];
        wts = *(scalar_t*)&data[2 * j + 1][i * strides[2 * j + 1]];
        t = Interpolate<n - 1, scalar_t, index_t, interp_size>::eval(src + ids, &data[2 * interp_size], &strides[2 * interp_size], i);
        output += t * wts;
      }
      return output;
  }
};

template <typename scalar_t, typename index_t, int interp_size>
struct Interpolate<1, scalar_t, index_t, interp_size> {
    static inline scalar_t eval(char* src, char** data, const int64_t* strides, int64_t i) {
      index_t ids = *(index_t*)&data[0][i * strides[0]];
      scalar_t wts = *(scalar_t*)&data[1][i * strides[1]];
      scalar_t t = *(scalar_t *)&src[ids];
      scalar_t output = t * wts;
      for (int j=1; j<interp_size; j++) {
        ids = *(index_t*)&data[2 * j + 0][i * strides[2 * j + 0]];
        wts = *(scalar_t*)&data[2 * j + 1][i * strides[2 * j + 1]];
        t = *(scalar_t *)&src[ids];
        output += t * wts;
      }
      return output;
    }
};

template <int n, typename scalar_t, typename index_t>
struct Interpolate<n, scalar_t, index_t, 1> {
    static inline scalar_t eval(char* src, char** data, const int64_t* strides, int64_t i) {
      index_t ids = *(index_t*)&data[0][i * strides[0]];
      return Interpolate<n - 1, scalar_t, index_t, 1>::eval(src + ids, &data[2], &strides[2], i);
  }
};

template <typename scalar_t, typename index_t>
struct Interpolate<1, scalar_t, index_t, 1> {
    static inline scalar_t eval(char* src, char** data, const int64_t* strides, int64_t i) {
      index_t ids = *(index_t*)&data[0][i * strides[0]];
      return *(scalar_t *)&src[ids];
    }
};
<<<<<<< HEAD

// There is an unexpected 2x slowdown for upsample_trilinear3d channels_first
// for both 1 and 6 threads. We have to specialize this case as below:
// Once the issue is fixed we can keep generic implementation and remove:
// struct Interpolate<n, scalar_t, index_t, 2> and
// struct Interpolate<1, scalar_t, index_t, 2>
template <int n, typename scalar_t, typename index_t>
struct Interpolate<n, scalar_t, index_t, 2> {
    static inline scalar_t eval(char* src, char** data, const int64_t* strides, int64_t i) {
        index_t i0 = *(index_t*)&data[0][i * strides[0]];
        index_t i1 = *(index_t*)&data[2][i * strides[2]];
        scalar_t w0 = *(scalar_t *)&data[1][i * strides[1]];
        scalar_t w1 = *(scalar_t *)&data[3][i * strides[3]];

        scalar_t t0 = Interpolate<n - 1, scalar_t, index_t, 2>::eval(src + i0, &data[4], &strides[4], i);
        scalar_t t1 = Interpolate<n - 1, scalar_t, index_t, 2>::eval(src + i1, &data[4], &strides[4], i);

        return t0 * w0 + t1 * w1;
  }
};

template <typename scalar_t, typename index_t>
struct Interpolate<1, scalar_t, index_t, 2> {
    static inline scalar_t eval(char* src, char** data, const int64_t* strides, int64_t i) {
        index_t i0 = *(index_t*)&data[0][i * strides[0]];
        index_t i1 = *(index_t*)&data[2][i * strides[2]];
        scalar_t w0 = *(scalar_t *)&data[1][i * strides[1]];
        scalar_t w1 = *(scalar_t *)&data[3][i * strides[3]];
        scalar_t t0 = *(scalar_t *)&src[i0];
        scalar_t t1 = *(scalar_t *)&src[i1];
        return t0 * w0 + t1 * w1;
    }
};

template <int n, typename scalar_t, typename index_t, int interp_size>
static inline scalar_t interpolate(char* src, char** data, const int64_t* strides, int64_t i) {
  return Interpolate<n, scalar_t, index_t, interp_size>::eval(src, data, strides, i);
}

template<int interp_size>
static inline bool is_zero_stride(const int64_t* strides) {
  bool output = strides[0] == 0;
  for (int i=1; i<2 * interp_size; i++) {
    output &= (strides[i] == 0);
  }
  return output;
}

template <typename scalar_t, typename index_t, int interp_size>
static inline bool is_contiguous_stride(const int64_t* strides) {
  bool output = (strides[0] == sizeof(index_t)) && (strides[1] == sizeof(scalar_t));
  for (int i=2; i<2 * interp_size; i+=2) {
    output &= (strides[i] == sizeof(index_t)) && (strides[i + 1] == sizeof(scalar_t));
  }
  return output;
}

=======

// There is an unexpected 2x slowdown for upsample_trilinear3d channels_first
// for both 1 and 6 threads. We have to specialize this case as below:
// Once the issue is fixed we can keep generic implementation and remove:
// struct Interpolate<n, scalar_t, index_t, 2> and
// struct Interpolate<1, scalar_t, index_t, 2>
template <int n, typename scalar_t, typename index_t>
struct Interpolate<n, scalar_t, index_t, 2> {
    static inline scalar_t eval(char* src, char** data, const int64_t* strides, int64_t i) {
        index_t i0 = *(index_t*)&data[0][i * strides[0]];
        index_t i1 = *(index_t*)&data[2][i * strides[2]];
        scalar_t w0 = *(scalar_t *)&data[1][i * strides[1]];
        scalar_t w1 = *(scalar_t *)&data[3][i * strides[3]];

        scalar_t t0 = Interpolate<n - 1, scalar_t, index_t, 2>::eval(src + i0, &data[4], &strides[4], i);
        scalar_t t1 = Interpolate<n - 1, scalar_t, index_t, 2>::eval(src + i1, &data[4], &strides[4], i);

        return t0 * w0 + t1 * w1;
  }
};

template <typename scalar_t, typename index_t>
struct Interpolate<1, scalar_t, index_t, 2> {
    static inline scalar_t eval(char* src, char** data, const int64_t* strides, int64_t i) {
        index_t i0 = *(index_t*)&data[0][i * strides[0]];
        index_t i1 = *(index_t*)&data[2][i * strides[2]];
        scalar_t w0 = *(scalar_t *)&data[1][i * strides[1]];
        scalar_t w1 = *(scalar_t *)&data[3][i * strides[3]];
        scalar_t t0 = *(scalar_t *)&src[i0];
        scalar_t t1 = *(scalar_t *)&src[i1];
        return t0 * w0 + t1 * w1;
    }
};

template <int n, typename scalar_t, typename index_t, int interp_size>
static inline scalar_t interpolate(char* src, char** data, const int64_t* strides, int64_t i) {
  return Interpolate<n, scalar_t, index_t, interp_size>::eval(src, data, strides, i);
}

template<int interp_size>
static inline bool is_zero_stride(const int64_t* strides) {
  bool output = strides[0] == 0;
  for (int i=1; i<2 * interp_size; i++) {
    output &= (strides[i] == 0);
  }
  return output;
}

template <typename scalar_t, typename index_t, int interp_size>
static inline bool is_contiguous_stride(const int64_t* strides) {
  bool output = (strides[0] == sizeof(index_t)) && (strides[1] == sizeof(scalar_t));
  for (int i=2; i<2 * interp_size; i+=2) {
    output &= (strides[i] == sizeof(index_t)) && (strides[i + 1] == sizeof(scalar_t));
  }
  return output;
}

>>>>>>> 98fcdb80
// Helper class to recursively check if all input strides corresponding to interpolated dimensions
// are equal zero except on a single dimension.
//
// Inputs: array of strides of size N, non_zero_stride_dim which can be -1, 0, 1, 2, ...
//   if non_zero_stride_dim, we check that all strides are equal zero, otherwise
//   4 strides corresponding to the strides for index_0, weight_0, index_1 and weight_1 for non_zero_stride_dim
//   dimension should be non zero.
//
// Unit check of the recursion is to verify whether 4 strides for one interpolated dimension are either zero,
// see method is_zero_stride, or (sizeof(index_t), sizeof(scalar_t), sizeof(index_t), sizeof(scalar_t)), see
// method is_contiguous_stride.
//
// In practice, we have the following cases:
// - for ND, float32, channel first, strides are
//         dimN-1,              dim1,           dim0
//         i0, w0, i1, w1, ..., i0, w0, i1, w1, i0, w0, i1, w1
// strides=(0,  0,  0,  0, ...,  0,  0,  0,  0,  4,  4,  4,  4)
//
// if size dim0 is 1 then its strides are 0 and dim1 strides are equal 4
//
// - for ND, float32, channel last, strides are
//         dimN-1,         dimN-2,             dim0
//         i0, w0, i1, w1, i0, w0, i1, w1, ... i0, w0, i1, w1
// strides=(0,  0,  0,  0,  0,  0,  0,  0, ..., 0,  0,  0,  0)
//
// Using these methods we can hint the compiler to factorize constant indices and weights
// in cpu_upsample_linear method
template <int N, int non_zero_stride_dim, typename scalar_t, typename index_t, int interp_size>
struct CheckAlmostAllZeroStrides {
  static inline bool eval(const int64_t* strides) {
    // N is dim index: N -> dim0, N-1 -> dim1, ...
    // non_zero_stride_dim should be out_dims - dim
<<<<<<< HEAD
=======
    // NOLINTNEXTLINE(cppcoreguidelines-init-variables)
>>>>>>> 98fcdb80
    bool output;
    if (N == non_zero_stride_dim) {
      output = is_contiguous_stride<scalar_t, index_t, interp_size>(strides);
    } else {
      output = is_zero_stride<interp_size>(strides);
    }
    return output &&
      CheckAlmostAllZeroStrides<N - 1, non_zero_stride_dim, scalar_t, index_t, interp_size>::eval(
        &strides[2 * interp_size]);
  }
};

template <int non_zero_stride_dim, typename scalar_t, typename index_t, int interp_size>
struct CheckAlmostAllZeroStrides<0, non_zero_stride_dim, scalar_t, index_t, interp_size> {
  static inline bool eval(const int64_t* strides) {
    return true;
  }
};

template <int n, int s, typename scalar_t, typename index_t, int interp_size>
static inline bool check_almost_all_zero_stride(const int64_t* strides) {
  return CheckAlmostAllZeroStrides<n, s, scalar_t, index_t, interp_size>::eval(strides);
}

// Helper method to compute interpolation for nearest, linear, cubic modes
template <typename scalar_t, typename index_t, int out_ndims, int interp_size>
static inline void basic_loop(char** data, const int64_t* strides, int64_t n) {
  char* dst = data[0];
  char* src = data[1];
  for (int64_t i = 0; i < n; i++) {
    *(scalar_t*)&dst[i * strides[0]] = interpolate<out_ndims, scalar_t, index_t, interp_size>(
        src + i * strides[1], &data[2], &strides[2], i);
  }
}

// Generic upsampling computation method using TensorIterator for Nd case.
// Supports: nearest, linear, cubic modes with interp_size template argument: 1, 2, 4
//
// Single loop function for 1d, 2d and 3d cases and modes
// For N dimensions, output value up to Di dimension can be computed as
//
// output_i[a] = interpolate(output_{i+1}[a], w_{i+1}[a], output_{i+1}[a+1], w_{i+1}[a+1], ...)
// with
// output_DN[a] = interpolate(input_DN[a], w_DN[a], input_DN[a+1], w_DN[a+1], ...)
// and i - dimension index and a - linear index for spatial coordinates
//
// The recursive call is implemented with InterpLinear struct using template for
// the loop unrolling on compile time.
template <typename scalar_t, int out_ndims, int interp_size>
void cpu_upsample_generic(at::TensorIterator& iter)
{
  auto loop = [&](char** data, const int64_t* strides, int64_t n) {
    // special-cases to let the compiler apply compile-time input-specific optimizations
    if ((strides[0] == sizeof(scalar_t) && (strides[1] == 0) &&
<<<<<<< HEAD
=======
        // NOLINTNEXTLINE(bugprone-branch-clone)
>>>>>>> 98fcdb80
        check_almost_all_zero_stride<out_ndims, 1, scalar_t, int64_t, interp_size>(&strides[2]))) {
      // contiguous channels-first case
      basic_loop<scalar_t, int64_t, out_ndims, interp_size>(data, strides, n);
    } else if ((strides[0] == sizeof(scalar_t) && (strides[1] == sizeof(scalar_t)) &&
               check_almost_all_zero_stride<out_ndims, -1, scalar_t, int64_t, interp_size>(&strides[2]))) {
      // contiguous channels-last case
      basic_loop<scalar_t, int64_t, out_ndims, interp_size>(data, strides, n);
    } else {
      // fallback
      basic_loop<scalar_t, int64_t, out_ndims, interp_size>(data, strides, n);
    }
  };
  iter.for_each(loop);
}

template <typename scalar_t, typename scale_type>
void cpu_upsample_nearest_channels_last(
    const Tensor& output_,
    const Tensor& input_,
    const scale_type& scales) {
  TORCH_CHECK(input_.dtype() == output_.dtype(), "expected dtype ", input_.dtype(),
              " for `output` but got dtype ", output_.dtype());

  auto input_sizes = input_.sizes().vec();
  auto output_sizes = output_.sizes().vec();
  auto ndim = input_sizes.size();
  TORCH_CHECK(ndim >=4 && ndim <= 5, "Upsample with NHWC format supports tensors with 4 or 5 dims.")

  auto channels_last_memory_format = ndim == 4 ? at::MemoryFormat::ChannelsLast : at::MemoryFormat::ChannelsLast3d;
  auto input = input_.contiguous(channels_last_memory_format);
  auto output = output_.contiguous(channels_last_memory_format);

  auto input_data = input.data_ptr<scalar_t>();
  auto output_data = output.data_ptr<scalar_t>();

  int64_t num_batches =  input_sizes[0];
  int64_t channels =  input_sizes[1];
  int64_t input_depth = (ndim == 5) ? input_sizes[2] : 1;
  int64_t output_depth = (ndim == 5) ? output_sizes[2] : 1;
  int64_t input_height = (ndim >= 4) ? input_sizes[ndim - 2] : 1;
  int64_t output_height = (ndim >= 4) ? output_sizes[ndim - 2] : 1;
  int64_t input_width = input_sizes[ndim - 1];
  int64_t output_width = output_sizes[ndim - 1];
  int64_t numel = output.numel();

  TORCH_CHECK(channels > 0, "expected input and output channels greater than 0 but got ", channels);

  using Vec = vec256::Vec256<scalar_t>;
  auto copy = [](scalar_t* out, scalar_t* in, int64_t size) {
    int64_t d = 0;
    for (; d < size - (size % Vec::size()); d += Vec::size()) {
      Vec out_vec = Vec::loadu(in + d);
      out_vec.store(out + d);
    }
    for (; d < size; d++) {
      out[d] = in[d];
    }
  };

  auto loop2d = [&](int64_t begin, int64_t end) {
    int64_t n = 0;
    int64_t oh = 0;
    int64_t ow = 0;
    data_index_init(begin, n, num_batches, oh, output_height, ow, output_width);

    for (int64_t i = begin; i < end; i++) {
      int64_t ih = nearest_idx(oh, input_height, output_height, scales[0]);
      int64_t iw = nearest_idx(ow, input_width, output_width, scales[1]);
      scalar_t* output_ptr = output_data + i * channels;
      scalar_t* input_ptr = input_data + n * input_height * input_width * channels +
          ih * input_width * channels + iw * channels;
      copy(output_ptr, input_ptr, channels);
      data_index_step(n, num_batches, oh, output_height, ow, output_width);
    }
  };

  auto loop3d = [&](int64_t begin, int64_t end) {
    int64_t n = 0;
    int64_t od = 0;
    int64_t oh = 0;
    int64_t ow = 0;
    data_index_init(begin, n, num_batches, od, output_depth, oh, output_height, ow, output_width);

    for (int64_t i = begin; i < end; i++) {
      int64_t id = nearest_idx(od, input_depth, output_depth, scales[0]);
      int64_t ih = nearest_idx(oh, input_height, output_height, scales[1]);
      int64_t iw = nearest_idx(ow, input_width, output_width, scales[2]);
      scalar_t* output_ptr = output_data + i * channels;
      scalar_t* input_ptr = input_data + n * input_depth * input_height * input_width * channels +
          id * input_height * input_width * channels +
          ih * input_width * channels + iw * channels;
      copy(output_ptr, input_ptr, channels);
      data_index_step(n, num_batches, od, output_depth, oh, output_height, ow, output_width);
    }
  };

  if (ndim == 4) {
    // upsample nearest 2d
    at::parallel_for(0, numel / channels, at::internal::GRAIN_SIZE / channels, loop2d);
  } else {
    // upsample nearest 3d
    TORCH_INTERNAL_ASSERT(ndim == 5);
    at::parallel_for(0, numel / channels, at::internal::GRAIN_SIZE / channels, loop3d);
  }

  if (!output_.is_contiguous(channels_last_memory_format)) {
    output_.copy_(output);
  }
}

template <typename scalar_t, typename scale_type>
void cpu_upsample_linear_channels_last(
    const Tensor& output_,
    const Tensor& input_,
    bool align_corners,
    const scale_type& scales) {
  TORCH_CHECK(input_.dtype() == output_.dtype(), "expected dtype ", input_.dtype(),
              " for `output` but got dtype ", output_.dtype());

  auto input_sizes = input_.sizes().vec();
  auto output_sizes = output_.sizes().vec();
  auto ndim = input_sizes.size();
  TORCH_CHECK(ndim >=4 && ndim <= 5, "Upsample with NHWC format supports tensors with 4 or 5 dims.")

  auto channels_last_memory_format = ndim == 4 ? at::MemoryFormat::ChannelsLast : at::MemoryFormat::ChannelsLast3d;
  auto input = input_.contiguous(channels_last_memory_format);
  auto output = output_.contiguous(channels_last_memory_format);

  auto input_data = input.data_ptr<scalar_t>();
  auto output_data = output.data_ptr<scalar_t>();

  int64_t num_batches =  input_sizes[0];
  int64_t channels =  input_sizes[1];
  int64_t input_depth = (ndim == 5) ? input_sizes[2] : 1;
  int64_t output_depth = (ndim == 5) ? output_sizes[2] : 1;
  int64_t input_height = (ndim >= 4) ? input_sizes[ndim - 2] : 1;
  int64_t output_height = (ndim >= 4) ? output_sizes[ndim - 2] : 1;
  int64_t input_width = input_sizes[ndim - 1];
  int64_t output_width = output_sizes[ndim - 1];

  TORCH_CHECK(channels > 0, "expected input and output channels greater than 0 but got ", channels);
  int64_t output_slice_size = output_depth * output_height * output_width * channels;

  using Vec = vec256::Vec256<scalar_t>;
  auto loop2d = [&](int64_t begin, int64_t end) {
    const scalar_t height_scale = area_pixel_compute_scale<scalar_t>(
        input_height, output_height, align_corners, scales[0]);
    const scalar_t width_scale = area_pixel_compute_scale<scalar_t>(
        input_width, output_width, align_corners, scales[1]);

    auto input_indexr = [=](int64_t n, int64_t h, int64_t w) {
      return input_data + n * input_height * input_width * channels +
          h * input_width * channels + w * channels;
    };

<<<<<<< HEAD
=======
    // NOLINTNEXTLINE(cppcoreguidelines-init-variables)
>>>>>>> 98fcdb80
    int64_t ih0, ih1, iw0, iw1;
    scalar_t h0lambda, h1lambda, w0lambda, w1lambda;
    for (int64_t n = begin; n < end; n++) {
      for (int64_t oh = 0; oh < output_height; oh++) {
        compute_source_index_and_lambda(
            ih0, ih1, h0lambda, h1lambda, height_scale, oh, input_height, output_height, align_corners);
        for (int64_t ow = 0; ow < output_width; ow++) {
          compute_source_index_and_lambda(
              iw0, iw1, w0lambda, w1lambda, width_scale, ow, input_width, output_width, align_corners);

          scalar_t* out = output_data + n * output_slice_size +
              oh * output_width * channels + ow * channels;
          scalar_t* i00 = input_indexr(n, ih0, iw0);
          scalar_t* i01 = input_indexr(n, ih0, iw1);
          scalar_t* i10 = input_indexr(n, ih1, iw0);
          scalar_t* i11 = input_indexr(n, ih1, iw1);

          int64_t size = channels;
          int64_t d = 0;
          for (; d < size - (size % Vec::size()); d += Vec::size()) {
            Vec out_vec =
                Vec(h0lambda * w0lambda) * Vec::loadu(i00 + d) + /* h0 * w0 * i00 */
                Vec(h0lambda * w1lambda) * Vec::loadu(i01 + d) + /* h0 * w1 * i01 */
                Vec(h1lambda * w0lambda) * Vec::loadu(i10 + d) + /* h1 * w0 * i10 */
                Vec(h1lambda * w1lambda) * Vec::loadu(i11 + d);  /* h1 * w1 * i11 */
            out_vec.store(out + d);
          }
          for (; d < size; d++) {
            out[d] =
                h0lambda * w0lambda * i00[d] + /* h0 * w0 * i00 */
                h0lambda * w1lambda * i01[d] + /* h0 * w1 * i01 */
                h1lambda * w0lambda * i10[d] + /* h1 * w0 * i10 */
                h1lambda * w1lambda * i11[d];  /* h1 * w1 * i11 */
          }
        }
      }
    }
  };

  auto loop3d = [&](int64_t begin, int64_t end) {
    const scalar_t depth_scale = area_pixel_compute_scale<scalar_t>(
        input_depth, output_depth, align_corners, scales[0]);
    const scalar_t height_scale = area_pixel_compute_scale<scalar_t>(
        input_height, output_height, align_corners, scales[1]);
    const scalar_t width_scale = area_pixel_compute_scale<scalar_t>(
        input_width, output_width, align_corners, scales[2]);

    auto input_indexr = [=](int64_t n, int64_t d, int64_t h, int64_t w) {
      return input_data + n * input_depth * input_height * input_width * channels +
          d * input_height * input_width * channels +
          h * input_width * channels + w * channels;
    };

<<<<<<< HEAD
=======
    // NOLINTNEXTLINE(cppcoreguidelines-init-variables)
>>>>>>> 98fcdb80
    int64_t id0, id1, ih0, ih1, iw0, iw1;
    scalar_t d0lambda, d1lambda, h0lambda, h1lambda, w0lambda, w1lambda;
    for (int64_t n = begin; n < end; n++) {
      for (int64_t od = 0; od < output_depth; od++) {
        compute_source_index_and_lambda(
            id0, id1, d0lambda, d1lambda, depth_scale, od, input_depth, output_depth, align_corners);
        for (int64_t oh = 0; oh < output_height; oh++) {
          compute_source_index_and_lambda(
              ih0, ih1, h0lambda, h1lambda, height_scale, oh, input_height, output_height, align_corners);
          for (int64_t ow = 0; ow < output_width; ow++) {
            compute_source_index_and_lambda(
                iw0, iw1, w0lambda, w1lambda, width_scale, ow, input_width, output_width, align_corners);

            scalar_t* out = output_data + n * output_slice_size +
                od * output_height * output_width * channels +
                oh * output_width * channels + ow * channels;
            scalar_t* i000 = input_indexr(n, id0, ih0, iw0);
            scalar_t* i001 = input_indexr(n, id0, ih0, iw1);
            scalar_t* i010 = input_indexr(n, id0, ih1, iw0);
            scalar_t* i011 = input_indexr(n, id0, ih1, iw1);
            scalar_t* i100 = input_indexr(n, id1, ih0, iw0);
            scalar_t* i101 = input_indexr(n, id1, ih0, iw1);
            scalar_t* i110 = input_indexr(n, id1, ih1, iw0);
            scalar_t* i111 = input_indexr(n, id1, ih1, iw1);

            int64_t size = channels;
            int64_t d = 0;
            for (; d < size - (size % Vec::size()); d += Vec::size()) {
              Vec out_vec =
                  Vec(d0lambda * h0lambda * w0lambda) * Vec::loadu(i000 + d) + /* d0 * h0 * w0 * i000 */
                  Vec(d0lambda * h0lambda * w1lambda) * Vec::loadu(i001 + d) + /* d0 * h0 * w1 * i001 */
                  Vec(d0lambda * h1lambda * w0lambda) * Vec::loadu(i010 + d) + /* d0 * h1 * w0 * i010 */
                  Vec(d0lambda * h1lambda * w1lambda) * Vec::loadu(i011 + d) + /* d0 * h1 * w1 * i011 */
                  Vec(d1lambda * h0lambda * w0lambda) * Vec::loadu(i100 + d) + /* d1 * h0 * w0 * i100 */
                  Vec(d1lambda * h0lambda * w1lambda) * Vec::loadu(i101 + d) + /* d1 * h0 * w1 * i101 */
                  Vec(d1lambda * h1lambda * w0lambda) * Vec::loadu(i110 + d) + /* d1 * h1 * w0 * i110 */
                  Vec(d1lambda * h1lambda * w1lambda) * Vec::loadu(i111 + d);  /* d1 * h1 * w1 * i111 */
              out_vec.store(out + d);
            }
            for (; d < size; d++) {
              out[d] =
                  d0lambda * h0lambda * w0lambda * i000[d] + /* d0 * h0 * w0 * i000 */
                  d0lambda * h0lambda * w1lambda * i001[d] + /* d0 * h0 * w1 * i001 */
                  d0lambda * h1lambda * w0lambda * i010[d] + /* d0 * h1 * w0 * i010 */
                  d0lambda * h1lambda * w1lambda * i011[d] + /* d0 * h1 * w1 * i011 */
                  d1lambda * h0lambda * w0lambda * i100[d] + /* d1 * h0 * w0 * i100 */
                  d1lambda * h0lambda * w1lambda * i101[d] + /* d1 * h0 * w1 * i101 */
                  d1lambda * h1lambda * w0lambda * i110[d] + /* d1 * h1 * w0 * i110 */
                  d1lambda * h1lambda * w1lambda * i111[d];  /* d1 * h1 * w1 * i111 */
            }
          }
        }
      }
    }
  };

  if (ndim == 4) {
    // upsample nearest 2d
    at::parallel_for(0, num_batches, at::internal::GRAIN_SIZE / output_slice_size / 4, loop2d);
  } else {
    // upsample nearest 3d
    TORCH_INTERNAL_ASSERT(ndim == 5);
    at::parallel_for(0, num_batches, at::internal::GRAIN_SIZE / output_slice_size / 8, loop3d);
  }

  if (!output_.is_contiguous(channels_last_memory_format)) {
    output_.copy_(output);
  }
}

// Helper structs to use with upsample_generic_Nd_kernel_impl
struct HelperInterpBase {

  static inline void init_indices_weights(
    at::ScalarType output_type,
    std::vector<Tensor> & output, int64_t output_size, int64_t ndims,
    int64_t reshape_dim, int interp_size
  ) {
    auto new_shape = std::vector<int64_t>(ndims, 1);
    new_shape[reshape_dim] = output_size;

    for (int j=0; j<interp_size; j++) {
      output.emplace_back(empty(new_shape, CPU(c10::CppTypeToScalarType<int64_t>())));
      output.emplace_back(empty(new_shape, CPU(output_type)));
    }
  }

};

struct HelperInterpNearest : public HelperInterpBase {

  static const int interp_size = 1;

  static inline void init_indices_weights(
    at::ScalarType output_type,
    std::vector<Tensor> & output, int64_t output_size, int64_t ndims,
    int64_t reshape_dim, int interp_size
  ) {
    auto new_shape = std::vector<int64_t>(ndims, 1);
    new_shape[reshape_dim] = output_size;

    for (int j=0; j<interp_size; j++) {
      output.emplace_back(empty(new_shape, CPU(c10::CppTypeToScalarType<int64_t>())));
      // Defines weights for consistency, but not used
      output.emplace_back(at::ones(new_shape, CPU(output_type)));
    }
  }

  // Compute nearest mode indices and weights for each interpolated dimension
  // indices_weights = {
  //      {indices_0, 1.0, },  // dim -n
  //      {indices_0, 1.0, },  // dim -(n-1)
  //      ...
  //      {indices_0, 1.0, },  // dim -1
  // }
  // Indices and weights are reshaped as (1, 1, ..., N, ..., 1, 1) to
  // fit input/output tensors.
  // Indices are already containing the strides to optimize the computations
  static inline std::vector<Tensor> compute_indices_weights(
    at::ScalarType scalar_type,
    int64_t input_size, int64_t output_size, int64_t stride, int64_t ndims,
    int64_t reshape_dim, bool align_corners, const c10::optional<double> opt_scale
  ) {

    std::vector<Tensor> output;
    HelperInterpNearest::init_indices_weights(
      scalar_type, output, output_size, ndims, reshape_dim, HelperInterpNearest::interp_size);

    AT_DISPATCH_FLOATING_TYPES(
      scalar_type, "compute_indices_weights_nearest", [&] {

        scalar_t scale = area_pixel_compute_scale<scalar_t>(input_size, output_size, align_corners, opt_scale);

        auto input_index_ptr = output[0].data_ptr<int64_t>();
        int64_t input_index;

        for (int64_t i=0; i<output_size; i++) {
          const scalar_t real_input_index = area_pixel_compute_source_index<scalar_t>(
              scale, i, /*align_corners=*/true, /*cubic=*/false);
          input_index = static_cast<int64_t>(floorf(real_input_index));
          input_index_ptr[i] = static_cast<int64_t>(std::min(input_index, input_size - 1)) * stride;
        }
      }
    );
    return output;
  }

};

struct HelperInterpLinear : public HelperInterpBase {

  static const int interp_size = 2;

  // Compute indices and weights for each interpolated dimension
  // indices_weights = {
  //      {indices_0, weights_0, indices_1, weights_1},  // dim -n
  //      {indices_0, weights_0, indices_1, weights_1},  // dim -(n-1)
  //      ...
  //      {indices_0, weights_0, indices_1, weights_1},  // dim -1
  // }
  // Indices and weights are reshaped as (1, 1, ..., N, ..., 1, 1) to
  // fit input/output tensors.
  // Indices are already containing the strides to optimize the computations
  static inline std::vector<Tensor> compute_indices_weights(
    at::ScalarType scalar_type,
    int64_t input_size, int64_t output_size, int64_t stride, int64_t ndims, int64_t reshape_dim,
    bool align_corners, const c10::optional<double> opt_scale
  ) {

    std::vector<Tensor> output;
    HelperInterpLinear::init_indices_weights(
      scalar_type, output, output_size, ndims, reshape_dim, HelperInterpLinear::interp_size);

    AT_DISPATCH_FLOATING_TYPES(
      scalar_type, "compute_indices_weights_linear", [&] {

        scalar_t scale = area_pixel_compute_scale<scalar_t>(input_size, output_size, align_corners, opt_scale);

        auto input_index0_ptr = output[0].data_ptr<int64_t>();
        auto lambda0_ptr = output[1].data_ptr<scalar_t>();
        auto input_index1_ptr = output[2].data_ptr<int64_t>();
        auto lambda1_ptr = output[3].data_ptr<scalar_t>();

        for (int64_t i=0; i<output_size; i++) {

          compute_source_index_and_lambda<scalar_t>(
            input_index0_ptr[i], input_index1_ptr[i],
            lambda0_ptr[i], lambda1_ptr[i],
            scale, i, input_size, output_size, align_corners
          );
          // put stride into indices
          // index values correspond to input indices (0, 1, 2, 3, ...)
          // when multiplied by input stride, maximum possible value
          // input_size[dim-1] * input_size[dim-2] * ... for the given dimension.
          input_index0_ptr[i] *= stride;
          input_index1_ptr[i] *= stride;
        }
      }
    );
    return output;
  }

};

struct HelperInterpCubic : public HelperInterpBase {

  static const int interp_size = 4;

  // Compute indices and weights for each interpolated dimension
  // indices_weights = {
  //      {indices_0, weights_0, indices_1, weights_1, ..., indices_3, weights_3},  // dim -n
  //      {indices_0, weights_0, indices_1, weights_1, ..., indices_3, weights_3},  // dim -(n-1)
  //      ...
  //      {indices_0, weights_0, indices_1, weights_1, ..., indices_3, weights_3},  // dim -1
  // }
  // Indices and weights are reshaped as (1, 1, ..., N, ..., 1, 1) to
  // fit input/output tensors.
  // Indices are already containing the strides to optimize the computations
  static inline std::vector<Tensor> compute_indices_weights(
    at::ScalarType scalar_type,
    int64_t input_size, int64_t output_size, int64_t stride, int64_t ndims, int64_t reshape_dim,
    bool align_corners, const c10::optional<double> opt_scale
  ) {

    std::vector<Tensor> output;
    HelperInterpCubic::init_indices_weights(
      scalar_type, output, output_size, ndims, reshape_dim, HelperInterpCubic::interp_size);

    AT_DISPATCH_FLOATING_TYPES(
      scalar_type, "compute_indices_weights_cubic", [&] {

        scalar_t scale = area_pixel_compute_scale<scalar_t>(input_size, output_size, align_corners, opt_scale);

        int64_t input_index;
        int64_t zero = static_cast<int64_t>(0);
<<<<<<< HEAD
=======
        // NOLINTNEXTLINE(cppcoreguidelines-avoid-c-arrays,modernize-avoid-c-arrays)
>>>>>>> 98fcdb80
        scalar_t coeffs[4];

        int64_t * idx_ptr;
        scalar_t * wt_ptr;

        for (int64_t i=0; i<output_size; i++) {

          const scalar_t real_input_index = area_pixel_compute_source_index<scalar_t>(
              scale, i, align_corners, /*cubic=*/true);
          input_index = static_cast<int64_t>(floorf(real_input_index));
          get_cubic_upsample_coefficients<scalar_t>(coeffs, real_input_index - input_index);

          for (int j=0; j<interp_size; j++) {
            idx_ptr = output[2 * j + 0].data_ptr<int64_t>();
            idx_ptr[i] = static_cast<int64_t>(std::max(std::min(input_index + j - 1, input_size - 1), zero)) * stride;
            wt_ptr = output[2 * j + 1].data_ptr<scalar_t>();
            wt_ptr[i] = coeffs[j];
          }
        }
      }
    );
    return output;
  }
};

// Generic upsampling interpolation kernel for N-d case.
// Input is assumed to be like NCHW, NCL, NCKHW - interpolated spatial dimension
// are those from the end up to batch size N and number of channels C.
//
// Internally, it uses TensorIterator to optimize the computations.
// - out_ndims is the number of interpolated dims: 1, 2, 3
// - scale_type is template type for scales, typically c10::optional<double>
// - template<typename> class F is one of the above structs to compute indices and weights
template <int out_ndims, typename scale_type, class F>
void upsample_generic_Nd_kernel_impl(
    const Tensor& output,
    const Tensor& input,
    bool align_corners,
    const scale_type& scales) {

  // input can be NCHW, NCL or NCKHW
  auto shape = input.sizes().vec();
  auto strides = input.strides().vec();
  auto oshape = output.sizes();

  TORCH_INTERNAL_ASSERT(
    shape.size() == oshape.size() && shape.size() == 2 + out_ndims
  );
  TORCH_INTERNAL_ASSERT(strides.size() == 2 + out_ndims);

  for (int i=0; i<out_ndims; i++) {
    shape[i + 2] = oshape[i + 2];
    strides[i + 2] = 0;
  }
  auto restrided_input = input.as_strided(shape, strides);

  std::vector<std::vector<Tensor>> indices_weights;

  constexpr int interp_size = F::interp_size;
  auto input_scalar_type = input.scalar_type();
  if (interp_size == 1 && input_scalar_type == at::ScalarType::Byte) {
    // nearest also supports uint8 tensor, but we have to use float
    // with compute_indices_weights
    input_scalar_type = at::ScalarType::Float;
  }

  for (int i=0; i<out_ndims; i++) {
<<<<<<< HEAD
=======
    // NOLINTNEXTLINE(performance-inefficient-vector-operation)
>>>>>>> 98fcdb80
    indices_weights.emplace_back(
      F::compute_indices_weights(
        input_scalar_type, input.size(i + 2), oshape[i + 2],
        input.stride(i + 2) * input.element_size(),
        input.dim(), i + 2, align_corners, scales[i]
      )
    );
  }

  TensorIteratorConfig config;
  config.check_all_same_dtype(false)
    .declare_static_dtype_and_device(input.scalar_type(), input.device())
    .add_output(output)
    .add_input(restrided_input);

  for (auto & idx_weight: indices_weights) {
    for (auto& tensor : idx_weight) {
      config.add_input(tensor);
    }
  }

  auto iter = config.build();

  if (interp_size > 1) {
    // Nearest also supports uint8 tensor, so need to handle it separately
    AT_DISPATCH_FLOATING_TYPES(
        iter.dtype(), "upsample_generic_Nd", [&] {
        // MSVC can not catch constexpr int interp_size here
        constexpr int mode = F::interp_size;
        cpu_upsample_generic<scalar_t, out_ndims, mode>(iter);
    });
  } else {
    AT_DISPATCH_FLOATING_TYPES_AND(at::ScalarType::Byte,
        iter.dtype(), "upsample_generic_Nd", [&] {
        constexpr int mode = F::interp_size;
        cpu_upsample_generic<scalar_t, out_ndims, mode>(iter);
    });
  }
}

void upsample_nearest1d_kernel_impl(
    const Tensor& output,
    const Tensor& input,
    c10::optional<double> scales_w) {
  upsample_generic_Nd_kernel_impl<1, scale_t, HelperInterpNearest>(
    output, input, false, {scales_w});
}

void upsample_nearest2d_kernel_impl(
    const Tensor& output,
    const Tensor& input,
    c10::optional<double> scales_h,
    c10::optional<double> scales_w) {
  if (input.is_contiguous(at::MemoryFormat::ChannelsLast)) {
    AT_DISPATCH_FLOATING_TYPES_AND(at::ScalarType::Byte, input.scalar_type(), "upsample_nearest2d_channels_last", [&] {
      cpu_upsample_nearest_channels_last<scalar_t, scale_t>(output, input, {scales_h, scales_w});
    });
  } else {
    upsample_generic_Nd_kernel_impl<2, scale_t, HelperInterpNearest>(
      output, input, false, {scales_h, scales_w});
  }
}

void upsample_nearest3d_kernel_impl(
    const Tensor& output,
    const Tensor& input,
    c10::optional<double> scales_d,
    c10::optional<double> scales_h,
    c10::optional<double> scales_w) {
  if (input.is_contiguous(at::MemoryFormat::ChannelsLast3d)) {
    AT_DISPATCH_FLOATING_TYPES_AND(at::ScalarType::Byte, input.scalar_type(), "upsample_nearest3d_channels_last", [&] {
      cpu_upsample_nearest_channels_last<scalar_t, scale_t>(output, input, {scales_d, scales_h, scales_w});
    });
  } else {
    upsample_generic_Nd_kernel_impl<3, scale_t, HelperInterpNearest>(
      output, input, false, {scales_d, scales_h, scales_w});
  }
}

void upsample_linear1d_kernel_impl(
    const Tensor& output,
    const Tensor& input,
    bool align_corners,
    c10::optional<double> scales_w) {
  upsample_generic_Nd_kernel_impl<1, scale_t, HelperInterpLinear>(
    output, input, align_corners, {scales_w});
}

void upsample_bilinear2d_kernel_impl(
    const Tensor& output,
    const Tensor& input,
    bool align_corners,
    c10::optional<double> scales_h,
    c10::optional<double> scales_w) {

  // Temporarily dispatch to original channels last implementation
  if (input.is_contiguous(at::MemoryFormat::ChannelsLast)) {
    AT_DISPATCH_FLOATING_TYPES(input.scalar_type(), "upsample_bilinear2d_channels_last", [&] {
      cpu_upsample_linear_channels_last<scalar_t, scale_t>(output, input, align_corners, {scales_h, scales_w});
    });
  } else {
    upsample_generic_Nd_kernel_impl<2, scale_t, HelperInterpLinear>(
      output, input, align_corners, {scales_h, scales_w});
  }
}

void upsample_trilinear3d_kernel_impl(
    const Tensor& output,
    const Tensor& input,
    bool align_corners,
    c10::optional<double> scales_d,
    c10::optional<double> scales_h,
    c10::optional<double> scales_w) {
  if (input.is_contiguous(at::MemoryFormat::ChannelsLast3d)) {
    AT_DISPATCH_FLOATING_TYPES(input.scalar_type(), "upsample_trilinear3d_channels_last", [&] {
      cpu_upsample_linear_channels_last<scalar_t, scale_t>(output, input, align_corners, {scales_d, scales_h, scales_w});
    });
  } else {
    upsample_generic_Nd_kernel_impl<3, scale_t, HelperInterpLinear>(
      output, input, align_corners, {scales_d, scales_h, scales_w});
  }
}

void upsample_bicubic2d_kernel_impl(
    const Tensor& output,
    const Tensor& input,
    bool align_corners,
    c10::optional<double> scales_h,
    c10::optional<double> scales_w) {
  upsample_generic_Nd_kernel_impl<2, scale_t, HelperInterpCubic>(
    output, input, align_corners, {scales_h, scales_w});
}

template <typename scalar_t, typename scale_type>
void cpu_upsample_nearest_backward(
    const Tensor& grad_input_,
    const Tensor& grad_output_,
    const scale_type& scales) {
  TORCH_CHECK(grad_input_.dtype() == grad_output_.dtype(), "expected dtype ", grad_output_.dtype(),
              " for `grad_input` but got dtype ", grad_input_.dtype());

  auto grad_output = grad_output_.contiguous();
  auto grad_input = grad_input_.contiguous();

  auto grad_output_data = grad_output.data_ptr<scalar_t>();
  auto grad_input_data = grad_input.data_ptr<scalar_t>();
  auto input_sizes = grad_input.sizes().vec();
  auto output_sizes = grad_output.sizes().vec();
  auto ndim = input_sizes.size();

  // treat nbatch and channels as one dimension
  int64_t channels = input_sizes[0] * input_sizes[1];
  int64_t input_depth = (ndim == 5) ? input_sizes[2] : 1;
  int64_t output_depth = (ndim == 5) ? output_sizes[2] : 1;
  int64_t input_height = (ndim >= 4) ? input_sizes[ndim - 2] : 1;
  int64_t output_height = (ndim >= 4) ? output_sizes[ndim - 2] : 1;
  int64_t input_width = input_sizes[ndim - 1];
  int64_t output_width = output_sizes[ndim - 1];

  int64_t output_slice_size = output_depth * output_height * output_width;
  int64_t input_slice_size = input_depth * input_height * input_width;

  auto loop1d = [&](int64_t begin, int64_t end) {
    for (int64_t c = begin; c < end; c++){
      for (int64_t ow = 0; ow < output_width; ow++) {
        int64_t iw = nearest_idx(ow, input_width, output_width, scales[0]);
        int64_t output_offset = c * output_slice_size + ow;
        int64_t input_offset = c * input_slice_size + iw;
        grad_input_data[input_offset] += grad_output_data[output_offset];
      }
    }
  };

  auto loop2d = [&](int64_t begin, int64_t end) {
    for (int64_t c = begin; c < end; c++) {
      for (int64_t oh = 0; oh < output_height; oh++) {
        int64_t ih = nearest_idx(oh, input_height, output_height, scales[0]);
        for (int64_t ow = 0; ow < output_width; ow++) {
          int64_t iw = nearest_idx(ow, input_width, output_width, scales[1]);
          int64_t output_offset = c * output_slice_size + oh * output_width + ow;
          int64_t input_offset = c * input_slice_size + ih * input_width + iw;
          grad_input_data[input_offset] += grad_output_data[output_offset];
        }
      }
    }
  };

  auto loop3d = [&](int64_t begin, int64_t end) {
    for (int64_t c = begin; c < end; c++) {
      for (int64_t od = 0; od < output_depth; od++) {
        int64_t id = nearest_idx(od, input_depth, output_depth, scales[0]);
        for (int64_t oh = 0; oh < output_height; oh++) {
          int64_t ih = nearest_idx(oh, input_height, output_height, scales[1]);
          for (int64_t ow = 0; ow < output_width; ow++) {
            int64_t iw = nearest_idx(ow, input_width, output_width, scales[2]);
            int64_t output_offset = c * output_slice_size +
                od *  output_height * output_width + oh * output_width + ow;
            int64_t input_offset = c * input_slice_size +
                id * input_height * input_width + ih * input_width + iw;
            grad_input_data[input_offset] += grad_output_data[output_offset];
          }
        }
      }
    }
  };

  if (ndim == 3) {
    // upsample nearest 1d
    at::parallel_for(0, channels, at::internal::GRAIN_SIZE / output_slice_size, loop1d);
  } else if (ndim == 4) {
    // upsample nearest 2d
    at::parallel_for(0, channels, at::internal::GRAIN_SIZE / output_slice_size , loop2d);
  } else {
    // upsample nearest 3d
    TORCH_INTERNAL_ASSERT(ndim == 5);
    at::parallel_for(0, channels, at::internal::GRAIN_SIZE / output_slice_size, loop3d);
  }

  if (!grad_input_.is_contiguous()) {
    grad_input_.copy_(grad_input);
  }
}

void upsample_nearest1d_backward_kernel_impl(
    const Tensor& grad_input,
    const Tensor& grad_output,
    c10::optional<double> scales_w) {
  AT_DISPATCH_FLOATING_TYPES(grad_output.scalar_type(), "upsample_nearest1d_backward", [&] {
    cpu_upsample_nearest_backward<scalar_t, scale_t>(grad_input, grad_output, {scales_w});
  });
}

void upsample_nearest2d_backward_kernel_impl(
    const Tensor& grad_input,
    const Tensor& grad_output,
    c10::optional<double> scales_h,
    c10::optional<double> scales_w) {
  AT_DISPATCH_FLOATING_TYPES(grad_output.scalar_type(), "upsample_nearest2d_backward", [&] {
    cpu_upsample_nearest_backward<scalar_t, scale_t>(grad_input, grad_output, {scales_h, scales_w});
  });
}

void upsample_nearest3d_backward_kernel_impl(
    const Tensor& grad_input,
    const Tensor& grad_output,
    c10::optional<double> scales_d,
    c10::optional<double> scales_h,
    c10::optional<double> scales_w) {
  AT_DISPATCH_FLOATING_TYPES(grad_output.scalar_type(), "upsample_nearest3d_backward", [&] {
    cpu_upsample_nearest_backward<scalar_t, scale_t>(grad_input, grad_output, {scales_d, scales_h, scales_w});
  });
}

} // anonymous namespace

// NOLINTNEXTLINE(cppcoreguidelines-avoid-non-const-global-variables)
REGISTER_DISPATCH(upsample_nearest1d_kernel, &upsample_nearest1d_kernel_impl);
// NOLINTNEXTLINE(cppcoreguidelines-avoid-non-const-global-variables)
REGISTER_DISPATCH(upsample_nearest2d_kernel, &upsample_nearest2d_kernel_impl);
// NOLINTNEXTLINE(cppcoreguidelines-avoid-non-const-global-variables)
REGISTER_DISPATCH(upsample_nearest3d_kernel, &upsample_nearest3d_kernel_impl);
// NOLINTNEXTLINE(cppcoreguidelines-avoid-non-const-global-variables)
REGISTER_DISPATCH(upsample_nearest1d_backward_kernel, &upsample_nearest1d_backward_kernel_impl);
// NOLINTNEXTLINE(cppcoreguidelines-avoid-non-const-global-variables)
REGISTER_DISPATCH(upsample_nearest2d_backward_kernel, &upsample_nearest2d_backward_kernel_impl);
// NOLINTNEXTLINE(cppcoreguidelines-avoid-non-const-global-variables)
REGISTER_DISPATCH(upsample_nearest3d_backward_kernel, &upsample_nearest3d_backward_kernel_impl);

<<<<<<< HEAD
REGISTER_DISPATCH(upsample_linear1d_kernel, &upsample_linear1d_kernel_impl);
REGISTER_DISPATCH(upsample_bilinear2d_kernel, &upsample_bilinear2d_kernel_impl);
REGISTER_DISPATCH(upsample_trilinear3d_kernel, &upsample_trilinear3d_kernel_impl);

=======
// NOLINTNEXTLINE(cppcoreguidelines-avoid-non-const-global-variables)
REGISTER_DISPATCH(upsample_linear1d_kernel, &upsample_linear1d_kernel_impl);
// NOLINTNEXTLINE(cppcoreguidelines-avoid-non-const-global-variables)
REGISTER_DISPATCH(upsample_bilinear2d_kernel, &upsample_bilinear2d_kernel_impl);
// NOLINTNEXTLINE(cppcoreguidelines-avoid-non-const-global-variables)
REGISTER_DISPATCH(upsample_trilinear3d_kernel, &upsample_trilinear3d_kernel_impl);

// NOLINTNEXTLINE(cppcoreguidelines-avoid-non-const-global-variables)
>>>>>>> 98fcdb80
REGISTER_DISPATCH(upsample_bicubic2d_kernel, &upsample_bicubic2d_kernel_impl);
} // namespace native
} // namespace at<|MERGE_RESOLUTION|>--- conflicted
+++ resolved
@@ -87,7 +87,6 @@
       return *(scalar_t *)&src[ids];
     }
 };
-<<<<<<< HEAD
 
 // There is an unexpected 2x slowdown for upsample_trilinear3d channels_first
 // for both 1 and 6 threads. We have to specialize this case as below:
@@ -145,65 +144,6 @@
   return output;
 }
 
-=======
-
-// There is an unexpected 2x slowdown for upsample_trilinear3d channels_first
-// for both 1 and 6 threads. We have to specialize this case as below:
-// Once the issue is fixed we can keep generic implementation and remove:
-// struct Interpolate<n, scalar_t, index_t, 2> and
-// struct Interpolate<1, scalar_t, index_t, 2>
-template <int n, typename scalar_t, typename index_t>
-struct Interpolate<n, scalar_t, index_t, 2> {
-    static inline scalar_t eval(char* src, char** data, const int64_t* strides, int64_t i) {
-        index_t i0 = *(index_t*)&data[0][i * strides[0]];
-        index_t i1 = *(index_t*)&data[2][i * strides[2]];
-        scalar_t w0 = *(scalar_t *)&data[1][i * strides[1]];
-        scalar_t w1 = *(scalar_t *)&data[3][i * strides[3]];
-
-        scalar_t t0 = Interpolate<n - 1, scalar_t, index_t, 2>::eval(src + i0, &data[4], &strides[4], i);
-        scalar_t t1 = Interpolate<n - 1, scalar_t, index_t, 2>::eval(src + i1, &data[4], &strides[4], i);
-
-        return t0 * w0 + t1 * w1;
-  }
-};
-
-template <typename scalar_t, typename index_t>
-struct Interpolate<1, scalar_t, index_t, 2> {
-    static inline scalar_t eval(char* src, char** data, const int64_t* strides, int64_t i) {
-        index_t i0 = *(index_t*)&data[0][i * strides[0]];
-        index_t i1 = *(index_t*)&data[2][i * strides[2]];
-        scalar_t w0 = *(scalar_t *)&data[1][i * strides[1]];
-        scalar_t w1 = *(scalar_t *)&data[3][i * strides[3]];
-        scalar_t t0 = *(scalar_t *)&src[i0];
-        scalar_t t1 = *(scalar_t *)&src[i1];
-        return t0 * w0 + t1 * w1;
-    }
-};
-
-template <int n, typename scalar_t, typename index_t, int interp_size>
-static inline scalar_t interpolate(char* src, char** data, const int64_t* strides, int64_t i) {
-  return Interpolate<n, scalar_t, index_t, interp_size>::eval(src, data, strides, i);
-}
-
-template<int interp_size>
-static inline bool is_zero_stride(const int64_t* strides) {
-  bool output = strides[0] == 0;
-  for (int i=1; i<2 * interp_size; i++) {
-    output &= (strides[i] == 0);
-  }
-  return output;
-}
-
-template <typename scalar_t, typename index_t, int interp_size>
-static inline bool is_contiguous_stride(const int64_t* strides) {
-  bool output = (strides[0] == sizeof(index_t)) && (strides[1] == sizeof(scalar_t));
-  for (int i=2; i<2 * interp_size; i+=2) {
-    output &= (strides[i] == sizeof(index_t)) && (strides[i + 1] == sizeof(scalar_t));
-  }
-  return output;
-}
-
->>>>>>> 98fcdb80
 // Helper class to recursively check if all input strides corresponding to interpolated dimensions
 // are equal zero except on a single dimension.
 //
@@ -236,10 +176,7 @@
   static inline bool eval(const int64_t* strides) {
     // N is dim index: N -> dim0, N-1 -> dim1, ...
     // non_zero_stride_dim should be out_dims - dim
-<<<<<<< HEAD
-=======
     // NOLINTNEXTLINE(cppcoreguidelines-init-variables)
->>>>>>> 98fcdb80
     bool output;
     if (N == non_zero_stride_dim) {
       output = is_contiguous_stride<scalar_t, index_t, interp_size>(strides);
@@ -294,10 +231,7 @@
   auto loop = [&](char** data, const int64_t* strides, int64_t n) {
     // special-cases to let the compiler apply compile-time input-specific optimizations
     if ((strides[0] == sizeof(scalar_t) && (strides[1] == 0) &&
-<<<<<<< HEAD
-=======
         // NOLINTNEXTLINE(bugprone-branch-clone)
->>>>>>> 98fcdb80
         check_almost_all_zero_stride<out_ndims, 1, scalar_t, int64_t, interp_size>(&strides[2]))) {
       // contiguous channels-first case
       basic_loop<scalar_t, int64_t, out_ndims, interp_size>(data, strides, n);
@@ -453,10 +387,7 @@
           h * input_width * channels + w * channels;
     };
 
-<<<<<<< HEAD
-=======
     // NOLINTNEXTLINE(cppcoreguidelines-init-variables)
->>>>>>> 98fcdb80
     int64_t ih0, ih1, iw0, iw1;
     scalar_t h0lambda, h1lambda, w0lambda, w1lambda;
     for (int64_t n = begin; n < end; n++) {
@@ -510,10 +441,7 @@
           h * input_width * channels + w * channels;
     };
 
-<<<<<<< HEAD
-=======
     // NOLINTNEXTLINE(cppcoreguidelines-init-variables)
->>>>>>> 98fcdb80
     int64_t id0, id1, ih0, ih1, iw0, iw1;
     scalar_t d0lambda, d1lambda, h0lambda, h1lambda, w0lambda, w1lambda;
     for (int64_t n = begin; n < end; n++) {
@@ -749,10 +677,7 @@
 
         int64_t input_index;
         int64_t zero = static_cast<int64_t>(0);
-<<<<<<< HEAD
-=======
         // NOLINTNEXTLINE(cppcoreguidelines-avoid-c-arrays,modernize-avoid-c-arrays)
->>>>>>> 98fcdb80
         scalar_t coeffs[4];
 
         int64_t * idx_ptr;
@@ -820,10 +745,7 @@
   }
 
   for (int i=0; i<out_ndims; i++) {
-<<<<<<< HEAD
-=======
     // NOLINTNEXTLINE(performance-inefficient-vector-operation)
->>>>>>> 98fcdb80
     indices_weights.emplace_back(
       F::compute_indices_weights(
         input_scalar_type, input.size(i + 2), oshape[i + 2],
@@ -1092,12 +1014,6 @@
 // NOLINTNEXTLINE(cppcoreguidelines-avoid-non-const-global-variables)
 REGISTER_DISPATCH(upsample_nearest3d_backward_kernel, &upsample_nearest3d_backward_kernel_impl);
 
-<<<<<<< HEAD
-REGISTER_DISPATCH(upsample_linear1d_kernel, &upsample_linear1d_kernel_impl);
-REGISTER_DISPATCH(upsample_bilinear2d_kernel, &upsample_bilinear2d_kernel_impl);
-REGISTER_DISPATCH(upsample_trilinear3d_kernel, &upsample_trilinear3d_kernel_impl);
-
-=======
 // NOLINTNEXTLINE(cppcoreguidelines-avoid-non-const-global-variables)
 REGISTER_DISPATCH(upsample_linear1d_kernel, &upsample_linear1d_kernel_impl);
 // NOLINTNEXTLINE(cppcoreguidelines-avoid-non-const-global-variables)
@@ -1106,7 +1022,6 @@
 REGISTER_DISPATCH(upsample_trilinear3d_kernel, &upsample_trilinear3d_kernel_impl);
 
 // NOLINTNEXTLINE(cppcoreguidelines-avoid-non-const-global-variables)
->>>>>>> 98fcdb80
 REGISTER_DISPATCH(upsample_bicubic2d_kernel, &upsample_bicubic2d_kernel_impl);
 } // namespace native
 } // namespace at