# See README.md in this directory for more guidance

# *********NB: _cast_* operators are DEPRECATED and will be removed
# eventually. These were previously used before TorchScript IR supported
# representing ScalarType's. They are now superseded by usage of
# `aten::to()`. The ops remain here for backward compatibility purposes.

# DEPRECATED. DO NOT USE
- func: _cast_Byte(Tensor self, bool non_blocking=False) -> Tensor
  variants: function

# DEPRECATED. DO NOT USE
- func: _cast_Char(Tensor self, bool non_blocking=False) -> Tensor
  variants: function

# DEPRECATED. DO NOT USE
- func: _cast_Double(Tensor self, bool non_blocking=False) -> Tensor
  variants: function

# DEPRECATED. DO NOT USE
- func: _cast_Float(Tensor self, bool non_blocking=False) -> Tensor
  variants: function

# DEPRECATED. DO NOT USE
- func: _cast_Int(Tensor self, bool non_blocking=False) -> Tensor
  variants: function

# DEPRECATED. DO NOT USE
- func: _cast_Long(Tensor self, bool non_blocking=False) -> Tensor
  variants: function

# DEPRECATED. DO NOT USE
- func: _cast_Short(Tensor self, bool non_blocking=False) -> Tensor
  variants: function

# DEPRECATED. DO NOT USE
- func: _cast_Half(Tensor self, bool non_blocking=False) -> Tensor
  variants: function

# Computes the gradient of current tensor w.r.t. graph leaves.
- func: _backward(Tensor self, Tensor[] inputs, Tensor? gradient=None, bool? retain_graph=None, bool create_graph=False) -> ()
  manual_cpp_binding: True
  variants: method

# DEPRECATED. Sets the tensor data held by this `Variable` to be the same as
# `new_data`.  It requires that `new_data` and `Variable` have compatible tensor
# type, by checking `_has_compatible_shallow_copy_type(this, new_data)`.
#
# This function is deprecated because it doesn't really make sense in a world
# where Variables *are* Tensors (as opposed to them containing tensors, which
# is what the previous interpretation was.)
- func: set_data(Tensor(a!) self, Tensor new_data) -> ()
  manual_cpp_binding: True
  variants: method

- func: data(Tensor self) -> Tensor
  manual_cpp_binding: True
  variants: method

# True if this `Variable` is a leaf and thus does not have a `grad_fn`.
- func: is_leaf(Tensor self) -> bool
  manual_cpp_binding: True
  variants: method

# Returns the output index of this variable from the forward operation that
# produced it.  Conversely, it returns the input index of the gradient `Node` to
# which this `Variable` is connected (because in the gradient computation,
# inputs and outputs switch meaning).  For example:
#
#   y0, y1, y2 = f(x)
#   assert y0.output_nr == 0
#   assert y1.output_nr == 1
#   assert y2.output_nr == 2
#
- func: output_nr(Tensor self) -> int
  manual_cpp_binding: True
  variants: method

- func: _version(Tensor self) -> int
  manual_cpp_binding: True
  variants: method

- func: requires_grad_(Tensor(a!) self, bool requires_grad=True) -> Tensor(a!)
  manual_cpp_binding: True
  variants: method

# Enables .grad attribute for non-leaf Tensors.
- func: retain_grad(Tensor(a!) self) -> ()
  manual_cpp_binding: True
  variants: method

- func: retains_grad(Tensor self) -> bool
  manual_cpp_binding: True
  variants: method

- func: _fw_primal(Tensor(a) self, int level) -> Tensor(a)
  variants: method
  dispatch:
    CompositeExplicitAutograd: _fw_primal

- func: _make_dual(Tensor(a) primal, Tensor tangent, int level) -> Tensor(a)
  variants: function
  dispatch:
    CompositeExplicitAutograd: _make_dual

- func: _unpack_dual(Tensor(a) dual, int level) -> (Tensor(a) primal, Tensor tangent)
  variants: function

# NOTE: [_new_zeros_with_same_feature_meta]
# This function creates a new tensor with the layout and TensorOptions
# of `other` but also takes into account the batch dimensions of `self`
#
# This function has a couple extra constraints because it is also used for `jvp`
# in functorch.
# - is used for forward AD because there is the restriction
#   that the primal and tangent must have the same layout
# - We cannot assume that `self` and `other` have the same sizes or even dim
#   because in the inplace over view case, `other` is the base tensor, and
#   `self` is the forward grad with respect to the view, which can have an
#   entirely different shape
# - takes the number of batch dims for `self` because we also handle
#   some batching logic. We handle that here instead of a batching rule because
#   we'd like to avoid calling as_strided in the batching rule (as to enable
#   nested vmap in functorch).
# - needs to be CompositeExplicitAutograd for jvp support in functorch.
#   functorch currently relies on TensorWrapper which does not have storage
#   CompositeExplicitAutograd makes sure the TensorWrapper is unwrapped.
# - this function may eventually take on another int argument to store the
#   the number of batch dims for other once we support that use case
- func: _new_zeros_with_same_feature_meta(Tensor self, Tensor other, *, int self_num_batch_dims=0) -> Tensor
  variants: function
  dispatch:
    CompositeExplicitAutograd: _new_zeros_with_same_feature_meta

# This function compares the storage numel of self with that of other, where
# storage numel is cumputed as: `other.storage().nbytes() / other.itemsize()`.
# We create this function for composite compliance purposes. The batching rule
# always returns true because vmapped as_strided does not support accessing
# storage locations not indexable by the input tensor.
# See the note above for more information.
- func: _has_same_storage_numel(Tensor self, Tensor other) -> bool
  variants: function
  dispatch:
    CompositeExplicitAutograd: _has_same_storage_numel

- func: rename_(Tensor(a!) self, Dimname[]? names) -> Tensor(a!)
  variants: method
  tags: inplace_view

- func: rename(Tensor(a) self, Dimname[]? names) -> Tensor(a)
  variants: method

- func: align_to(Tensor(a) self, Dimname[] names) -> Tensor(a)
  variants: method

- func: align_to.ellipsis_idx(Tensor(a) self, Dimname[] order, int ellipsis_idx) -> Tensor(a)
  variants: method

- func: align_as(Tensor self, Tensor other) -> Tensor
  variants: method

- func: align_tensors(Tensor[] tensors) -> Tensor[]

# Not assert because it's a keyword; not Assert because FX already
# took that syntax
# TODO: need to specify this is side-effectful somehow
- func: _assert_async(Tensor self) -> ()
  dispatch:
    CPU: _assert_async_cpu
    CUDA: _assert_async_cuda

- func: refine_names(Tensor(a) self, Dimname[] names) -> Tensor(a)
  variants: method

- func: _use_cudnn_ctc_loss(Tensor log_probs, Tensor targets, int[] input_lengths, int[] target_lengths, int blank) -> bool
  device_check: NoCheck  # Tensor arguments allowed to be on different devices, see also _cudnn_ctc_loss
  dispatch:
    CUDA: _use_cudnn_ctc_loss

- func: _cudnn_ctc_loss(Tensor log_probs, Tensor targets, int[] input_lengths, int[] target_lengths, int blank, bool deterministic, bool zero_infinity) -> (Tensor, Tensor)
  device_check: NoCheck  # log_probs is expected to be on CUDA while targets is expected to be on CPU
  dispatch:
    CUDA: _cudnn_ctc_loss

- func: _use_cudnn_rnn_flatten_weight() -> bool

- func: _cudnn_rnn_flatten_weight(Tensor[] weight_arr, int weight_stride0, int input_size, int mode, int hidden_size, int proj_size, int num_layers, bool batch_first, bool bidirectional) -> Tensor
  dispatch:
    CUDA: _cudnn_rnn_flatten_weight

- func: _cudnn_rnn(Tensor input, Tensor[] weight, int weight_stride0, Tensor? weight_buf, Tensor hx, Tensor? cx, int mode, int hidden_size, int proj_size, int num_layers, bool batch_first, float dropout, bool train, bool bidirectional, int[] batch_sizes, Tensor? dropout_state) -> (Tensor, Tensor, Tensor, Tensor, Tensor)
  # rnn_tanh may or may not redispatch to _cudnn_rnn based on algorithm and build. Thus it might hit dispatch or kernel device check.
  # Disable dispatch time device check for consistent behavior.
  device_check: NoCheck
  dispatch:
    CUDA: _cudnn_rnn

- func: _cudnn_rnn_backward(Tensor input, Tensor[] weight, int weight_stride0, Tensor weight_buf, Tensor hx, Tensor? cx, Tensor output, Tensor? grad_output, Tensor? grad_hy, Tensor? grad_cy, int mode, int hidden_size, int proj_size, int num_layers, bool batch_first, float dropout, bool train, bool bidirectional, int[] batch_sizes, Tensor? dropout_state, Tensor reserve, bool[4] output_mask) -> (Tensor, Tensor, Tensor, Tensor[])
  dispatch:
    CUDA: _cudnn_rnn_backward

- func: _cudnn_init_dropout_state(float dropout, bool train, int dropout_seed, *, ScalarType? dtype=None, Layout? layout=None, Device? device=None, bool? pin_memory=False) -> Tensor
  dispatch:
    CUDA: _cudnn_init_dropout_state

- func: _debug_has_internal_overlap(Tensor self) -> int
  variants: function

- func: _fused_dropout(Tensor self, float p, Generator? generator=None) -> (Tensor, Tensor)
  variants: function
  dispatch:
    CUDA: fused_dropout_cuda

- func: _masked_scale(Tensor self, Tensor mask, float scale) -> Tensor
  variants: function
  dispatch:
    CUDA: masked_scale_cuda

- func: native_dropout(Tensor input, float p, bool? train) -> (Tensor, Tensor)
  variants: function
  dispatch:
    CPU: native_dropout_cpu
    CUDA: native_dropout_cuda

- func: native_dropout_backward(Tensor grad_output, Tensor mask, float scale) -> Tensor
  dispatch:
    CPU: native_dropout_backward_cpu
    CUDA: native_dropout_backward_cuda

- func: _sobol_engine_draw(Tensor quasi, int n, Tensor sobolstate, int dimension, int num_generated, ScalarType? dtype) -> (Tensor, Tensor)

- func: _sobol_engine_ff_(Tensor(a!) self, int n, Tensor sobolstate, int dimension, int num_generated) -> Tensor(a!)

- func: _sobol_engine_scramble_(Tensor(a!) self, Tensor ltm, int dimension) -> Tensor(a!)

- func: _sobol_engine_initialize_state_(Tensor(a!) self, int dimension) -> Tensor(a!)

- func: _reshape_from_tensor(Tensor self, Tensor shape) -> Tensor

- func: _shape_as_tensor(Tensor self) -> Tensor

- func: dropout(Tensor input, float p, bool train) -> Tensor

- func: dropout_(Tensor(a!) self, float p, bool train) -> Tensor(a!)

- func: feature_dropout(Tensor input, float p, bool train) -> Tensor

- func: feature_dropout_(Tensor(a!) self, float p, bool train) -> Tensor(a!)

- func: alpha_dropout(Tensor input, float p, bool train) -> Tensor

- func: alpha_dropout_(Tensor(a!) self, float p, bool train) -> Tensor(a!)

- func: feature_alpha_dropout(Tensor input, float p, bool train) -> Tensor

- func: feature_alpha_dropout_(Tensor(a!) self, float p, bool train) -> Tensor(a!)

- func: abs(Tensor self) -> Tensor
  device_check: NoCheck   # TensorIterator
  variants: function, method
  dispatch:
    CompositeExplicitAutograd: abs
    SparseCPU, SparseCUDA: abs_sparse
    SparseCsrCPU, SparseCsrCUDA: abs_sparse_csr

- func: abs_(Tensor(a!) self) -> Tensor(a!)
  device_check: NoCheck   # TensorIterator
  variants: function, method
  dispatch:
    CompositeExplicitAutograd: abs_
    SparseCPU, SparseCUDA: abs_sparse_
    SparseCsrCPU, SparseCsrCUDA: abs_sparse_csr_

- func: abs.out(Tensor self, *, Tensor(a!) out) -> Tensor(a!)
  device_check: NoCheck   # TensorIterator
  dispatch:
    CPU, CUDA: abs_out
    SparseCPU, SparseCUDA: abs_sparse_out
    SparseCsrCPU, SparseCsrCUDA: abs_sparse_csr_out

# Note [Adding an alias]
# To add an alias do the following:
#
# 1) Copy the original functions native_functions.yaml entry, but replace the
#      original function's name with their own and delete any dispatch
#      keys for the aliases. Specifying a dispatch key will prevent
#      autograd from recording the operations the alias performs, which
#      will stop it from "inheriting" the original operation's autograd behavior.
# 2) Implement the corresponding functions and have them redispatch to the
#      original function.
# 3) Add docstrings to the new function that reference the original function,
#      and document the method as usual (if it exists.)
#    (See torch/_torch_docs.py and docs/source/torch.rst if adding a function,
#     torch/_tensor_docs.py and docs/source/tensors.rst if adding a method,
#     or module-specific doc bindings (like torch/linalg/__init__.py) if
#     adding an alias in a namespace.)
# 4) Update torch/overrides.py consistent with the original function.
# 5) Update the alias_map in torch/csrc/jit/passes/normalize_ops.cpp.
# 6) Add aliases argument to existing OpInfo/UnaryUfuncInfo or create new OpInfo/UnaryUfuncInfo entry
# in op_db list in torch/testing/_internal/common_methods_invocations.py
#
# See torch.absolute, an alias for torch.abs, as an example.

# Absolute, alias for abs
- func: absolute(Tensor self) -> Tensor
  device_check: NoCheck   # TensorIterator
  variants: function, method

- func: absolute_(Tensor(a!) self) -> Tensor(a!)
  device_check: NoCheck   # TensorIterator
  variants: method

- func: absolute.out(Tensor self, *, Tensor(a!) out) -> Tensor(a!)
  device_check: NoCheck   # TensorIterator

- func: angle(Tensor self) -> Tensor
  device_check: NoCheck   # TensorIterator
  variants: function, method
  dispatch:
    CPU, CUDA: angle
    SparseCsrCPU, SparseCsrCUDA: angle_sparse_csr

- func: angle.out(Tensor self, *, Tensor(a!) out) -> Tensor(a!)
  device_check: NoCheck   # TensorIterator
  dispatch:
    CPU, CUDA: angle_out
    SparseCsrCPU, SparseCsrCUDA: angle_sparse_csr_out

- func: view_as_real(Tensor(a) self) -> Tensor(a)
  variants: function
  dispatch:
    CPU, CUDA: view_as_real

- func: view_as_complex(Tensor(a) self) -> Tensor(a)
  variants: function
  dispatch:
    CPU, CUDA: view_as_complex

- func: sgn(Tensor self) -> Tensor
  variants: function, method
  structured_delegate: sgn.out
  dispatch:
    SparseCPU, SparseCUDA: sgn_sparse
    SparseCsrCPU, SparseCsrCUDA: sgn_sparse_csr

- func: sgn_(Tensor(a!) self) -> Tensor(a!)
  variants: method
  structured_delegate: sgn.out
  dispatch:
    SparseCPU, SparseCUDA: sgn_sparse_
    SparseCsrCPU, SparseCsrCUDA: sgn_sparse_csr_

- func: sgn.out(Tensor self, *, Tensor(a!) out) -> Tensor(a!)
  structured: True
  structured_inherits: TensorIteratorBase
  dispatch:
    CPU, CUDA: sgn_out
    SparseCPU, SparseCUDA: sgn_sparse_out
    SparseCsrCPU, SparseCsrCUDA: sgn_sparse_csr_out

- func: real(Tensor(a) self) -> Tensor(a)
  device_check: NoCheck   # TensorIterator
  variants: function

- func: imag(Tensor(a) self) -> Tensor(a)
  device_check: NoCheck   # TensorIterator
  variants: function

- func: _conj(Tensor(a) self) -> Tensor(a)
  variants: function, method
  dispatch:
    CompositeExplicitAutograd: _conj

- func: conj(Tensor(a) self) -> Tensor(a)
  variants: function, method
  manual_cpp_binding: True

- func: _conj_physical(Tensor self) -> Tensor
  variants: function, method
  dispatch:
    CompositeExplicitAutograd: _conj_physical
    SparseCsrCPU, SparseCsrCUDA: conj_physical_sparse_csr

- func: conj_physical(Tensor self) -> Tensor
  variants: function, method

- func: conj_physical.out(Tensor self, *, Tensor(a!) out) -> Tensor(a!)
  dispatch:
    CPU, CUDA: conj_physical_out
    SparseCPU, SparseCUDA: conj_physical_out_sparse
    SparseCsrCPU, SparseCsrCUDA: conj_physical_sparse_csr_out

- func: conj_physical_(Tensor(a!) self) -> Tensor(a!)
  variants: function, method
  dispatch:
    CompositeExplicitAutograd: conj_physical_
    SparseCsrCPU, SparseCsrCUDA: conj_physical_sparse_csr_

- func: resolve_conj(Tensor(a) self) -> Tensor(a)
  variants: function, method

- func: resolve_neg(Tensor(a) self) -> Tensor(a)
  variants: function, method

- func: _neg_view(Tensor(a) self) -> Tensor(a)
  variants: function, method
  dispatch:
    CompositeExplicitAutograd: _neg_view

- func: acos(Tensor self) -> Tensor
  device_check: NoCheck   # TensorIterator
  variants: function, method
  structured_delegate: acos.out

- func: acos_(Tensor(a!) self) -> Tensor(a!)
  device_check: NoCheck   # TensorIterator
  variants: function, method
  structured_delegate: acos.out

- func: acos.out(Tensor self, *, Tensor(a!) out) -> Tensor(a!)
  device_check: NoCheck   # TensorIterator
  structured: True
  structured_inherits: TensorIteratorBase
  dispatch:
    CPU, CUDA: acos_out

# arccos, alias of acos
- func: arccos(Tensor self) -> Tensor
  variants: function, method

- func: arccos_(Tensor(a!) self) -> Tensor(a!)
  variants: function, method

- func: arccos.out(Tensor self, *, Tensor(a!) out) -> Tensor(a!)

- func: avg_pool1d(Tensor self, int[1] kernel_size, int[1] stride=[], int[1] padding=0, bool ceil_mode=False, bool count_include_pad=True) -> Tensor

- func: adaptive_avg_pool1d(Tensor self, int[1] output_size) -> Tensor

# Return: (Tensor output, Tensor indices)
- func: adaptive_max_pool1d(Tensor self, int[1] output_size) -> (Tensor, Tensor)

- func: add.Tensor(Tensor self, Tensor other, *, Scalar alpha=1) -> Tensor
  device_check: NoCheck   # TensorIterator
  structured_delegate: add.out
  variants: function, method
  dispatch:
    SparseCPU, SparseCUDA: add_sparse
    SparseCsrCPU, SparseCsrCUDA: add_sparse_csr
    MkldnnCPU: mkldnn_add
    ZeroTensor: add_zerotensor

- func: add_.Tensor(Tensor(a!) self, Tensor other, *, Scalar alpha=1) -> Tensor(a!)
  device_check: NoCheck   # TensorIterator
  variants: method
  structured_delegate: add.out
  dispatch:
    SparseCPU, SparseCUDA: add_sparse_
    SparseCsrCPU, SparseCsrCUDA: add_sparse_csr_
    MkldnnCPU: mkldnn_add_

- func: add.out(Tensor self, Tensor other, *, Scalar alpha=1, Tensor(a!) out) -> Tensor(a!)
  device_check: NoCheck   # TensorIterator
  structured: True
  structured_inherits: TensorIteratorBase
  ufunc_inner_loop:
    Generic: add (AllAndComplex, BFloat16, Half)
    ScalarOnly: add (Bool)
  dispatch:
    SparseCPU: add_out_sparse_cpu
    SparseCUDA: add_out_sparse_cuda
    SparseCsrCPU: add_out_sparse_csr_cpu
    SparseCsrCUDA: add_out_sparse_csr_cuda
    MkldnnCPU: mkldnn_add_out

- func: _add_relu.Tensor(Tensor self, Tensor other, *, Scalar alpha=1) -> Tensor
  variants: function
  dispatch:
    CPU: add_relu

- func: _add_relu_.Tensor(Tensor(a!) self, Tensor other, *, Scalar alpha=1) -> Tensor(a!)
  variants: function
  dispatch:
    CPU: add_relu_

- func: _add_relu.out(Tensor self, Tensor other, *, Scalar alpha=1, Tensor(a!) out) -> Tensor(a!)
  variants: function
  dispatch:
    CPU: add_relu_out

- func: _add_relu.Scalar(Tensor self, Scalar other, Scalar alpha=1) -> Tensor
  variants: function
  dispatch:
    CPU: add_relu

- func: _add_relu_.Scalar(Tensor(a!) self, Scalar other, Scalar alpha=1) -> Tensor(a!)
  variants: function
  dispatch:
    CPU: add_relu_

# For C++ only, until we have conversion from C++ numbers to Tensor
- func: add.Scalar(Tensor self, Scalar other, Scalar alpha=1) -> Tensor
  device_check: NoCheck   # TensorIterator
  variants: function, method
  dispatch:
    CompositeExplicitAutograd: add

- func: add_.Scalar(Tensor(a!) self, Scalar other, Scalar alpha=1) -> Tensor(a!)
  device_check: NoCheck   # TensorIterator
  variants: method
  dispatch:
    CompositeExplicitAutograd: add_

- func: addmv(Tensor self, Tensor mat, Tensor vec, *, Scalar beta=1, Scalar alpha=1) -> Tensor
  structured_delegate: addmv.out
  variants: function, method

- func: addmv_(Tensor(a!) self, Tensor mat, Tensor vec, *, Scalar beta=1, Scalar alpha=1) -> Tensor(a!)
  structured_delegate: addmv.out
  variants: function, method

- func: addmv.out(Tensor self, Tensor mat, Tensor vec, *, Scalar beta=1, Scalar alpha=1, Tensor(a!) out) -> Tensor(a!)
  structured: True
  dispatch:
    CPU: addmv_out_cpu
    CUDA: addmv_out_cuda
    SparseCsrCPU: addmv_out_sparse_csr
    SparseCsrCUDA: addmv_out_sparse_csr_cuda

- func: addr(Tensor self, Tensor vec1, Tensor vec2, *, Scalar beta=1, Scalar alpha=1) -> Tensor
  variants: function, method
  dispatch:
    CPU, CUDA: addr
    CompositeImplicitAutograd: math_addr

- func: addr_(Tensor(a!) self, Tensor vec1, Tensor vec2, *, Scalar beta=1, Scalar alpha=1) -> Tensor(a!)
  variants: method
  dispatch:
    CompositeExplicitAutograd: addr_

- func: addr.out(Tensor self, Tensor vec1, Tensor vec2, *, Scalar beta=1, Scalar alpha=1, Tensor(a!) out) -> Tensor(a!)
  dispatch:
    CPU, CUDA: addr_out
    CompositeImplicitAutograd: math_addr_out

- func: affine_grid_generator(Tensor theta, int[] size, bool align_corners) -> Tensor
  variants: function
  dispatch:
    CompositeExplicitAutograd: affine_grid_generator

- func: affine_grid_generator_backward(Tensor grad, int[] size, bool align_corners) -> Tensor
  variants: function

- func: all.dim(Tensor self, int dim, bool keepdim=False) -> Tensor
  device_check: NoCheck   # TensorIterator
  structured_delegate: all.out
  variants: function, method

- func: all.out(Tensor self, int dim, bool keepdim=False, *, Tensor(a!) out) -> Tensor(a!)
  device_check: NoCheck   # TensorIterator
  structured: True
  precomputed:
  - dim -> int dim
  dispatch:
    CPU, CUDA: all_out

- func: all.dimname(Tensor self, Dimname dim, bool keepdim=False) -> Tensor
  device_check: NoCheck   # TensorIterator
  variants: function, method

- func: all.dimname_out(Tensor self, Dimname dim, bool keepdim=False, *, Tensor(a!) out) -> Tensor(a!)
  device_check: NoCheck   # TensorIterator

- func: allclose(Tensor self, Tensor other, float rtol=1e-05, float atol=1e-08, bool equal_nan=False) -> bool
  variants: function, method

- func: any.dim(Tensor self, int dim, bool keepdim=False) -> Tensor
  device_check: NoCheck   # TensorIterator
  structured_delegate: any.out
  variants: function, method

- func: any.out(Tensor self, int dim, bool keepdim=False, *, Tensor(a!) out) -> Tensor(a!)
  device_check: NoCheck   # TensorIterator
  structured: True
  precomputed:
  - dim -> int dim
  dispatch:
    CPU, CUDA: any_out

- func: any.dimname(Tensor self, Dimname dim, bool keepdim=False) -> Tensor
  device_check: NoCheck   # TensorIterator
  variants: function, method

- func: any.dimname_out(Tensor self, Dimname dim, bool keepdim=False, *, Tensor(a!) out) -> Tensor(a!)
  device_check: NoCheck   # TensorIterator

- func: arange(Scalar end, *, ScalarType? dtype=None, Layout? layout=None, Device? device=None, bool? pin_memory=None) -> Tensor

- func: arange.start(Scalar start, Scalar end, *, ScalarType? dtype=None, Layout? layout=None, Device? device=None, bool? pin_memory=None) -> Tensor

- func: arange.start_step(Scalar start, Scalar end, Scalar step, *, ScalarType? dtype=None, Layout? layout=None, Device? device=None, bool? pin_memory=None) -> Tensor

- func: arange.out(Scalar end, *, Tensor(a!) out) -> Tensor(a!)

- func: arange.start_out(Scalar start, Scalar end, Scalar step=1, *, Tensor(a!) out) -> Tensor(a!)
  dispatch:
    CPU, Meta: arange_out
    CUDA: arange_cuda_out

# This function is a temporary hack to allow tracing of arange like constructs with dynamic
# bounds on arange.  Normal arange is not traceable because it does not take any tensor inputs;
# if the range you need is based on another tensor, calling this function directly will
# preserve tracing.  Get rid of this when arange can directly take tensors for bounds
# (so that it can be traced directly).
- func: _dim_arange(Tensor like, int dim) -> Tensor

- func: argmax(Tensor self, int? dim=None, bool keepdim=False) -> Tensor
  structured_delegate: argmax.out
  device_check: NoCheck   # TensorIterator
  variants: function, method

- func: argmax.out(Tensor self, int? dim=None, bool keepdim=False, *, Tensor(a!) out) -> Tensor(a!)
  structured: True
  dispatch:
    CPU, CUDA: argmax_out

- func: argmin(Tensor self, int? dim=None, bool keepdim=False) -> Tensor
  structured_delegate: argmin.out
  device_check: NoCheck   # TensorIterator
  variants: function, method

- func: argmin.out(Tensor self, int? dim=None, bool keepdim=False, *, Tensor(a!) out) -> Tensor(a!)
  structured: True
  dispatch:
    CPU, CUDA: argmin_out

- func: acosh(Tensor self) -> Tensor
  variants: function, method
  structured_delegate: acosh.out

- func: acosh_(Tensor(a!) self) -> Tensor(a!)
  variants: function, method
  structured_delegate: acosh.out

- func: acosh.out(Tensor self, *, Tensor(a!) out) -> Tensor(a!)
  structured: True
  structured_inherits: TensorIteratorBase
  dispatch:
    CPU, CUDA: acosh_out

# arccosh, alias for acosh
- func: arccosh(Tensor self) -> Tensor
  variants: function, method

- func: arccosh_(Tensor(a!) self) -> Tensor(a!)
  variants: function, method

- func: arccosh.out(Tensor self, *, Tensor(a!) out) -> Tensor(a!)

- func: asinh(Tensor self) -> Tensor
  variants: function, method
  structured_delegate: asinh.out
  dispatch:
    SparseCPU, SparseCUDA: asinh_sparse
    SparseCsrCPU, SparseCsrCUDA: asinh_sparse_csr

- func: asinh_(Tensor(a!) self) -> Tensor(a!)
  variants: function, method
  structured_delegate: asinh.out
  dispatch:
    SparseCPU, SparseCUDA: asinh_sparse_
    SparseCsrCPU, SparseCsrCUDA: asinh_sparse_csr_

- func: asinh.out(Tensor self, *, Tensor(a!) out) -> Tensor(a!)
  structured: True
  structured_inherits: TensorIteratorBase
  dispatch:
    CPU, CUDA: asinh_out
    SparseCPU, SparseCUDA: asinh_sparse_out
    SparseCsrCPU, SparseCsrCUDA: asinh_sparse_csr_out

# arcsinh, alias for asinh
- func: arcsinh(Tensor self) -> Tensor
  variants: function, method

- func: arcsinh_(Tensor(a!) self) -> Tensor(a!)
  variants: function, method

- func: arcsinh.out(Tensor self, *, Tensor(a!) out) -> Tensor(a!)

- func: atanh(Tensor self) -> Tensor
  structured_delegate: atanh.out
  variants: function, method
  dispatch:
    CompositeExplicitAutograd: atanh
    SparseCPU, SparseCUDA: atanh_sparse
    SparseCsrCPU, SparseCsrCUDA: atanh_sparse_csr

- func: atanh_(Tensor(a!) self) -> Tensor(a!)
  structured_delegate: atanh.out
  variants: function, method
  dispatch:
    SparseCPU, SparseCUDA: atanh_sparse_
    SparseCsrCPU, SparseCsrCUDA: atanh_sparse_csr_

- func: atanh.out(Tensor self, *, Tensor(a!) out) -> Tensor(a!)
  structured: True
  structured_inherits: TensorIteratorBase
  dispatch:
    CPU, CUDA: atanh_out
    SparseCPU, SparseCUDA: atanh_sparse_out
    SparseCsrCPU, SparseCsrCUDA: atanh_sparse_csr_out

# arctanh, alias for atanh
- func: arctanh(Tensor self) -> Tensor
  variants: function, method

- func: arctanh_(Tensor(a!) self) -> Tensor(a!)
  variants: function, method

- func: arctanh.out(Tensor self, *, Tensor(a!) out) -> Tensor(a!)

- func: as_strided(Tensor(a) self, int[] size, int[] stride, int? storage_offset=None) -> Tensor(a)
  variants: function, method
  dispatch:
    ZeroTensor, CPU, CUDA, Meta: as_strided_tensorimpl
    QuantizedCPU, QuantizedCUDA: as_strided_qtensorimpl
  device_check: NoCheck
  device_guard: False

- func: as_strided_(Tensor(a!) self, int[] size, int[] stride, int? storage_offset=None) -> Tensor(a!)
  use_const_ref_for_mutable_tensors: True
  variants: function, method
  device_check: NoCheck
  device_guard: False
  tags: inplace_view
  dispatch:
    CompositeExplicitAutograd: as_strided_

- func: asin(Tensor self) -> Tensor
  device_check: NoCheck   # TensorIterator
  variants: function, method
  structured_delegate: asin.out
  dispatch:
    SparseCPU, SparseCUDA: asin_sparse
    SparseCsrCPU, SparseCsrCUDA: asin_sparse_csr

- func: asin_(Tensor(a!) self) -> Tensor(a!)
  device_check: NoCheck   # TensorIterator
  variants: function, method
  structured_delegate: asin.out
  dispatch:
    SparseCPU, SparseCUDA: asin_sparse_
    SparseCsrCPU, SparseCsrCUDA: asin_sparse_csr_

- func: asin.out(Tensor self, *, Tensor(a!) out) -> Tensor(a!)
  device_check: NoCheck   # TensorIterator
  structured: True
  structured_inherits: TensorIteratorBase
  dispatch:
    CPU, CUDA: asin_out
    SparseCPU, SparseCUDA: asin_sparse_out
    SparseCsrCPU, SparseCsrCUDA: asin_sparse_csr_out

# arcsin, alias of asin
- func: arcsin(Tensor self) -> Tensor
  variants: function, method

- func: arcsin_(Tensor(a!) self) -> Tensor(a!)
  variants: function, method

- func: arcsin.out(Tensor self, *, Tensor(a!) out) -> Tensor(a!)

- func: atan(Tensor self) -> Tensor
  device_check: NoCheck   # TensorIterator
  structured_delegate: atan.out
  variants: function, method
  dispatch:
    SparseCPU, SparseCUDA: atan_sparse
    SparseCsrCPU, SparseCsrCUDA: atan_sparse_csr

- func: atan_(Tensor(a!) self) -> Tensor(a!)
  device_check: NoCheck   # TensorIterator
  structured_delegate: atan.out
  variants: function, method
  dispatch:
    SparseCPU, SparseCUDA: atan_sparse_
    SparseCsrCPU, SparseCsrCUDA: atan_sparse_csr_

- func: atan.out(Tensor self, *, Tensor(a!) out) -> Tensor(a!)
  device_check: NoCheck   # TensorIterator
  structured: True
  structured_inherits: TensorIteratorBase
  dispatch:
    CPU, CUDA: atan_out
    SparseCPU, SparseCUDA: atan_sparse_out
    SparseCsrCPU, SparseCsrCUDA: atan_sparse_csr_out

# arctan, alias of atan
- func: arctan(Tensor self) -> Tensor
  variants: function, method

- func: arctan_(Tensor(a!) self) -> Tensor(a!)
  variants: function, method

- func: arctan.out(Tensor self, *, Tensor(a!) out) -> Tensor(a!)

- func: atleast_1d(Tensor self) -> Tensor
  variants: function

- func: atleast_1d.Sequence(Tensor[] tensors) -> Tensor[]

- func: atleast_2d(Tensor self) -> Tensor
  variants: function

- func: atleast_2d.Sequence(Tensor[] tensors) -> Tensor[]
  variants: function

- func: atleast_3d(Tensor self) -> Tensor
  variants: function

- func: atleast_3d.Sequence(Tensor[] tensors) -> Tensor[]
  variants: function

- func: baddbmm(Tensor self, Tensor batch1, Tensor batch2, *, Scalar beta=1, Scalar alpha=1) -> Tensor
  variants: function, method
  structured_delegate: baddbmm.out

- func: baddbmm_(Tensor(a!) self, Tensor batch1, Tensor batch2, *, Scalar beta=1, Scalar alpha=1) -> Tensor(a!)
  variants: method
  structured_delegate: baddbmm.out

- func: baddbmm.out(Tensor self, Tensor batch1, Tensor batch2, *, Scalar beta=1, Scalar alpha=1, Tensor(a!) out) -> Tensor(a!)
  structured: True
  variants: function
  dispatch:
    CPU: baddbmm_out_cpu
    CUDA: baddbmm_out_cuda
    SparseCsrCUDA: baddbmm_out_sparse_csr_cuda

- func: bartlett_window(int window_length, *, ScalarType? dtype=None, Layout? layout=None, Device? device=None, bool? pin_memory=None) -> Tensor

- func: bartlett_window.periodic(int window_length, bool periodic, *, ScalarType? dtype=None, Layout? layout=None, Device? device=None, bool? pin_memory=None) -> Tensor

- func: batch_norm(Tensor input, Tensor? weight, Tensor? bias, Tensor? running_mean, Tensor? running_var, bool training, float momentum, float eps, bool cudnn_enabled) -> Tensor

- func: quantized_batch_norm(Tensor input, Tensor? weight, Tensor? bias, Tensor mean, Tensor var, float eps, float output_scale, int output_zero_point) -> Tensor
  dispatch:
    QuantizedCPU: quantized_batch_norm

- func: _batch_norm_impl_index(Tensor input, Tensor? weight, Tensor? bias, Tensor? running_mean, Tensor? running_var, bool training, float momentum, float eps, bool cudnn_enabled) -> (Tensor, Tensor, Tensor, Tensor, int)

- func: _batch_norm_impl_index_backward(int impl_index, Tensor input, Tensor grad_output, Tensor? weight, Tensor? running_mean, Tensor? running_var, Tensor? save_mean, Tensor? save_var_transform, bool train, float eps, bool[3] output_mask, Tensor reservedSpace) -> (Tensor, Tensor, Tensor)

# Sample bernoulli with values in `self` as probability.
- func: bernoulli(Tensor self, *, Generator? generator=None) -> Tensor
  device_check: NoCheck   # TensorIterator
  variants: function, method
  dispatch:
    CompositeExplicitAutograd: bernoulli

- func: bernoulli.out(Tensor self, *, Generator? generator=None, Tensor(a!) out) -> Tensor(a!)
  device_check: NoCheck   # TensorIterator
  variants: function
  dispatch:
    CPU, CUDA: bernoulli_out

- func: bernoulli_.Tensor(Tensor(a!) self, Tensor p, *, Generator? generator=None) -> Tensor(a!)
  device_check: NoCheck   # TensorIterator
  variants: method
  dispatch:
    CPU, CUDA: bernoulli_

- func: bernoulli_.float(Tensor(a!) self, float p=0.5, *, Generator? generator=None) -> Tensor(a!)
  device_check: NoCheck   # TensorIterator
  variants: method
  dispatch:
    CPU, CUDA: bernoulli_

# This out-of-place version isn't used explicitly, but needed by jit.
# There is no default valid on `p` here because it would introduce ambiguity
# with `bernoulli(Tensor self, *, Generator? generator=None)` declaration.
- func: bernoulli.p(Tensor self, float p, *, Generator? generator=None) -> Tensor
  device_check: NoCheck   # TensorIterator
  variants: function, method

- func: bilinear(Tensor input1, Tensor input2, Tensor weight, Tensor? bias=None) -> Tensor

- func: binary_cross_entropy(Tensor self, Tensor target, Tensor? weight=None, int reduction=Mean) -> Tensor
  device_check: NoCheck   # TensorIterator
  python_module: nn
  variants: function
  dispatch:
    CPU: binary_cross_entropy_cpu
    CUDA: binary_cross_entropy_cuda

- func: binary_cross_entropy.out(Tensor self, Tensor target, Tensor? weight=None, int reduction=Mean, *, Tensor(a!) out) -> Tensor(a!)
  device_check: NoCheck   # TensorIterator
  python_module: nn
  variants: function
  dispatch:
    CPU: binary_cross_entropy_out_cpu
    CUDA: binary_cross_entropy_out_cuda

- func: binary_cross_entropy_backward(Tensor grad_output, Tensor self, Tensor target, Tensor? weight=None, int reduction=Mean) -> Tensor
  python_module: nn
  variants: function
  dispatch:
    CPU: binary_cross_entropy_backward_cpu
    CUDA: binary_cross_entropy_backward_cuda

- func: binary_cross_entropy_backward.grad_input(Tensor grad_output, Tensor self, Tensor target, Tensor? weight=None, int reduction=Mean, *, Tensor(a!) grad_input) -> Tensor(a!)
  python_module: nn
  variants: function
  dispatch:
    CPU: binary_cross_entropy_backward_out_cpu
    CUDA: binary_cross_entropy_backward_out_cuda

- func: binary_cross_entropy_with_logits(Tensor self, Tensor target, Tensor? weight=None, Tensor? pos_weight=None, int reduction=Mean) -> Tensor
  device_check: NoCheck   # TensorIterator
  variants: function
  dispatch:
    CompositeExplicitAutograd: binary_cross_entropy_with_logits

- func: binary_cross_entropy_with_logits_backward(Tensor grad_output, Tensor self, Tensor target, Tensor? weight=None, Tensor? pos_weight=None, int reduction=Mean) -> Tensor
  variants: function

- func: bincount(Tensor self, Tensor? weights=None, int minlength=0) -> Tensor
  variants: function, method
  dispatch:
    CPU: _bincount_cpu
    CUDA: _bincount_cuda

- func: bitwise_not(Tensor self) -> Tensor
  device_check: NoCheck   # TensorIterator
  structured_delegate: bitwise_not.out
  variants: function, method

- func: bitwise_not_(Tensor(a!) self) -> Tensor(a!)
  device_check: NoCheck   # TensorIterator
  structured_delegate: bitwise_not.out
  variants: method

- func: bitwise_not.out(Tensor self, *, Tensor(a!) out) -> Tensor(a!)
  device_check: NoCheck   # TensorIterator
  structured: True
  structured_inherits: TensorIteratorBase
  dispatch:
    CPU, CUDA: bitwise_not_out

- func: copysign.out(Tensor self, Tensor other, *, Tensor(a!) out) -> Tensor(a!)
  device_check: NoCheck   # TensorIterator
  structured: True
  structured_inherits: TensorIteratorBase
  dispatch:
    CPU, CUDA: copysign_out

- func: copysign.Tensor(Tensor self, Tensor other) -> Tensor
  device_check: NoCheck   # TensorIterator
  variants: function, method
  structured_delegate: copysign.out

- func: copysign_.Tensor(Tensor(a!) self, Tensor other) -> Tensor(a!)
  device_check: NoCheck   # TensorIterator
  variants: method
  structured_delegate: copysign.out

- func: copysign.Scalar(Tensor self, Scalar other) -> Tensor
  variants: function, method
  dispatch:
    CompositeExplicitAutograd: copysign

- func: copysign_.Scalar(Tensor(a!) self, Scalar other) -> Tensor(a!)
  variants: method
  dispatch:
    CompositeExplicitAutograd: copysign_

- func: copysign.Scalar_out(Tensor self, Scalar other, *, Tensor(a!) out) -> Tensor(a!)
  dispatch:
    CompositeExplicitAutograd: copysign_out

- func: logical_not(Tensor self) -> Tensor
  device_check: NoCheck   # TensorIterator
  variants: function, method
  dispatch:
    CompositeExplicitAutograd: logical_not

- func: logical_not_(Tensor(a!) self) -> Tensor(a!)
  device_check: NoCheck   # TensorIterator
  variants: method
  dispatch:
    CompositeExplicitAutograd: logical_not_

- func: logical_not.out(Tensor self, *, Tensor(a!) out) -> Tensor(a!)
  device_check: NoCheck   # TensorIterator
  dispatch:
    CPU, CUDA: logical_not_out

- func: logical_xor(Tensor self, Tensor other) -> Tensor
  device_check: NoCheck   # TensorIterator
  variants: function, method
  dispatch:
    CompositeExplicitAutograd: logical_xor

- func: logical_xor_(Tensor(a!) self, Tensor other) -> Tensor(a!)
  device_check: NoCheck   # TensorIterator
  variants: method
  dispatch:
    CompositeExplicitAutograd: logical_xor_

- func: logical_xor.out(Tensor self, Tensor other, *, Tensor(a!) out) -> Tensor(a!)
  device_check: NoCheck   # TensorIterator
  dispatch:
    CPU, CUDA: logical_xor_out

- func: logical_and(Tensor self, Tensor other) -> Tensor
  device_check: NoCheck   # TensorIterator
  variants: function, method
  dispatch:
    CompositeExplicitAutograd: logical_and

- func: logical_and_(Tensor(a!) self, Tensor other) -> Tensor(a!)
  device_check: NoCheck   # TensorIterator
  variants: method
  dispatch:
    CompositeExplicitAutograd: logical_and_

- func: logical_and.out(Tensor self, Tensor other, *, Tensor(a!) out) -> Tensor(a!)
  device_check: NoCheck   # TensorIterator
  dispatch:
    CPU, CUDA: logical_and_out

- func: logical_or(Tensor self, Tensor other) -> Tensor
  device_check: NoCheck   # TensorIterator
  variants: function, method
  dispatch:
    CompositeExplicitAutograd: logical_or

- func: logical_or_(Tensor(a!) self, Tensor other) -> Tensor(a!)
  device_check: NoCheck   # TensorIterator
  variants: method
  dispatch:
    CompositeExplicitAutograd: logical_or_

- func: logical_or.out(Tensor self, Tensor other, *, Tensor(a!) out) -> Tensor(a!)
  device_check: NoCheck   # TensorIterator
  dispatch:
    CPU, CUDA: logical_or_out

- func: blackman_window(int window_length, *, ScalarType? dtype=None, Layout? layout=None, Device? device=None, bool? pin_memory=None) -> Tensor

- func: blackman_window.periodic(int window_length, bool periodic, *, ScalarType? dtype=None, Layout? layout=None, Device? device=None, bool? pin_memory=None) -> Tensor

- func: bmm(Tensor self, Tensor mat2) -> Tensor
  structured_delegate: bmm.out
  variants: function, method
  dispatch:
    SparseCPU: bmm_sparse_cpu
    SparseCUDA: bmm_sparse_cuda

- func: bmm.out(Tensor self, Tensor mat2, *, Tensor(a!) out) -> Tensor(a!)
  structured: True
  variants: function
  dispatch:
    CPU: bmm_out_cpu
    CUDA: bmm_out_cuda
    SparseCPU: bmm_out_sparse_cpu
    SparseCUDA: bmm_out_sparse_cuda
    SparseCsrCUDA: bmm_out_sparse_csr_cuda

- func: broadcast_tensors(Tensor[] tensors) -> Tensor[]
  device_check: NoCheck
  device_guard: False

- func: broadcast_to(Tensor(a) self, int[] size) -> Tensor(a)
  variants: function, method

- func: _sparse_broadcast_to(Tensor(a) self, int[] size) -> Tensor(a)
  variants: function
  dispatch:
    SparseCPU, SparseCUDA: sparse_broadcast_to

- func: cat(Tensor[] tensors, int dim=0) -> Tensor
  dispatch:
    CompositeExplicitAutograd: cat

- func: cat.out(Tensor[] tensors, int dim=0, *, Tensor(a!) out) -> Tensor(a!)
  dispatch:
    CompositeExplicitAutograd: cat_out

- func: cat.names(Tensor[] tensors, Dimname dim) -> Tensor

- func: cat.names_out(Tensor[] tensors, Dimname dim, *, Tensor(a!) out) -> Tensor(a!)

# alias for torch.cat
- func: concat(Tensor[] tensors, int dim=0) -> Tensor

- func: concat.out(Tensor[] tensors, int dim=0, *, Tensor(a!) out) -> Tensor(a!)

- func: concat.names(Tensor[] tensors, Dimname dim) -> Tensor

- func: concat.names_out(Tensor[] tensors, Dimname dim, *, Tensor(a!) out) -> Tensor(a!)

- func: block_diag(Tensor[] tensors) -> Tensor
  variants: function

- func: ceil(Tensor self) -> Tensor
  device_check: NoCheck   # TensorIterator
  structured_delegate: ceil.out
  variants: function, method
  dispatch:
    CompositeExplicitAutograd: ceil
    SparseCPU, SparseCUDA: ceil_sparse
    SparseCsrCPU, SparseCsrCUDA: ceil_sparse_csr

- func: ceil_(Tensor(a!) self) -> Tensor(a!)
  device_check: NoCheck   # TensorIterator
  structured_delegate: ceil.out
  variants: function, method
  dispatch:
    CompositeExplicitAutograd: ceil_
    SparseCPU, SparseCUDA: ceil_sparse_
    SparseCsrCPU, SparseCsrCUDA: ceil_sparse_csr_

- func: ceil.out(Tensor self, *, Tensor(a!) out) -> Tensor(a!)
  device_check: NoCheck   # TensorIterator
  structured: True
  structured_inherits: TensorIteratorBase
  dispatch:
    CPU, CUDA: ceil_out
    SparseCPU, SparseCUDA: ceil_sparse_out
    SparseCsrCPU, SparseCsrCUDA: ceil_sparse_csr_out

# alias for torch.linalg.multi_dot
- func: chain_matmul(Tensor[] matrices) -> Tensor
  variants: function

# alias for torch.linalg.multi_dot
- func: chain_matmul.out(Tensor[] matrices, *, Tensor(a!) out) -> Tensor(a!)

- func: unsafe_chunk(Tensor self, int chunks, int dim=0) -> Tensor[]
  variants: function, method
  device_check: NoCheck
  device_guard: False

- func: chunk(Tensor(a -> *) self, int chunks, int dim=0) -> Tensor(a)[]
  variants: function, method
  device_check: NoCheck
  device_guard: False

- func: tensor_split.sections(Tensor(a -> *) self, int sections, int dim=0) -> Tensor(a)[]
  variants: function, method

- func: tensor_split.indices(Tensor(a -> *) self, int[] indices, int dim=0) -> Tensor(a)[]
  variants: function, method

- func: tensor_split.tensor_indices_or_sections(Tensor(a -> *) self, Tensor tensor_indices_or_sections, int dim=0) -> Tensor(a)[]
  variants: function, method

- func: clamp(Tensor self, Scalar? min=None, Scalar? max=None) -> Tensor
  device_check: NoCheck   # TensorIterator
  variants: function, method
  cpp_no_default_args: ['min']
  structured_delegate: clamp.out
  dispatch:
    QuantizedCPU: clamp_quantized_cpu

- func: clamp.Tensor(Tensor self, Tensor? min=None, Tensor? max=None) -> Tensor
  variants: function, method
  dispatch:
    CPU, CUDA: clamp

- func: clamp_(Tensor(a!) self, Scalar? min=None, Scalar? max=None) -> Tensor(a!)
  device_check: NoCheck   # TensorIterator
  variants: function, method
  cpp_no_default_args: ['min']
  structured_delegate: clamp.out
  dispatch:
    CompositeExplicitAutograd: clamp_

- func: clamp_.Tensor(Tensor(a!) self, Tensor? min=None, Tensor? max=None) -> Tensor(a!)
  variants: function, method
  dispatch:
    CompositeExplicitAutograd: clamp_

- func: clamp.out(Tensor self, Scalar? min=None, Scalar? max=None, *, Tensor(a!) out) -> Tensor(a!)
  device_check: NoCheck   # TensorIterator
  cpp_no_default_args: ['min']
  structured: True
  structured_inherits: TensorIteratorBase
  dispatch:
    CPU, CUDA: clamp_out

- func: clamp.Tensor_out(Tensor self, Tensor? min=None, Tensor? max=None, *, Tensor(a!) out) -> Tensor(a!)
  device_check: NoCheck   # TensorIterator
  dispatch:
    CPU, CUDA: clamp_out

- func: clamp_max(Tensor self, Scalar max) -> Tensor
  device_check: NoCheck   # TensorIterator
  variants: function, method
  dispatch:
    CompositeExplicitAutograd: clamp_max

- func: clamp_max.Tensor(Tensor self, Tensor max) -> Tensor
  variants: function, method
  dispatch:
    CompositeExplicitAutograd: clamp_max

- func: clamp_max_(Tensor(a!) self, Scalar max) -> Tensor(a!)
  device_check: NoCheck   # TensorIterator
  variants: function, method
  dispatch:
    CompositeExplicitAutograd: clamp_max_

- func: clamp_max_.Tensor(Tensor(a!) self, Tensor max) -> Tensor(a!)
  variants: function, method
  dispatch:
    CompositeExplicitAutograd: clamp_max_

- func: clamp_max.out(Tensor self, Scalar max, *, Tensor(a!) out) -> Tensor(a!)
  device_check: NoCheck   # TensorIterator
  dispatch:
    CPU, CUDA: clamp_max_out

- func: clamp_max.Tensor_out(Tensor self, Tensor max, *, Tensor(a!) out) -> Tensor(a!)
  dispatch:
    CPU, CUDA: clamp_max_out

- func: clamp_min(Tensor self, Scalar min) -> Tensor
  device_check: NoCheck   # TensorIterator
  variants: function, method
  dispatch:
    CompositeExplicitAutograd: clamp_min

- func: clamp_min.Tensor(Tensor self, Tensor min) -> Tensor
  variants: function, method
  dispatch:
    CompositeExplicitAutograd: clamp_min

- func: clamp_min_(Tensor(a!) self, Scalar min) -> Tensor(a!)
  device_check: NoCheck   # TensorIterator
  variants: function, method
  dispatch:
    CompositeExplicitAutograd: clamp_min_

- func: clamp_min_.Tensor(Tensor(a!) self, Tensor min) -> Tensor(a!)
  variants: function, method
  dispatch:
    CompositeExplicitAutograd: clamp_min_

- func: clamp_min.out(Tensor self, Scalar min, *, Tensor(a!) out) -> Tensor(a!)
  device_check: NoCheck   # TensorIterator
  dispatch:
    CPU, CUDA: clamp_min_out

- func: clamp_min.Tensor_out(Tensor self, Tensor min, *, Tensor(a!) out) -> Tensor(a!)
  dispatch:
    CPU, CUDA: clamp_min_out

# clip is an alias for clamp
- func: clip(Tensor self, Scalar? min=None, Scalar? max=None) -> Tensor
  cpp_no_default_args: ['min']
  variants: function, method

- func: clip.Tensor(Tensor self, Tensor? min=None, Tensor? max=None) -> Tensor
  variants: function, method

- func: clip_(Tensor(a!) self, Scalar? min=None, Scalar? max=None) -> Tensor(a!)
  cpp_no_default_args: ['min']
  variants: function, method

- func: clip_.Tensor(Tensor(a!) self, Tensor? min=None, Tensor? max=None) -> Tensor(a!)
  variants: function, method

- func: clip.out(Tensor self, Scalar? min=None, Scalar? max=None, *, Tensor(a!) out) -> Tensor(a!)
  cpp_no_default_args: ['min']

- func: clip.Tensor_out(Tensor self, Tensor? min=None, Tensor? max=None, *, Tensor(a!) out) -> Tensor(a!)

- func: cudnn_is_acceptable(Tensor self) -> bool
  device_check: NoCheck
  device_guard: False

- func: complex(Tensor real, Tensor imag) -> Tensor
  variants: function
  dispatch:
    CompositeExplicitAutograd: complex

- func: complex.out(Tensor real, Tensor imag, *, Tensor(a!) out) -> Tensor(a!)
  dispatch:
    CPU, CUDA: complex_out

- func: polar(Tensor abs, Tensor angle) -> Tensor
  variants: function
  dispatch:
    CompositeExplicitAutograd: polar

- func: polar.out(Tensor abs, Tensor angle, *, Tensor(a!) out) -> Tensor(a!)
  dispatch:
    CPU, CUDA: polar_out

- func: constant_pad_nd(Tensor self, int[] pad, Scalar value=0) -> Tensor
  variants: function
  dispatch:
    CompositeExplicitAutograd: constant_pad_nd

- func: contiguous(Tensor(a) self, *, MemoryFormat memory_format=contiguous_format) -> Tensor(a)
  variants: method
  manual_cpp_binding: True

- func: convolution(Tensor input, Tensor weight, Tensor? bias, int[] stride, int[] padding, int[] dilation, bool transposed, int[] output_padding, int groups) -> Tensor
  dispatch:
    CompositeExplicitAutograd: convolution

- func: convolution_backward(Tensor grad_output, Tensor input, Tensor weight, int[]? bias_sizes, int[] stride, int[] padding, int[] dilation, bool transposed, int[] output_padding, int groups, bool[3] output_mask) -> (Tensor, Tensor, Tensor)
  dispatch:
    CompositeExplicitAutograd, CUDA: convolution_backward

- func: convolution_overrideable(Tensor input, Tensor weight, Tensor? bias, int[] stride, int[] padding, int[] dilation, bool transposed, int[] output_padding, int groups) -> Tensor
  dispatch:
    CompositeExplicitAutograd: convolution_overrideable

- func: convolution_backward_overrideable(Tensor grad_output, Tensor input, Tensor weight, int[] stride, int[] padding, int[] dilation, bool transposed, int[] output_padding, int groups, bool[3] output_mask) -> (Tensor grad_input, Tensor grad_weight, Tensor grad_bias)
  dispatch:
    CompositeExplicitAutograd: convolution_backward_overrideable

- func: _convolution(Tensor input, Tensor weight, Tensor? bias, int[] stride, int[] padding, int[] dilation, bool transposed, int[] output_padding, int groups, bool benchmark, bool deterministic, bool cudnn_enabled, bool allow_tf32) -> Tensor
  dispatch:
    CompositeExplicitAutograd: _convolution

- func: _convolution.deprecated(Tensor input, Tensor weight, Tensor? bias, int[] stride, int[] padding, int[] dilation, bool transposed, int[] output_padding, int groups, bool benchmark, bool deterministic, bool cudnn_enabled) -> Tensor

- func: _convolution_mode(Tensor input, Tensor weight, Tensor? bias, int[] stride, str padding, int[] dilation, int groups) -> Tensor

- func: _convolution_double_backward(Tensor? ggI, Tensor? ggW, Tensor? ggb, Tensor gO, Tensor weight, Tensor self, int[] stride, int[] padding, int[] dilation, bool transposed, int[] output_padding, int groups, bool[3] output_mask) -> (Tensor, Tensor, Tensor)

- func: conv1d(Tensor input, Tensor weight, Tensor? bias=None, int[1] stride=1, int[1] padding=0, int[1] dilation=1, int groups=1) -> Tensor

- func: conv2d(Tensor input, Tensor weight, Tensor? bias=None, int[2] stride=1, int[2] padding=0, int[2] dilation=1, int groups=1) -> Tensor

- func: conv3d(Tensor input, Tensor weight, Tensor? bias=None, int[3] stride=1, int[3] padding=0, int[3] dilation=1, int groups=1) -> Tensor

- func: conv1d.padding(Tensor input, Tensor weight, Tensor? bias=None, int[1] stride=1, str padding="valid", int[1] dilation=1, int groups=1) -> Tensor
  cpp_no_default_args: ['bias', 'stride', 'padding']

- func: conv2d.padding(Tensor input, Tensor weight, Tensor? bias=None, int[2] stride=1, str padding="valid", int[2] dilation=1, int groups=1) -> Tensor
  cpp_no_default_args: ['bias', 'stride', 'padding']

- func: conv3d.padding(Tensor input, Tensor weight, Tensor? bias=None, int[3] stride=1, str padding="valid", int[3] dilation=1, int groups=1) -> Tensor
  cpp_no_default_args: ['bias', 'stride', 'padding']

- func: conv_tbc(Tensor self, Tensor weight, Tensor bias, int pad=0) -> Tensor
  dispatch:
    CompositeExplicitAutograd: conv_tbc

- func: conv_tbc_backward(Tensor self, Tensor input, Tensor weight, Tensor bias, int pad) -> (Tensor, Tensor, Tensor)

# NB: we inherit the goofy argument order from PyTorch torch.nn.functional
- func: conv_transpose1d(Tensor input, Tensor weight, Tensor? bias=None, int[1] stride=1, int[1] padding=0, int[1] output_padding=0, int groups=1, int[1] dilation=1) -> Tensor

- func: conv_transpose2d.input(Tensor input, Tensor weight, Tensor? bias=None, int[2] stride=1, int[2] padding=0, int[2] output_padding=0, int groups=1, int[2] dilation=1) -> Tensor

- func: conv_transpose3d.input(Tensor input, Tensor weight, Tensor? bias=None, int[3] stride=1, int[3] padding=0, int[3] output_padding=0, int groups=1, int[3] dilation=1) -> Tensor

- func: copy_(Tensor(a!) self, Tensor src, bool non_blocking=False) -> Tensor(a!)
  variants: method
  device_check: NoCheck
  device_guard: False
  dispatch:
    MkldnnCPU: copy_mkldnn_
    SparseCPU, SparseCUDA: copy_sparse_wrapper_
    CompositeExplicitAutograd: copy_
    SparseCsrCPU, SparseCsrCUDA: copy_sparse_csr_

- func: _copy_from(Tensor self, Tensor dst, bool non_blocking=False) -> Tensor
  dispatch: {}

# We need this to be able to properly copy from a CPU to an XLA tensor with different sizes.
# See https://github.com/pytorch/xla/issues/2881
- func: _copy_from_and_resize(Tensor self, Tensor dst) -> Tensor
  dispatch: {}

- func: cos(Tensor self) -> Tensor
  device_check: NoCheck   # TensorIterator
  variants: function, method
  structured_delegate: cos.out

- func: cos_(Tensor(a!) self) -> Tensor(a!)
  device_check: NoCheck   # TensorIterator
  variants: function, method
  structured_delegate: cos.out

- func: cos.out(Tensor self, *, Tensor(a!) out) -> Tensor(a!)
  device_check: NoCheck   # TensorIterator
  structured: True
  structured_inherits: TensorIteratorBase
  dispatch:
    CPU, CUDA: cos_out

- func: cosh(Tensor self) -> Tensor
  device_check: NoCheck   # TensorIterator
  variants: function, method
  structured_delegate: cosh.out

- func: cosh_(Tensor(a!) self) -> Tensor(a!)
  device_check: NoCheck   # TensorIterator
  variants: function, method
  structured_delegate: cosh.out

- func: cosh.out(Tensor self, *, Tensor(a!) out) -> Tensor(a!)
  device_check: NoCheck   # TensorIterator
  structured: True
  structured_inherits: TensorIteratorBase
  dispatch:
    CPU, CUDA: cosh_out

- func: cosine_embedding_loss(Tensor input1, Tensor input2, Tensor target, float margin=0.0, int reduction=Mean) -> Tensor

- func: count_nonzero.dim_IntList(Tensor self, int[] dim) -> Tensor
  variants: function, method
  dispatch:
    CPU: count_nonzero_cpu
    CUDA: count_nonzero_cuda

- func: count_nonzero(Tensor self, int? dim=None) -> Tensor
  variants: function, method
  dispatch:
    CompositeExplicitAutograd: count_nonzero

- func: cov(Tensor self, *, int correction=1, Tensor? fweights=None, Tensor? aweights=None) -> Tensor
  variants: function, method

- func: corrcoef(Tensor self) -> Tensor
  variants: function, method

- func: cudnn_affine_grid_generator(Tensor theta, int N, int C, int H, int W) -> Tensor grid
  dispatch:
    CUDA: cudnn_affine_grid_generator_forward

# TODO: Why do I have to call this grad?!
- func: cudnn_affine_grid_generator_backward(Tensor grad, int N, int C, int H, int W) -> Tensor grad_theta
  dispatch:
    CUDA: cudnn_affine_grid_generator_backward

- func: cudnn_batch_norm(Tensor input, Tensor weight, Tensor? bias, Tensor? running_mean, Tensor? running_var, bool training, float exponential_average_factor, float epsilon) -> (Tensor, Tensor, Tensor, Tensor)
  dispatch:
    CUDA: cudnn_batch_norm

# NB: You can only use this if you used cudnn_batch_norm training=True
- func: cudnn_batch_norm_backward(Tensor input, Tensor grad_output, Tensor weight, Tensor? running_mean, Tensor? running_var, Tensor? save_mean, Tensor? save_var, float epsilon, Tensor reserveSpace) -> (Tensor, Tensor, Tensor)
  dispatch:
    CUDA: cudnn_batch_norm_backward

- func: cudnn_convolution(Tensor self, Tensor weight, int[] padding, int[] stride, int[] dilation, int groups, bool benchmark, bool deterministic, bool allow_tf32) -> Tensor
  dispatch:
    CUDA: cudnn_convolution

- func: cudnn_convolution_transpose(Tensor self, Tensor weight, int[] padding, int[] output_padding, int[] stride, int[] dilation, int groups, bool benchmark, bool deterministic, bool allow_tf32) -> Tensor
  dispatch:
    CUDA: cudnn_convolution_transpose

- func: cudnn_convolution_relu(Tensor self, Tensor weight, Tensor? bias, int[] stride, int[] padding, int[] dilation, int groups) -> Tensor
  dispatch:
    CUDA: cudnn_convolution_relu

- func: cudnn_convolution_add_relu(Tensor self, Tensor weight, Tensor z, Scalar? alpha, Tensor? bias, int[] stride, int[] padding, int[] dilation, int groups) -> Tensor
  dispatch:
    CUDA: cudnn_convolution_add_relu

# NB: input is special cased in a way I don't quite understand
- func: cudnn_grid_sampler(Tensor self, Tensor grid) -> Tensor output
  dispatch:
    CUDA: cudnn_grid_sampler_forward

- func: cudnn_grid_sampler_backward(Tensor self, Tensor grid, Tensor grad_output) -> (Tensor grad_self, Tensor grad_grid)
  dispatch:
    CUDA: cudnn_grid_sampler_backward

- func: cummax(Tensor self, int dim) -> (Tensor values, Tensor indices)
  device_check: NoCheck   # TensorIterator
  variants: function, method
  dispatch:
    CompositeExplicitAutograd: cummax

- func: cummax.out(Tensor self, int dim, *, Tensor(a!) values, Tensor(b!) indices) -> (Tensor(a!) values, Tensor(b!) indices)
  device_check: NoCheck   # TensorIterator
  dispatch:
    CompositeExplicitAutograd: cummax_out

- func: cummax.dimname(Tensor self, Dimname dim) -> (Tensor values, Tensor indices)
  device_check: NoCheck   # TensorIterator
  variants: function, method

- func: cummax.dimname_out(Tensor self, Dimname dim, *, Tensor(a!) values, Tensor(b!) indices) -> (Tensor(a!) values, Tensor(b!) indices)
  device_check: NoCheck   # TensorIterator

- func: _cummax_helper(Tensor self, Tensor(a!) values, Tensor(b!) indices, int dim) -> ()
  variants: function
  dispatch:
    CPU: cummax_helper_cpu
    CUDA: cummax_helper_cuda

- func: cummin(Tensor self, int dim) -> (Tensor values, Tensor indices)
  device_check: NoCheck   # TensorIterator
  variants: function, method
  dispatch:
    CompositeExplicitAutograd: cummin

- func: cummin.out(Tensor self, int dim, *, Tensor(a!) values, Tensor(b!) indices) -> (Tensor(a!) values, Tensor(b!) indices)
  device_check: NoCheck   # TensorIterator
  dispatch:
    CompositeExplicitAutograd: cummin_out

- func: cummin.dimname(Tensor self, Dimname dim) -> (Tensor values, Tensor indices)
  device_check: NoCheck   # TensorIterator
  variants: function, method

- func: cummin.dimname_out(Tensor self, Dimname dim, *, Tensor(a!) values, Tensor(b!) indices) -> (Tensor(a!) values, Tensor(b!) indices)
  device_check: NoCheck   # TensorIterator

- func: _cummin_helper(Tensor self, Tensor(a!) values, Tensor(b!) indices, int dim) -> ()
  variants: function
  dispatch:
    CPU: cummin_helper_cpu
    CUDA: cummin_helper_cuda

- func: cummaxmin_backward(Tensor grad, Tensor input, Tensor indices, int dim) -> Tensor
  variants: function
  device_check: NoCheck
  device_guard: False

- func: cumprod(Tensor self, int dim, *, ScalarType? dtype=None) -> Tensor
  structured_delegate: cumprod.out
  device_check: NoCheck   # TensorIterator
  variants: function, method

- func: cumprod_(Tensor(a!) self, int dim, *, ScalarType? dtype=None) -> Tensor(a!)
  structured_delegate: cumprod.out
  variants: method

- func: cumprod.out(Tensor self, int dim, *, ScalarType? dtype=None, Tensor(a!) out) -> Tensor(a!)
  structured: True
  device_check: NoCheck   # TensorIterator
  dispatch:
    CPU, CUDA: cumprod_out

- func: cumprod.dimname(Tensor self, Dimname dim, *, ScalarType? dtype=None) -> Tensor
  device_check: NoCheck   # TensorIterator
  variants: function, method

- func: cumprod_.dimname(Tensor(a!) self, Dimname dim, *, ScalarType? dtype=None) -> Tensor(a!)
  variants: method

- func: cumprod.dimname_out(Tensor self, Dimname dim, *, ScalarType? dtype=None, Tensor(a!) out) -> Tensor(a!)
  device_check: NoCheck   # TensorIterator

- func: cumprod_backward(Tensor grad, Tensor input, int dim, Tensor output) -> Tensor
  variants: function
  device_check: NoCheck
  device_guard: False

- func: cumsum(Tensor self, int dim, *, ScalarType? dtype=None) -> Tensor
  structured_delegate: cumsum.out
  device_check: NoCheck   # TensorIterator
  variants: function, method

- func: cumsum_(Tensor(a!) self, int dim, *, ScalarType? dtype=None) -> Tensor(a!)
  structured_delegate: cumsum.out
  variants: method

- func: cumsum.out(Tensor self, int dim, *, ScalarType? dtype=None, Tensor(a!) out) -> Tensor(a!)
  structured: True
  device_check: NoCheck   # TensorIterator
  dispatch:
    CPU, CUDA: cumsum_out

- func: cumsum.dimname(Tensor self, Dimname dim, *, ScalarType? dtype=None) -> Tensor
  device_check: NoCheck   # TensorIterator
  variants: function, method

- func: cumsum_.dimname(Tensor(a!) self, Dimname dim, *, ScalarType? dtype=None) -> Tensor(a!)
  variants: method

- func: cumsum.dimname_out(Tensor self, Dimname dim, *, ScalarType? dtype=None, Tensor(a!) out) -> Tensor(a!)
  device_check: NoCheck   # TensorIterator

- func: cumulative_trapezoid.x(Tensor y, Tensor x, *, int dim=-1) -> Tensor

- func: cumulative_trapezoid.dx(Tensor y, *, Scalar dx=1, int dim=-1) -> Tensor

- func: ctc_loss.IntList(Tensor log_probs, Tensor targets, int[] input_lengths, int[] target_lengths, int blank=0, int reduction=Mean, bool zero_infinity=False) -> Tensor

# convenience function that converts to intlists for you
- func: ctc_loss.Tensor(Tensor log_probs, Tensor targets, Tensor input_lengths, Tensor target_lengths, int blank=0, int reduction=Mean, bool zero_infinity=False) -> Tensor

- func: _ctc_loss(Tensor log_probs, Tensor targets, int[] input_lengths, int[] target_lengths, int blank=0, bool zero_infinity=False) -> (Tensor, Tensor)
  dispatch:
    CPU: ctc_loss_cpu
    CUDA: ctc_loss_gpu

- func: _ctc_loss_backward(Tensor grad, Tensor log_probs, Tensor targets, int[] input_lengths, int[] target_lengths, Tensor neg_log_likelihood, Tensor log_alpha, int blank, bool zero_infinity=False) -> Tensor
  dispatch:
    CPU: ctc_loss_backward_cpu
    CUDA: ctc_loss_backward_gpu

- func: diag_embed(Tensor self, int offset=0, int dim1=-2, int dim2=-1) -> Tensor
  variants: function, method
  dispatch:
    CompositeExplicitAutograd: diag_embed

- func: diagflat(Tensor self, int offset=0) -> Tensor
  variants: function, method

- func: diagonal(Tensor(a) self, int offset=0, int dim1=0, int dim2=1) -> Tensor(a)
  variants: function, method
  dispatch:
    CompositeExplicitAutograd: diagonal

- func: linalg_diagonal(Tensor(a) A, *, int offset=0, int dim1=-2, int dim2=-1) -> Tensor(a)
  python_module: linalg
  variants: function

- func: diagonal.Dimname(Tensor(a) self, *, Dimname outdim, Dimname dim1, Dimname dim2, int offset=0) -> Tensor(a)
  variants: function, method

- func: diagonal_backward(Tensor grad_output, int[] input_sizes, int offset, int dim1, int dim2) -> Tensor
  variants: function
  device_check: NoCheck
  device_guard: False
  dispatch:
    CompositeExplicitAutograd: diagonal_backward

- func: fill_diagonal_(Tensor(a!) self, Scalar fill_value, bool wrap=False) -> Tensor(a!)
  variants: method

- func: diff(Tensor self, int n=1, int dim=-1, Tensor? prepend=None, Tensor? append=None) -> Tensor
  variants: function, method

- func: diff.out(Tensor self, int n=1, int dim=-1, Tensor? prepend=None, Tensor? append=None, *, Tensor(a!) out) -> Tensor(a!)
  variants: function

- func: gradient.scalarint(Tensor self, *, Scalar? spacing=None, int? dim=None, int edge_order=1) -> Tensor[]
  variants: function

- func: gradient.scalararray(Tensor self, *, Scalar spacing, int[] dim, int edge_order=1) -> Tensor[]
  variants: function

- func: gradient.array(Tensor self, *, int[] dim, int edge_order=1) -> Tensor[]
  variants: function

- func: gradient.scalarrayint(Tensor self, *, Scalar[] spacing, int? dim=None, int edge_order=1) -> Tensor[]
  variants: function

- func: gradient.scalarrayarray(Tensor self, *, Scalar[] spacing, int[] dim, int edge_order=1) -> Tensor[]
  variants: function

- func: gradient.tensorarrayint(Tensor self, *, Tensor[] spacing, int? dim=None, int edge_order=1) -> Tensor[]
  variants: function

- func: gradient.tensorarray(Tensor self, *, Tensor[] spacing, int[] dim, int edge_order=1) -> Tensor[]
  variants: function

- func: div.Tensor(Tensor self, Tensor other) -> Tensor
  device_check: NoCheck   # TensorIterator
  variants: function, method
  structured_delegate: div.out
  dispatch:
    SparseCPU, SparseCUDA: div_sparse
    ZeroTensor: div_zerotensor

- func: div_.Tensor(Tensor(a!) self, Tensor other) -> Tensor(a!)
  device_check: NoCheck   # TensorIterator
  variants: method
  structured_delegate: div.out
  dispatch:
    SparseCPU, SparseCUDA: div_sparse_

- func: div.out(Tensor self, Tensor other, *, Tensor(a!) out) -> Tensor(a!)
  device_check: NoCheck   # TensorIterator
  structured: True
  structured_inherits: TensorIteratorBase
  dispatch:
    CPU, CUDA: div_out
    SparseCPU, SparseCUDA: div_out_sparse_zerodim

- func: div.Tensor_mode(Tensor self, Tensor other, *, str? rounding_mode) -> Tensor
  device_check: NoCheck   # TensorIterator
  variants: function, method
  structured_delegate: div.out_mode
  dispatch:
    SparseCPU, SparseCUDA: div_sparse

- func: div_.Tensor_mode(Tensor(a!) self, Tensor other, *, str? rounding_mode) -> Tensor(a!)
  device_check: NoCheck   # TensorIterator
  variants: method
  structured_delegate: div.out_mode
  dispatch:
    SparseCPU, SparseCUDA: div_sparse_

- func: div.out_mode(Tensor self, Tensor other, *, str? rounding_mode, Tensor(a!) out) -> Tensor(a!)
  device_check: NoCheck   # TensorIterator
  structured: True
  structured_inherits: TensorIteratorBase
  dispatch:
    CPU, CUDA: div_out_mode
    SparseCPU, SparseCUDA: div_out_sparse_zerodim

# For C++ only, until we have conversion from C++ numbers to Tensor
- func: div.Scalar(Tensor self, Scalar other) -> Tensor
  device_check: NoCheck   # TensorIterator
  variants: function, method
  dispatch:
    CompositeExplicitAutograd: div

- func: div_.Scalar(Tensor(a!) self, Scalar other) -> Tensor(a!)
  device_check: NoCheck   # TensorIterator
  variants: method
  dispatch:
    CompositeExplicitAutograd: div_

- func: div.Scalar_mode(Tensor self, Scalar other, *, str? rounding_mode) -> Tensor
  variants: function, method
  dispatch:
    CompositeExplicitAutograd: div

- func: div_.Scalar_mode(Tensor(a!) self, Scalar other, *, str? rounding_mode) -> Tensor(a!)
  variants: method
  dispatch:
    CompositeExplicitAutograd: div_

# divide, alias for div
- func: divide.Tensor(Tensor self, Tensor other) -> Tensor
  variants: function, method

- func: divide_.Tensor(Tensor(a!) self, Tensor other) -> Tensor(a!)
  variants: method

- func: divide.out(Tensor self, Tensor other, *, Tensor(a!) out) -> Tensor(a!)

- func: divide.Scalar(Tensor self, Scalar other) -> Tensor
  variants: function, method

- func: divide_.Scalar(Tensor(a!) self, Scalar other) -> Tensor(a!)
  variants: method

- func: divide.Tensor_mode(Tensor self, Tensor other, *, str? rounding_mode) -> Tensor
  variants: function, method

- func: divide_.Tensor_mode(Tensor(a!) self, Tensor other, *, str? rounding_mode) -> Tensor(a!)
  variants: method

- func: divide.out_mode(Tensor self, Tensor other, *, str? rounding_mode, Tensor(a!) out) -> Tensor(a!)

- func: divide.Scalar_mode(Tensor self, Scalar other, *, str? rounding_mode) -> Tensor
  variants: function, method

- func: divide_.Scalar_mode(Tensor(a!) self, Scalar other, *, str? rounding_mode) -> Tensor(a!)
  variants: method

  # true_divide, an alias for div
- func: true_divide.Tensor(Tensor self, Tensor other) -> Tensor
  device_check: NoCheck   # TensorIterator
  variants: function, method

- func: true_divide_.Tensor(Tensor(a!) self, Tensor other) -> Tensor(a!)
  device_check: NoCheck   # TensorIterator
  variants: method

- func: true_divide.out(Tensor self, Tensor other, *, Tensor(a!) out) -> Tensor(a!)
  device_check: NoCheck   # TensorIterator

- func: true_divide.Scalar(Tensor self, Scalar other) -> Tensor
  device_check: NoCheck   # TensorIterator
  variants: function, method

- func: true_divide_.Scalar(Tensor(a!) self, Scalar other) -> Tensor(a!)
  device_check: NoCheck   # TensorIterator
  variants: method

- func: dot(Tensor self, Tensor tensor) -> Tensor
  variants: function, method
  dispatch:
    CPU: dot
    CUDA: dot_cuda

- func: dot.out(Tensor self, Tensor tensor, *, Tensor(a!) out) -> Tensor(a!)
  dispatch:
    CompositeExplicitAutograd: dot_out

- func: vdot(Tensor self, Tensor other) -> Tensor
  variants: function, method
  dispatch:
    CPU: vdot
    CUDA: vdot_cuda

- func: vdot.out(Tensor self, Tensor other, *, Tensor(a!) out) -> Tensor(a!)
  dispatch:
    CompositeExplicitAutograd: vdot_out

- func: einsum(str equation, Tensor[] tensors) -> Tensor

- func: embedding(Tensor weight, Tensor indices, int padding_idx=-1, bool scale_grad_by_freq=False, bool sparse=False) -> Tensor
  dispatch:
    CompositeExplicitAutograd: embedding
    NestedTensor: NestedTensor_embedding

- func: embedding_backward(Tensor grad, Tensor indices, int num_weights, int padding_idx, bool scale_grad_by_freq, bool sparse) -> Tensor

- func: embedding_dense_backward(Tensor grad_output, Tensor indices, int num_weights, int padding_idx, bool scale_grad_by_freq) -> Tensor
  dispatch:
    CPU: embedding_dense_backward_cpu
    CUDA: embedding_dense_backward_cuda

- func: embedding_renorm_(Tensor(a!) self, Tensor indices, float max_norm, float norm_type) -> Tensor(a!)
  dispatch:
    CPU: embedding_renorm_cpu_
    CUDA: embedding_renorm_cuda_

- func: embedding_sparse_backward(Tensor grad, Tensor indices, int num_weights, int padding_idx, bool scale_grad_by_freq) -> Tensor

# NOTE [ embedding_bag Native Functions ]
# The `_embedding_bag.*` variants assume that input tensors except for `weight`,
# e.g. `indices` and `offsets` (and `offset2bag`), are contiguous.
# We really only need to enforce this for `_embedding_bag` (the forward) because
# the backward inputs are the same as forward ones.
# The above `embedding_bag` wrapper is created to achieve this, e.g.,
# applying indices = indices.contiguous().
# The backward functions apply a check that these input tensors are contiguous.


- func: _embedding_bag_forward_only(Tensor weight, Tensor indices, Tensor offsets, bool scale_grad_by_freq=False, int mode=0, bool sparse=False, Tensor? per_sample_weights=None, bool include_last_offset=False, int padding_idx=-1) -> (Tensor, Tensor, Tensor, Tensor)
  dispatch:
    CPU: _embedding_bag_forward_only_cpu
    CUDA: _embedding_bag_forward_only_cuda

- func: _rowwise_prune(Tensor weight, Tensor mask, ScalarType compressed_indices_dtype) -> (Tensor, Tensor)

# row_stack is the alias of vstack
- func: row_stack(Tensor[] tensors) -> Tensor

- func: row_stack.out(Tensor[] tensors, *, Tensor(a!) out) -> Tensor(a!)

- func: embedding_bag(Tensor weight, Tensor indices, Tensor offsets, bool scale_grad_by_freq=False, int mode=0, bool sparse=False, Tensor? per_sample_weights=None, bool include_last_offset=False) -> (Tensor, Tensor, Tensor, Tensor)

# To keep backward and forward compatibility, and to avoid ambiguity with the
# original signature above, scale_grad_by_freq, mode, sparse,
# per_sample_weights, and include_last_offset parameters do not have default
# values. Once the original signature is removed, default values can be added.
- func: embedding_bag.padding_idx(Tensor weight, Tensor indices, Tensor offsets, bool scale_grad_by_freq, int mode, bool sparse, Tensor? per_sample_weights, bool include_last_offset, int? padding_idx) -> (Tensor, Tensor, Tensor, Tensor)

- func: _embedding_bag(Tensor weight, Tensor indices, Tensor offsets, bool scale_grad_by_freq=False, int mode=0, bool sparse=False, Tensor? per_sample_weights=None, bool include_last_offset=False, int padding_idx=-1) -> (Tensor, Tensor, Tensor, Tensor)
  dispatch:
    CPU: _embedding_bag_cpu
    CUDA: _embedding_bag_cuda

- func: _embedding_bag_backward(Tensor grad, Tensor indices, Tensor offsets, Tensor offset2bag, Tensor bag_size, Tensor maximum_indices, int num_weights, bool scale_grad_by_freq, int mode, bool sparse, Tensor? per_sample_weights, int padding_idx=-1) -> Tensor

- func: _embedding_bag_sparse_backward(Tensor grad, Tensor indices, Tensor offsets, Tensor offset2bag, Tensor bag_size, int num_weights, bool scale_grad_by_freq, int mode, Tensor? per_sample_weights, int padding_idx=-1) -> Tensor

- func: _embedding_bag_dense_backward(Tensor grad, Tensor indices, Tensor offset2bag, Tensor bag_size, Tensor maximum_indices, int num_weights, bool scale_grad_by_freq, int mode, Tensor? per_sample_weights, int padding_idx=-1) -> Tensor
  dispatch:
    CPU: _embedding_bag_dense_backward_cpu
    CUDA: _embedding_bag_dense_backward_cuda

- func: _embedding_bag_per_sample_weights_backward(Tensor grad, Tensor weight, Tensor indices, Tensor offsets, Tensor offset2bag, int mode, int padding_idx=-1) -> Tensor
  dispatch:
    CPU: _embedding_bag_per_sample_weights_backward_cpu
    CUDA: _embedding_bag_per_sample_weights_backward_cuda

- func: empty.names(int[] size, *, Dimname[]? names, ScalarType? dtype=None, Layout? layout=None, Device? device=None, bool? pin_memory=None, MemoryFormat? memory_format=None) -> Tensor
  device_check: NoCheck
  device_guard: False

- func: empty.memory_format(int[] size, *, ScalarType? dtype=None, Layout? layout=None, Device? device=None, bool? pin_memory=None, MemoryFormat? memory_format=None) -> Tensor
  dispatch:
    CPU: empty_cpu
    CUDA: empty_cuda
    Meta: empty_meta
    MkldnnCPU: empty_mkldnn
    SparseCPU, SparseCUDA: empty_sparse
    SparseCsrCPU, SparseCsrCUDA: empty_sparse_csr
    QuantizedCPU, QuantizedCUDA: empty_unknown_quantized

# We do not make new_empty a composite that calls into new_empty_strided, as the strided version
# is significantly more difficult to implement by different backends
- func: new_empty(Tensor self, int[] size, *, ScalarType? dtype=None, Layout? layout=None, Device? device=None, bool? pin_memory=None) -> Tensor
  variants: method
  dispatch:
    CompositeExplicitAutograd: new_empty

- func: new_empty_strided(Tensor self, int[] size, int[] stride, *, ScalarType? dtype=None, Layout? layout=None, Device? device=None, bool? pin_memory=None) -> Tensor
  variants: method
  dispatch:
    CompositeExplicitAutograd: new_empty_strided

- func: new_full(Tensor self, int[] size, Scalar fill_value, *, ScalarType? dtype=None, Layout? layout=None, Device? device=None, bool? pin_memory=None) -> Tensor
  variants: method

- func: new_zeros(Tensor self, int[] size, *, ScalarType? dtype=None, Layout? layout=None, Device? device=None, bool? pin_memory=None) -> Tensor
  variants: method

- func: new_ones(Tensor self, int[] size, *, ScalarType? dtype=None, Layout? layout=None, Device? device=None, bool? pin_memory=None) -> Tensor
  variants: method

# other overrides are to provide a more helpful error message that dtype is required
- func: _empty_affine_quantized(int[] size, *, ScalarType? dtype=None, Layout? layout=None, Device? device=None, bool? pin_memory=None, float scale=1, int zero_point=0, MemoryFormat? memory_format=contiguous_format) -> Tensor
  dispatch:
    CPU: empty_affine_quantized_other_backends_stub
    QuantizedCPU, QuantizedCUDA: empty_affine_quantized

# it's a factory function receiving a tensor argument, thus overriding explicitly
# other overrides are to provide a more helpful error message that dtype is required
- func: _empty_per_channel_affine_quantized(int[] size, *, Tensor scales, Tensor zero_points, int axis, ScalarType? dtype=None, Layout? layout=None, Device? device=None, bool? pin_memory=None, MemoryFormat? memory_format=contiguous_format) -> Tensor
  category_override: factory
  dispatch:
    CPU: empty_per_channel_affine_quantized_other_backends_stub
    QuantizedCPU, QuantizedCUDA: empty_per_channel_affine_quantized

- func: resize_(Tensor(a!) self, int[] size, *, MemoryFormat? memory_format=None) -> Tensor(a!)
  use_const_ref_for_mutable_tensors: True
  variants: method
  device_check: NoCheck
  device_guard: False
  dispatch:
    CPU, Meta: resize_
    CUDA: resize_cuda_
    QuantizedCPU: quantized_resize_cpu_
    SparseCsrCPU, SparseCsrCUDA: resize_sparse_csr_

- func: empty_quantized(int[] size, Tensor qtensor, *, ScalarType? dtype=None, Layout? layout=None, Device? device=None, bool? pin_memory=None, MemoryFormat? memory_format=None) -> Tensor
  category_override: factory
  variants: function
  dispatch:
    QuantizedCPU, QuantizedCUDA: empty_quantized

- func: empty.out(int[] size, *, MemoryFormat? memory_format=None, Tensor(a!) out) -> Tensor(a!)
  device_check: NoCheck
  device_guard: False

- func: empty_like(Tensor self, *, ScalarType? dtype=None, Layout? layout=None, Device? device=None, bool? pin_memory=None, MemoryFormat? memory_format=None) -> Tensor
  device_check: NoCheck
  device_guard: False
  dispatch:
    CompositeExplicitAutograd: empty_like
    QuantizedCPU, QuantizedCUDA: empty_like_quantized
    SparseCPU, SparseCUDA: empty_like_sparse_coo
    SparseCsrCPU, SparseCsrCUDA: empty_like_sparse_csr

- func: empty_strided(int[] size, int[] stride, *, ScalarType? dtype=None, Layout? layout=None, Device? device=None, bool? pin_memory=None) -> Tensor
  dispatch:
    CPU: empty_strided_cpu
    CUDA: empty_strided_cuda
    Meta: empty_strided_meta
    QuantizedCPU, QuantizedCUDA: empty_strided_unknown_quantized

- func: erf(Tensor self) -> Tensor
  device_check: NoCheck   # TensorIterator
  structured_delegate: erf.out
  variants: function, method
  dispatch:
    SparseCPU, SparseCUDA: erf_sparse
    SparseCsrCPU, SparseCsrCUDA: erf_sparse_csr

- func: erf_(Tensor(a!) self) -> Tensor(a!)
  device_check: NoCheck   # TensorIterator
  structured_delegate: erf.out
  variants: function, method
  dispatch:
    SparseCPU, SparseCUDA: erf_sparse_
    SparseCsrCPU, SparseCsrCUDA: erf_sparse_csr_

- func: erf.out(Tensor self, *, Tensor(a!) out) -> Tensor(a!)
  device_check: NoCheck   # TensorIterator
  structured: True
  structured_inherits: TensorIteratorBase
  dispatch:
    CPU, CUDA: erf_out
    SparseCPU, SparseCUDA: erf_sparse_out
    SparseCsrCPU, SparseCsrCUDA: erf_sparse_csr_out

- func: erfc(Tensor self) -> Tensor
  device_check: NoCheck   # TensorIterator
  structured_delegate: erfc.out
  variants: function, method

- func: erfc_(Tensor(a!) self) -> Tensor(a!)
  device_check: NoCheck   # TensorIterator
  structured_delegate: erfc.out
  variants: function, method

- func: erfc.out(Tensor self, *, Tensor(a!) out) -> Tensor(a!)
  device_check: NoCheck   # TensorIterator
  structured: True
  structured_inherits: TensorIteratorBase
  dispatch:
    CPU, CUDA: erfc_out

- func: exp(Tensor self) -> Tensor
  device_check: NoCheck   # TensorIterator
  structured_delegate: exp.out
  variants: function, method

- func: exp_(Tensor(a!) self) -> Tensor(a!)
  device_check: NoCheck   # TensorIterator
  structured_delegate: exp.out
  variants: function, method

- func: exp.out(Tensor self, *, Tensor(a!) out) -> Tensor(a!)
  device_check: NoCheck   # TensorIterator
  structured: True
  structured_inherits: TensorIteratorBase
  dispatch:
    CPU, CUDA: exp_out

- func: exp2(Tensor self) -> Tensor
  structured_delegate: exp2.out
  variants: function, method

- func: exp2_(Tensor(a!) self) -> Tensor(a!)
  structured_delegate: exp2.out
  variants: function, method

- func: exp2.out(Tensor self, *, Tensor(a!) out) -> Tensor(a!)
  structured: True
  structured_inherits: TensorIteratorBase
  dispatch:
    CPU, CUDA: exp2_out

- func: expm1(Tensor self) -> Tensor
  device_check: NoCheck   # TensorIterator
  structured_delegate: expm1.out
  variants: function, method
  dispatch:
    SparseCPU, SparseCUDA: expm1_sparse
    SparseCsrCPU, SparseCsrCUDA: expm1_sparse_csr

- func: expm1_(Tensor(a!) self) -> Tensor(a!)
  device_check: NoCheck   # TensorIterator
  structured_delegate: expm1.out
  variants: function, method
  dispatch:
    SparseCPU, SparseCUDA: expm1_sparse_
    SparseCsrCPU, SparseCsrCUDA: expm1_sparse_csr_

- func: expm1.out(Tensor self, *, Tensor(a!) out) -> Tensor(a!)
  device_check: NoCheck   # TensorIterator
  structured: True
  structured_inherits: TensorIteratorBase
  dispatch:
    CPU, CUDA: expm1_out
    SparseCPU, SparseCUDA: expm1_sparse_out
    SparseCsrCPU, SparseCsrCUDA: expm1_sparse_csr_out

- func: expand(Tensor(a) self, int[] size, *, bool implicit=False) -> Tensor(a)
  variants: method  # This is method-only to match the previous tensor API. In the future we could make this a function too.
  device_check: NoCheck
  device_guard: False
  dispatch:
    CompositeExplicitAutograd: expand

- func: expand_as(Tensor(a) self, Tensor other) -> Tensor(a)
  variants: method  # This is method-only to match the previous tensor API. In the future we could make this a function too.
  device_check: NoCheck
  device_guard: False

- func: eye(int n, *, ScalarType? dtype=None, Layout? layout=None, Device? device=None, bool? pin_memory=None) -> Tensor

- func: eye.m(int n, int m, *, ScalarType? dtype=None, Layout? layout=None, Device? device=None, bool? pin_memory=None) -> Tensor

- func: eye.out(int n, *, Tensor(a!) out) -> Tensor(a!)
  dispatch:
    CPU: eye_out_cpu
    CUDA: eye_out_cuda

- func: eye.m_out(int n, int m, *, Tensor(a!) out) -> Tensor(a!)
  dispatch:
    CPU: eye_out_cpu
    CUDA: eye_out_cuda

- func: flatten.using_ints(Tensor(a) self, int start_dim=0, int end_dim=-1) -> Tensor(a)
  variants: function, method

- func: flatten.named_out_dim(Tensor(a) self, int start_dim, int end_dim, Dimname out_dim) -> Tensor(a)
  variants: function, method

- func: flatten.using_names(Tensor(a) self, Dimname start_dim, Dimname end_dim, Dimname out_dim) -> Tensor(a)
  variants: function, method

- func: flatten.DimnameList(Tensor(a) self, Dimname[] dims, Dimname out_dim) -> Tensor(a)
  variants: function, method

- func: unflatten.int(Tensor(a) self, int dim, int[] sizes, Dimname[]? names=None) -> Tensor(a)
  variants: method

- func: unflatten.Dimname(Tensor(a) self, Dimname dim, int[] sizes, Dimname[] names) -> Tensor(a)
  variants: method

- func: fill_.Scalar(Tensor(a!) self, Scalar value) -> Tensor(a!)
  device_check: NoCheck   # TensorIterator
  variants: function, method
  dispatch:
    CPU, CUDA: fill_
    QuantizedCPU, QuantizedCUDA: fill_quantized_
    Meta: fill_meta_

- func: fill_.Tensor(Tensor(a!) self, Tensor value) -> Tensor(a!)
  device_check: NoCheck   # TensorIterator
  variants: function, method
  dispatch:
    CPU, CUDA: fill_
    QuantizedCPU, QuantizedCUDA: fill_quantized_
    Meta: fill_meta_

- func: floor(Tensor self) -> Tensor
  device_check: NoCheck   # TensorIterator
  structured_delegate: floor.out
  variants: function, method
  dispatch:
    CompositeExplicitAutograd: floor
    SparseCPU, SparseCUDA: floor_sparse
    SparseCsrCPU, SparseCsrCUDA: floor_sparse_csr

- func: floor_(Tensor(a!) self) -> Tensor(a!)
  device_check: NoCheck   # TensorIterator
  structured_delegate: floor.out
  variants: function, method
  dispatch:
    CompositeExplicitAutograd: floor_
    SparseCPU, SparseCUDA: floor_sparse_
    SparseCsrCPU, SparseCsrCUDA: floor_sparse_csr_

- func: floor.out(Tensor self, *, Tensor(a!) out) -> Tensor(a!)
  device_check: NoCheck   # TensorIterator
  structured: True
  structured_inherits: TensorIteratorBase
  dispatch:
    CPU, CUDA: floor_out
    SparseCPU, SparseCUDA: floor_sparse_out
    SparseCsrCPU, SparseCsrCUDA: floor_sparse_csr_out

- func: floor_divide(Tensor self, Tensor other) -> Tensor
  device_check: NoCheck   # TensorIterator
  variants: function, method
  dispatch:
    CPU, CUDA: floor_divide
    SparseCPU, SparseCUDA: floor_divide_sparse

- func: floor_divide_.Tensor(Tensor(a!) self, Tensor other) -> Tensor(a!)
  device_check: NoCheck   # TensorIterator
  variants: method
  dispatch:
    CPU, CUDA: floor_divide_
    SparseCPU, SparseCUDA: floor_divide_sparse_

- func: floor_divide.out(Tensor self, Tensor other, *, Tensor(a!) out) -> Tensor(a!)
  device_check: NoCheck   # TensorIterator
  dispatch:
    CPU, CUDA: floor_divide_out
    SparseCPU, SparseCUDA: floor_divide_out_sparse_zerodim

- func: floor_divide.Scalar(Tensor self, Scalar other) -> Tensor
  device_check: NoCheck   # TensorIterator
  variants: function, method

- func: floor_divide_.Scalar(Tensor(a!) self, Scalar other) -> Tensor(a!)
  device_check: NoCheck   # TensorIterator
  variants: method

- func: frac(Tensor self) -> Tensor
  device_check: NoCheck   # TensorIterator
  structured_delegate: frac.out
  variants: function, method

- func: frac_(Tensor(a!) self) -> Tensor(a!)
  device_check: NoCheck   # TensorIterator
  structured_delegate: frac.out
  variants: function, method

- func: frac.out(Tensor self, *, Tensor(a!) out) -> Tensor(a!)
  device_check: NoCheck   # TensorIterator
  structured: True
  structured_inherits: TensorIteratorBase
  dispatch:
    CPU, CUDA: frac_out

- func: full.names(int[] size, Scalar fill_value, *, Dimname[]? names, ScalarType? dtype=None, Layout? layout=None, Device? device=None, bool? pin_memory=None) -> Tensor
  device_check: NoCheck
  device_guard: False

- func: full(int[] size, Scalar fill_value, *, ScalarType? dtype=None, Layout? layout=None, Device? device=None, bool? pin_memory=None) -> Tensor

- func: full.out(int[] size, Scalar fill_value, *, Tensor(a!) out) -> Tensor(a!)

- func: full_like(Tensor self, Scalar fill_value, *, ScalarType? dtype=None, Layout? layout=None, Device? device=None, bool? pin_memory=None, MemoryFormat? memory_format=None) -> Tensor

- func: from_file(str filename, bool? shared=None, int? size=0, *, ScalarType? dtype=None, Layout? layout=None, Device? device=None, bool? pin_memory=None) -> Tensor
  dispatch:
    CPU: from_file

- func: gcd.out(Tensor self, Tensor other, *, Tensor(a!) out) -> Tensor(a!)
  structured: True
  structured_inherits: TensorIteratorBase
  dispatch:
    CPU, CUDA: gcd_out

- func: gcd(Tensor self, Tensor other) -> Tensor
  structured_delegate: gcd.out
  variants: function, method

- func: gcd_(Tensor(a!) self, Tensor other) -> Tensor(a!)
  structured_delegate: gcd.out
  variants: function, method

- func: lcm.out(Tensor self, Tensor other, *, Tensor(a!) out) -> Tensor(a!)
  structured: True
  structured_inherits: TensorIteratorBase
  dispatch:
    CPU, CUDA: lcm_out

- func: lcm(Tensor self, Tensor other) -> Tensor
  structured_delegate: lcm.out
  variants: function, method

- func: lcm_(Tensor(a!) self, Tensor other) -> Tensor(a!)
  structured_delegate: lcm.out
  variants: function, method

# NOTE [ grid_sampler Native Functions ]
# `grid_sampler` is _supposed to_ do all the shape checking and then dispatch to
# one of `cudnn_grid_sampler`, `grid_sampler_2d`, or `grid_sampler_3d`, each of
# which has the corresponding backward defined as native functions as well.
# However, we do shape checking everywhere for now since each of the mentioned
# functions can be called directly, which will lead to crashes otherwise.
# See https://github.com/pytorch/pytorch/issues/73187 for more information.
#
# There is also _grid_sampler_2d_backward_cpu_fallback which is an
# implementation detail of grid_sampler_2d and is only exposed here for testing
# purposes.
#
# Additionally, arguments `padding_mode` and `interpolation_mode` are cast to
# enums defined in `native/GridSampler.h`. `cudnn_grid_sampler` doesn't take in
# `interpolation_mode` because it only supports Bilinear interpolation mode.
# Nor does it take in `align_corners` because it only supports the mode
# `align_corners = True`.
- func: grid_sampler(Tensor input, Tensor grid, int interpolation_mode, int padding_mode, bool align_corners) -> Tensor

- func: grid_sampler_2d(Tensor input, Tensor grid, int interpolation_mode, int padding_mode, bool align_corners) -> Tensor
  dispatch:
    CPU, QuantizedCPU: grid_sampler_2d_cpu
    CUDA: grid_sampler_2d_cuda

# `grid_sampler_2d_backward` takes in `output_mask` to optimize performance for
# the case where `input` doesn't require gradient. Gradient for `grid` is always
# computed (only `output_mask[0]` is checked by the implementations).
- func: grid_sampler_2d_backward(Tensor grad_output, Tensor input, Tensor grid, int interpolation_mode, int padding_mode, bool align_corners, bool[2] output_mask) -> (Tensor, Tensor)
  dispatch:
    CPU: grid_sampler_2d_backward_cpu
    CUDA: grid_sampler_2d_backward_cuda

# See NOTE [ grid_sample CPU fallback ]
- func: _grid_sampler_2d_cpu_fallback(Tensor input, Tensor grid, int interpolation_mode, int padding_mode, bool align_corners) -> Tensor
  dispatch:
    CompositeExplicitAutograd: _grid_sampler_2d_cpu_fallback

- func: _grid_sampler_2d_cpu_fallback_backward(Tensor grad_output, Tensor input, Tensor grid, int interpolation_mode, int padding_mode, bool align_corners) -> (Tensor, Tensor)

- func: grid_sampler_3d(Tensor input, Tensor grid, int interpolation_mode, int padding_mode, bool align_corners) -> Tensor
  dispatch:
    CPU: grid_sampler_3d_cpu
    CUDA: grid_sampler_3d_cuda

# `grid_sampler_3d_backward` takes in `output_mask` to optimize performance for
# the case where `input` doesn't require gradient. Gradient for `grid` is always
# computed (only `output_mask[0]` is checked by the implementations).
- func: grid_sampler_3d_backward(Tensor grad_output, Tensor input, Tensor grid, int interpolation_mode, int padding_mode, bool align_corners, bool[2] output_mask) -> (Tensor, Tensor)
  dispatch:
    CPU: grid_sampler_3d_backward_cpu
    CUDA: grid_sampler_3d_backward_cuda

- func: hann_window(int window_length, *, ScalarType? dtype=None, Layout? layout=None, Device? device=None, bool? pin_memory=None) -> Tensor

- func: hann_window.periodic(int window_length, bool periodic, *, ScalarType? dtype=None, Layout? layout=None, Device? device=None, bool? pin_memory=None) -> Tensor

- func: hamming_window(int window_length, *, ScalarType? dtype=None, Layout? layout=None, Device? device=None, bool? pin_memory=None) -> Tensor

- func: hamming_window.periodic(int window_length, bool periodic, *, ScalarType? dtype=None, Layout? layout=None, Device? device=None, bool? pin_memory=None) -> Tensor

- func: hamming_window.periodic_alpha(int window_length, bool periodic, float alpha, *, ScalarType? dtype=None, Layout? layout=None, Device? device=None, bool? pin_memory=None) -> Tensor

- func: hamming_window.periodic_alpha_beta(int window_length, bool periodic, float alpha, float beta, *, ScalarType? dtype=None, Layout? layout=None, Device? device=None, bool? pin_memory=None) -> Tensor

- func: kaiser_window(int window_length, *, ScalarType? dtype=None, Layout? layout=None, Device? device=None, bool? pin_memory=None) -> Tensor

- func: kaiser_window.periodic(int window_length, bool periodic, *, ScalarType? dtype=None, Layout? layout=None, Device? device=None, bool? pin_memory=None) -> Tensor

- func: kaiser_window.beta(int window_length, bool periodic, float beta, *, ScalarType? dtype=None, Layout? layout=None, Device? device=None, bool? pin_memory=None) -> Tensor

- func: hinge_embedding_loss(Tensor self, Tensor target, float margin=1.0, int reduction=Mean) -> Tensor

- func: group_norm(Tensor input, int num_groups, Tensor? weight=None, Tensor? bias=None, float eps=1e-05, bool cudnn_enabled=True) -> Tensor

- func: native_group_norm(Tensor input, Tensor? weight, Tensor? bias, int N, int C, int HxW, int group, float eps) -> (Tensor, Tensor, Tensor)
  dispatch:
    CPU, CUDA: native_group_norm
    CompositeImplicitAutograd: math_group_norm

- func: native_group_norm_backward(Tensor grad_out, Tensor input, Tensor mean, Tensor rstd, Tensor? weight, int N, int C, int HxW, int group, bool[3] output_mask) -> (Tensor, Tensor, Tensor)
  dispatch:
    CPU, CUDA: native_group_norm_backward

# Real to complex forward FFT
- func: _fft_r2c(Tensor self, int[] dim, int normalization, bool onesided) -> Tensor
  variants: function
  dispatch:
    CPU: _fft_r2c_mkl
    CUDA: _fft_r2c_cufft

- func: _fft_r2c.out(Tensor self, int[] dim, int normalization, bool onesided, *, Tensor(a!) out) -> Tensor(a!)
  variants: function
  dispatch:
    CPU: _fft_r2c_mkl_out
    CUDA: _fft_r2c_cufft_out

# Complex to real inverse FFT
- func: _fft_c2r(Tensor self, int[] dim, int normalization, int last_dim_size) -> Tensor
  variants: function
  dispatch:
    CPU: _fft_c2r_mkl
    CUDA: _fft_c2r_cufft

- func: _fft_c2r.out(Tensor self, int[] dim, int normalization, int last_dim_size, *, Tensor(a!) out) -> Tensor(a!)
  variants: function
  dispatch:
    CPU: _fft_c2r_mkl_out
    CUDA: _fft_c2r_cufft_out

# Standard complex to complex FFT (forward or backward)
- func: _fft_c2c(Tensor self, int[] dim, int normalization, bool forward) -> Tensor
  variants: function
  dispatch:
    CPU: _fft_c2c_mkl
    CUDA: _fft_c2c_cufft

- func: _fft_c2c.out(Tensor self, int[] dim, int normalization, bool forward, *, Tensor(a!) out) -> Tensor(a!)
  variants: function
  dispatch:
    CPU: _fft_c2c_mkl_out
    CUDA: _fft_c2c_cufft_out

- func: _cufft_get_plan_cache_size(int device_index) -> int

- func: _cufft_get_plan_cache_max_size(int device_index) -> int

- func: _cufft_set_plan_cache_max_size(int device_index, int max_size) -> ()

- func: _cufft_clear_plan_cache(int device_index) -> ()

- func: index.Tensor(Tensor self, Tensor?[] indices) -> Tensor
  device_check: NoCheck   # TensorIterator
  variants: function, method
  dispatch:
    CPU, CUDA: index
    QuantizedCPU: quantized_index
  # NB: This function is special-cased in tools/autograd/gen_variable_type.py
  # NB: The following functions are declared in aten/src/ATen/templates/TensorBody.h and defined in aten/src/ATen/TensorIndexing.cpp:
  # - Tensor Tensor::index(ArrayRef<TensorIndex> indices)
  # - Tensor Tensor::index(std::initializer_list<TensorIndex> indices)

- func: index_copy.out(Tensor self, int dim, Tensor index, Tensor source, *, Tensor(a!) out) -> Tensor(a!)
  structured: True
  variants: function
  precomputed:
  - dim -> int dim
  dispatch:
    CPU, CUDA: index_copy_out

- func: index_copy_(Tensor(a!) self, int dim, Tensor index, Tensor source) -> Tensor(a!)
  variants: method
  structured_delegate: index_copy.out

- func: index_copy(Tensor self, int dim, Tensor index, Tensor source) -> Tensor
  variants: function, method
  structured_delegate: index_copy.out

- func: index_copy_.dimname(Tensor(a!) self, Dimname dim, Tensor index, Tensor source) -> Tensor(a!)
  variants: method

- func: index_copy.dimname(Tensor self, Dimname dim, Tensor index, Tensor source) -> Tensor
  variants: function, method

- func: index_put_(Tensor(a!) self, Tensor?[] indices, Tensor values, bool accumulate=False) -> Tensor(a!)
  device_check: NoCheck   # delegate to _index_put_impl_, which leverages TensorIterator
  variants: function, method
  dispatch:
    CompositeExplicitAutograd: index_put_
  # NB: The following functions are declared in aten/src/ATen/templates/TensorBody.h and defined in aten/src/ATen/TensorIndexing.cpp:
  # - Tensor & Tensor::index_put_(ArrayRef<TensorIndex> indices, Tensor const & rhs)
  # - Tensor & Tensor::index_put_(ArrayRef<TensorIndex> indices, Scalar v)
  # - Tensor & Tensor::index_put_(std::initializer_list<TensorIndex> indices, Tensor const & rhs)
  # - Tensor & Tensor::index_put_(std::initializer_list<TensorIndex> indices, Scalar v)

- func: index_put(Tensor self, Tensor?[] indices, Tensor values, bool accumulate=False) -> Tensor
  device_check: NoCheck   # delegate to _index_put_impl_ after clone, which leverages TensorIterator
  variants: function, method
  dispatch:
    CompositeExplicitAutograd: index_put

- func: _index_put_impl_(Tensor(a!) self, Tensor?[] indices, Tensor values, bool accumulate=False, bool unsafe=False) -> Tensor(a!)
  device_check: NoCheck   # TensorIterator
  variants: function
  dispatch:
    CPU, CUDA: _index_put_impl_

- func: instance_norm(Tensor input, Tensor? weight, Tensor? bias, Tensor? running_mean, Tensor? running_var, bool use_input_stats, float momentum, float eps, bool cudnn_enabled) -> Tensor
  variants: function

- func: inverse(Tensor self) -> Tensor
  variants: function, method
  dispatch:
    CompositeExplicitAutograd: inverse

- func: inverse.out(Tensor self, *, Tensor(a!) out) -> Tensor(a!)
  dispatch:
    CompositeExplicitAutograd: inverse_out

- func: isclose(Tensor self, Tensor other, float rtol=1e-05, float atol=1e-08, bool equal_nan=False) -> Tensor
  variants: function, method

- func: isin.Tensor_Tensor_out(Tensor elements, Tensor test_elements, *, bool assume_unique=False, bool invert=False, Tensor(a!) out) -> Tensor(a!)
  variants: function
  structured: True
  dispatch:
    CPU, CUDA: isin_Tensor_Tensor_out

- func: isin.Tensor_Tensor(Tensor elements, Tensor test_elements, *, bool assume_unique=False, bool invert=False) -> Tensor
  variants: function
  structured_delegate: isin.Tensor_Tensor_out

- func: isin.Tensor_Scalar_out(Tensor elements, Scalar test_element, *, bool assume_unique=False, bool invert=False, Tensor(a!) out) -> Tensor(a!)
  variants: function
  structured: True
  dispatch:
    CPU, CUDA: isin_Tensor_Scalar_out

- func: isin.Tensor_Scalar(Tensor elements, Scalar test_element, *, bool assume_unique=False, bool invert=False) -> Tensor
  variants: function
  structured_delegate: isin.Tensor_Scalar_out

- func: isin.Scalar_Tensor_out(Scalar element, Tensor test_elements, *, bool assume_unique=False, bool invert=False, Tensor(a!) out) -> Tensor(a!)
  variants: function
  structured: True
  dispatch:
    CPU, CUDA: isin_Scalar_Tensor_out

- func: isin.Scalar_Tensor(Scalar element, Tensor test_elements, *, bool assume_unique=False, bool invert=False) -> Tensor
  variants: function
  structured_delegate: isin.Scalar_Tensor_out

- func: isnan(Tensor self) -> Tensor
  variants: function, method
  device_check: NoCheck
  device_guard: False
  dispatch:
    CPU, CUDA: isnan
    SparseCPU, SparseCUDA: isnan_sparse
    SparseCsrCPU, SparseCsrCUDA: isnan_sparse_csr

- func: is_distributed(Tensor self) -> bool
  variants: function, method
  device_check: NoCheck
  device_guard: False

- func: is_floating_point(Tensor self) -> bool
  variants: function, method
  device_check: NoCheck
  device_guard: False
  manual_cpp_binding: True

- func: is_complex(Tensor self) -> bool
  variants: function, method
  device_check: NoCheck
  device_guard: False
  manual_cpp_binding: True

- func: is_conj(Tensor self) -> bool
  variants: function, method
  device_guard: False
  manual_cpp_binding: True

- func: _is_zerotensor(Tensor self) -> bool
  variants: function, method
  device_guard: False
  manual_cpp_binding: True

- func: is_neg(Tensor self) -> bool
  variants: function, method
  device_guard: False
  manual_cpp_binding: True

- func: isreal(Tensor self) -> Tensor
  variants: function, method

- func: is_nonzero(Tensor self) -> bool
  variants: function, method
  device_check: NoCheck
  device_guard: False

- func: is_same_size(Tensor self, Tensor other) -> bool
  variants: function, method
  device_check: NoCheck
  device_guard: False

- func: is_signed(Tensor self) -> bool
  variants: function, method
  device_check: NoCheck
  device_guard: False
  manual_cpp_binding: True

- func: is_inference(Tensor self) -> bool
  variants: function, method
  device_check: NoCheck
  device_guard: False
  manual_cpp_binding: True

- func: kl_div(Tensor self, Tensor target, int reduction=Mean, *, bool log_target=False) -> Tensor
  dispatch:
    CompositeExplicitAutograd: kl_div

- func: kl_div_backward(Tensor grad_output, Tensor self, Tensor target, int reduction=Mean, *, bool log_target=False) -> Tensor
  dispatch:
    CPU: kl_div_backward_cpu
    CUDA: kl_div_backward_cuda

- func: kron(Tensor self, Tensor other) -> Tensor
  variants: function, method

- func: kron.out(Tensor self, Tensor other, *, Tensor(a!) out) -> Tensor(a!)

- func: kthvalue(Tensor self, int k, int dim=-1, bool keepdim=False) -> (Tensor values, Tensor indices)
  variants: function, method
  dispatch:
    CompositeExplicitAutograd: kthvalue

- func: kthvalue.values(Tensor self, int k, int dim=-1, bool keepdim=False, *, Tensor(a!) values, Tensor(b!) indices) -> (Tensor(a!) values, Tensor(b!) indices)
  dispatch:
    CPU: kthvalue_out_cpu
    CUDA: kthvalue_out_cuda

- func: kthvalue.dimname(Tensor self, int k, Dimname dim, bool keepdim=False) -> (Tensor values, Tensor indices)
  variants: function, method

- func: kthvalue.dimname_out(Tensor self, int k, Dimname dim, bool keepdim=False, *, Tensor(a!) values, Tensor(b!) indices) -> (Tensor(a!) values, Tensor(b!) indices)

- func: layer_norm(Tensor input, int[] normalized_shape, Tensor? weight=None, Tensor? bias=None, float eps=1e-05, bool cudnn_enable=True) -> Tensor

- func: native_layer_norm(Tensor input, int[] normalized_shape, Tensor? weight, Tensor? bias, float eps) -> (Tensor, Tensor, Tensor)
  dispatch:
    CPU: layer_norm_cpu
    CUDA: layer_norm_cuda
    CompositeImplicitAutograd: math_native_layer_norm

- func: native_layer_norm_backward(Tensor grad_out, Tensor input, int[] normalized_shape, Tensor mean, Tensor rstd, Tensor? weight, Tensor? bias, bool[3] output_mask) -> (Tensor, Tensor, Tensor)
  dispatch:
    CPU: layer_norm_backward_cpu
    CUDA: layer_norm_backward_cuda

- func: nan_to_num(Tensor self, float? nan=None, float? posinf=None, float? neginf=None) -> Tensor
  variants: function, method
  dispatch:
    CompositeExplicitAutograd: nan_to_num
    SparseCPU, SparseCUDA: nan_to_num_sparse

- func: nan_to_num_(Tensor(a!) self, float? nan=None, float? posinf=None, float? neginf=None) -> Tensor(a!)
  variants: function, method
  dispatch:
    CompositeExplicitAutograd: nan_to_num_
    SparseCPU, SparseCUDA: nan_to_num_sparse_

- func: nan_to_num.out(Tensor self, float? nan=None, float? posinf=None, float? neginf=None, *, Tensor(a!) out) -> Tensor(a!)
  dispatch:
    CPU, CUDA: nan_to_num_out
    SparseCPU, SparseCUDA: nan_to_num_sparse_out

- func: linear(Tensor input, Tensor weight, Tensor? bias=None) -> Tensor
  python_module: nn

- func: linear.out(Tensor input, Tensor weight, Tensor? bias=None, *, Tensor(a!) out) -> Tensor(a!)
  python_module: nn

- func: mkldnn_linear(Tensor self, Tensor weight, Tensor? bias=None) -> Tensor
  python_module: nn
  dispatch:
    MkldnnCPU: mkldnn_linear

- func: mkldnn_linear_backward_input(int[] input_size, Tensor grad_output, Tensor weight) -> Tensor
  dispatch:
    MkldnnCPU: mkldnn_linear_backward_input

- func: mkldnn_linear_backward_weights(Tensor grad_output, Tensor input, Tensor weight, bool bias_defined) -> (Tensor, Tensor)
  dispatch:
    MkldnnCPU: mkldnn_linear_backward_weights

- func: mkldnn_linear_backward(Tensor self, Tensor grad_output, Tensor weight, bool[3] output_mask) -> (Tensor, Tensor, Tensor)
  dispatch:
    MkldnnCPU: mkldnn_linear_backward

- func: fbgemm_linear_int8_weight_fp32_activation(Tensor input, Tensor weight, Tensor packed, Tensor col_offsets, Scalar weight_scale, Scalar weight_zero_point, Tensor bias) -> Tensor

- func: fbgemm_linear_int8_weight(Tensor input, Tensor weight, Tensor packed, Tensor col_offsets, Scalar weight_scale, Scalar weight_zero_point, Tensor bias) -> Tensor

- func: fbgemm_linear_quantize_weight(Tensor input) -> (Tensor, Tensor, float, int)

- func: fbgemm_pack_gemm_matrix_fp16(Tensor input) -> Tensor

- func: fbgemm_linear_fp16_weight_fp32_activation(Tensor input, Tensor packed_weight, Tensor bias) -> Tensor

- func: fbgemm_linear_fp16_weight(Tensor input, Tensor packed_weight, Tensor bias) -> Tensor

- func: fbgemm_pack_quantized_matrix(Tensor input) -> Tensor

- func: fbgemm_pack_quantized_matrix.KN(Tensor input, int K, int N) -> Tensor

- func: ldexp.Tensor(Tensor self, Tensor other) -> Tensor
  variants: function, method

- func: ldexp_(Tensor(a!) self, Tensor other) -> Tensor(a!)
  variants: function, method

- func: ldexp.out(Tensor self, Tensor other, *, Tensor(a!) out) -> Tensor(a!)

- func: linspace(Scalar start, Scalar end, int steps, *, ScalarType? dtype=None, Layout? layout=None, Device? device=None, bool? pin_memory=None) -> Tensor

- func: linspace.out(Scalar start, Scalar end, int steps, *, Tensor(a!) out) -> Tensor(a!)
  dispatch:
    CPU, Meta: linspace_out
    CUDA: linspace_cuda_out

- func: log(Tensor self) -> Tensor
  device_check: NoCheck   # TensorIterator
  structured_delegate: log.out
  variants: function, method

- func: log_(Tensor(a!) self) -> Tensor(a!)
  device_check: NoCheck   # TensorIterator
  structured_delegate: log.out
  variants: function, method

- func: log.out(Tensor self, *, Tensor(a!) out) -> Tensor(a!)
  device_check: NoCheck   # TensorIterator
  structured: True
  structured_inherits: TensorIteratorBase
  dispatch:
    CPU, CUDA: log_out

- func: log10(Tensor self) -> Tensor
  device_check: NoCheck   # TensorIterator
  structured_delegate: log10.out
  variants: function, method
  dispatch:
    CompositeExplicitAutograd: log10

- func: log10_(Tensor(a!) self) -> Tensor(a!)
  device_check: NoCheck   # TensorIterator
  structured_delegate: log10.out
  variants: function, method

- func: log10.out(Tensor self, *, Tensor(a!) out) -> Tensor(a!)
  device_check: NoCheck   # TensorIterator
  structured: True
  structured_inherits: TensorIteratorBase
  dispatch:
    CPU, CUDA: log10_out

- func: log1p(Tensor self) -> Tensor
  device_check: NoCheck   # TensorIterator
  structured_delegate: log1p.out
  variants: function, method
  dispatch:
    SparseCPU, SparseCUDA: log1p_sparse
    SparseCsrCPU, SparseCsrCUDA: log1p_sparse_csr

- func: log1p_(Tensor(a!) self) -> Tensor(a!)
  device_check: NoCheck   # TensorIterator
  structured_delegate: log1p.out
  variants: function, method
  dispatch:
    SparseCPU, SparseCUDA: log1p_sparse_
    SparseCsrCPU, SparseCsrCUDA: log1p_sparse_csr_

- func: log1p.out(Tensor self, *, Tensor(a!) out) -> Tensor(a!)
  device_check: NoCheck   # TensorIterator
  structured: True
  structured_inherits: TensorIteratorBase
  dispatch:
    CPU, CUDA: log1p_out
    SparseCPU, SparseCUDA: log1p_sparse_out
    SparseCsrCPU, SparseCsrCUDA: log1p_sparse_csr_out

- func: log2(Tensor self) -> Tensor
  device_check: NoCheck   # TensorIterator
  structured_delegate: log2.out
  variants: function, method

- func: log2_(Tensor(a!) self) -> Tensor(a!)
  device_check: NoCheck   # TensorIterator
  structured_delegate: log2.out
  variants: function, method

- func: log2.out(Tensor self, *, Tensor(a!) out) -> Tensor(a!)
  device_check: NoCheck   # TensorIterator
  structured: True
  structured_inherits: TensorIteratorBase
  dispatch:
    CPU, CUDA: log2_out

- func: logaddexp.out(Tensor self, Tensor other, *, Tensor(a!) out) -> Tensor(a!)
  structured: True
  structured_inherits: TensorIteratorBase
  dispatch:
    CPU, CUDA: logaddexp_out

- func: logaddexp(Tensor self, Tensor other) -> Tensor
  variants: method, function
  structured_delegate: logaddexp.out
  dispatch:
    CompositeExplicitAutograd: logaddexp

- func: logaddexp2.out(Tensor self, Tensor other, *, Tensor(a!) out) -> Tensor(a!)
  structured: True
  structured_inherits: TensorIteratorBase
  dispatch:
    CPU, CUDA: logaddexp2_out

- func: logaddexp2(Tensor self, Tensor other) -> Tensor
  variants: method, function
  structured_delegate: logaddexp2.out
  dispatch:
    CompositeExplicitAutograd: logaddexp2

- func: xlogy.Tensor(Tensor self, Tensor other) -> Tensor
  device_check: NoCheck   # TensorIterator
  structured_delegate: xlogy.OutTensor
  variants: function, method

- func: xlogy.Scalar_Self(Scalar self, Tensor other) -> Tensor
  device_check: NoCheck   # TensorIterator
  variants: function
  dispatch:
    CompositeExplicitAutograd: xlogy

- func: xlogy.Scalar_Other(Tensor self, Scalar other) -> Tensor
  device_check: NoCheck   # TensorIterator
  variants: function, method
  dispatch:
    CompositeExplicitAutograd: xlogy

# xlogy: inplace variant
- func: xlogy_.Tensor(Tensor(a!) self, Tensor other) -> Tensor(a!)
  device_check: NoCheck   # TensorIterator
  variants: function, method
  structured_delegate: xlogy.OutTensor

- func: xlogy_.Scalar_Other(Tensor(a!) self, Scalar other) -> Tensor(a!)
  device_check: NoCheck   # TensorIterator
  variants: function, method
  dispatch:
    CompositeExplicitAutograd: xlogy_

# xlogy: out variant
- func: xlogy.OutTensor(Tensor self, Tensor other, *, Tensor(a!) out) -> Tensor(a!)
  device_check: NoCheck   # TensorIterator
  structured: True
  structured_inherits: TensorIteratorBase
  variants: function
  dispatch:
    CPU, CUDA: xlogy_out

- func: xlogy.OutScalar_Self(Scalar self, Tensor other, *, Tensor(a!) out) -> Tensor(a!)
  device_check: NoCheck   # TensorIterator
  variants: function
  dispatch:
    CompositeExplicitAutograd: xlogy_out

- func: xlogy.OutScalar_Other(Tensor self, Scalar other, *, Tensor(a!) out) -> Tensor(a!)
  device_check: NoCheck   # TensorIterator
  variants: function
  dispatch:
    CompositeExplicitAutograd: xlogy_out

- func: logdet(Tensor self) -> Tensor
  variants: function, method
  dispatch:
    CompositeExplicitAutograd: logdet

- func: logspace(Scalar start, Scalar end, int steps, float base=10.0, *, ScalarType? dtype=None, Layout? layout=None, Device? device=None, bool? pin_memory=None) -> Tensor

- func: logspace.out(Scalar start, Scalar end, int steps, float base=10.0, *, Tensor(a!) out) -> Tensor(a!)
  dispatch:
    CPU, Meta: logspace_out
    CUDA: logspace_cuda_out

# log_softmax allows positional dtype, unlike most operators, because kwonly is BC-breaking when loading jit models.
- func: log_softmax.int(Tensor self, int dim, ScalarType? dtype=None) -> Tensor
  variants: function, method

- func: log_softmax.Dimname(Tensor self, Dimname dim, *, ScalarType? dtype=None) -> Tensor
  variants: function, method

- func: _log_softmax(Tensor self, int dim, bool half_to_float) -> Tensor
  structured_delegate: _log_softmax.out

- func: _log_softmax.out(Tensor self, int dim, bool half_to_float, *, Tensor(a!) out) -> Tensor(a!)
  structured: True
  dispatch:
    CPU: log_softmax_cpu_out
    CUDA: log_softmax_cuda_out

- func: _log_softmax_backward_data(Tensor grad_output, Tensor output, int dim, ScalarType input_dtype) -> Tensor
  structured_delegate: _log_softmax_backward_data.out

- func: _log_softmax_backward_data.out(Tensor grad_output, Tensor output, int dim, ScalarType input_dtype, *, Tensor(a!) out) -> Tensor(a!)
  structured: True
  dispatch:
    CPU: log_softmax_backward_cpu_out
    CUDA: log_softmax_backward_cuda_out

- func: _logcumsumexp(Tensor self, int dim) -> Tensor
  dispatch:
    CPU: _logcumsumexp_cpu
    CUDA: _logcumsumexp_cuda

- func: _logcumsumexp.out(Tensor self, int dim, *, Tensor(a!) out) -> Tensor(a!)
  dispatch:
    CPU: _logcumsumexp_out_cpu
    CUDA: _logcumsumexp_out_cuda

- func: logcumsumexp(Tensor self, int dim) -> Tensor
  variants: function, method
  dispatch:
    CompositeExplicitAutograd: logcumsumexp

- func: logcumsumexp.out(Tensor self, int dim, *, Tensor(a!) out) -> Tensor(a!)
  dispatch:
    CompositeExplicitAutograd: logcumsumexp_out

- func: logcumsumexp.dimname(Tensor self, Dimname dim) -> Tensor
  variants: function, method

- func: logcumsumexp.dimname_out(Tensor self, Dimname dim, *, Tensor(a!) out) -> Tensor(a!)

- func: logsumexp(Tensor self, int[1] dim, bool keepdim=False) -> Tensor
  device_check: NoCheck   # TensorIterator
  variants: function, method
  dispatch:
    CompositeExplicitAutograd: logsumexp

- func: logsumexp.out(Tensor self, int[1] dim, bool keepdim=False, *, Tensor(a!) out) -> Tensor(a!)
  device_check: NoCheck   # TensorIterator
  dispatch:
    CompositeExplicitAutograd: logsumexp_out

- func: logsumexp.names(Tensor self, Dimname[1] dim, bool keepdim=False) -> Tensor
  device_check: NoCheck   # TensorIterator
  variants: function, method

- func: logsumexp.names_out(Tensor self, Dimname[1] dim, bool keepdim=False, *, Tensor(a!) out) -> Tensor(a!)
  device_check: NoCheck   # TensorIterator

- func: margin_ranking_loss(Tensor input1, Tensor input2, Tensor target, float margin=0.0, int reduction=Mean) -> Tensor

- func: matmul(Tensor self, Tensor other) -> Tensor
  variants: function, method

- func: matmul.out(Tensor self, Tensor other, *, Tensor(a!) out) -> Tensor(a!)

- func: matrix_rank.tol(Tensor self, float tol, bool symmetric=False) -> Tensor

- func: matrix_rank(Tensor self, bool symmetric=False) -> Tensor

# Alias to linalg.matrix_power
- func: matrix_power(Tensor self, int n) -> Tensor
  variants: function, method

# Alias to linalg.matrix_power
- func: matrix_power.out(Tensor self, int n, *, Tensor(a!) out) -> Tensor(a!)

# Alias to linalg.matrix_exp
- func: matrix_exp(Tensor self) -> Tensor
  variants: function, method

# This function should be deprecated in favor of differential_analytic_matrix_function in FunctionsManual.cpp
- func: matrix_exp_backward(Tensor self, Tensor grad) -> Tensor

# DEPRECATED: Use torch.aminmax instead
- func: _aminmax(Tensor self) -> (Tensor, Tensor)
  dispatch:
    CPU, CUDA: _aminmax_all

# DEPRECATED: Use torch.aminmax instead
- func: _aminmax.dim(Tensor self, int dim, bool keepdim=False) -> (Tensor, Tensor)
  dispatch:
    CPU, CUDA: _aminmax

- func: aminmax(Tensor self, *, int? dim=None, bool keepdim=False) -> (Tensor min, Tensor max)
  device_check: NoCheck   # TensorIterator
  structured_delegate: aminmax.out
  variants: function, method

- func: aminmax.out(Tensor self, *, int? dim=None, bool keepdim=False, Tensor(a!) min, Tensor(b!) max) -> (Tensor(a!) min, Tensor(b!) max)
  device_check: NoCheck   # TensorIterator
  structured: True
  dispatch:
    CPU, CUDA: aminmax_out

- func: _compute_linear_combination(Tensor input, Tensor coefficients) -> Tensor
  dispatch:
    CPU, CUDA: _compute_linear_combination

- func: _compute_linear_combination.out(Tensor input, Tensor coefficients, *, Tensor(a!) out) -> Tensor(a!)
  dispatch:
    CPU, CUDA: _compute_linear_combination_out

- func: max.dim(Tensor self, int dim, bool keepdim=False) -> (Tensor values, Tensor indices)
  device_check: NoCheck   # TensorIterator
  structured_delegate: max.dim_max
  variants: function, method
  dispatch:
    QuantizedCPU, QuantizedCUDA: qmax

- func: max.dim_max(Tensor self, int dim, bool keepdim=False, *, Tensor(a!) max, Tensor(b!) max_values) -> (Tensor(a!) values, Tensor(b!) indices)
  device_check: NoCheck   # TensorIterator
  structured: True
  precomputed:
  - dim -> int dim
  dispatch:
    CPU, CUDA: max_out

- func: max.names_dim(Tensor self, Dimname dim, bool keepdim=False) -> (Tensor values, Tensor indices)
  device_check: NoCheck   # TensorIterator
  variants: function, method

- func: max.names_dim_max(Tensor self, Dimname dim, bool keepdim=False, *, Tensor(a!) max, Tensor(b!) max_values) -> (Tensor(a!) values, Tensor(b!) indices)
  device_check: NoCheck   # TensorIterator

- func: value_selecting_reduction_backward(Tensor grad, int dim, Tensor indices, int[] sizes, bool keepdim) -> Tensor
  variants: function
  device_check: NoCheck
  device_guard: False

- func: amax(Tensor self, int[1] dim=[], bool keepdim=False) -> Tensor
  variants: function, method
  structured_delegate: amax.out

- func: amax.out(Tensor self, int[1] dim=[], bool keepdim=False, *, Tensor(a!) out) -> Tensor(a!)
  structured: True
  dispatch:
    CPU, CUDA: amax_out

# Return: (Tensor output, Tensor indices)
- func: max_pool1d_with_indices(Tensor self, int[1] kernel_size, int[1] stride=[], int[1] padding=0, int[1] dilation=1, bool ceil_mode=False) -> (Tensor, Tensor)

- func: max_pool1d(Tensor self, int[1] kernel_size, int[1] stride=[], int[1] padding=0, int[1] dilation=1, bool ceil_mode=False) -> Tensor

- func: max_pool2d(Tensor self, int[2] kernel_size, int[2] stride=[], int[2] padding=0, int[2] dilation=1, bool ceil_mode=False) -> Tensor

- func: mkldnn_max_pool2d(Tensor self, int[2] kernel_size, int[2] stride=[], int[2] padding=0, int[2] dilation=1, bool ceil_mode=False) -> Tensor
  dispatch:
    MkldnnCPU: mkldnn_max_pool2d

- func: mkldnn_max_pool2d_backward(Tensor grad_output, Tensor output, Tensor input, int[2] kernel_size, int[2] stride=[], int[2] padding=0, int[2] dilation=1, bool ceil_mode=False) -> Tensor
  dispatch:
    MkldnnCPU: mkldnn_max_pool2d_backward

- func: mkldnn_max_pool3d(Tensor self, int[3] kernel_size, int[3] stride=[], int[3] padding=0, int[3] dilation=1, bool ceil_mode=False) -> Tensor
  dispatch:
    MkldnnCPU: mkldnn_max_pool3d

- func: mkldnn_max_pool3d_backward(Tensor grad_output, Tensor output, Tensor input, int[3] kernel_size, int[3] stride=[], int[3] padding=0, int[3] dilation=1, bool ceil_mode=False) -> Tensor
  dispatch:
    MkldnnCPU: mkldnn_max_pool3d_backward

- func: quantized_max_pool1d(Tensor self, int[1] kernel_size, int[1] stride=[], int[1] padding=0, int[1] dilation=1, bool ceil_mode=False) -> Tensor
  dispatch:
    QuantizedCPU: quantized_max_pool1d

- func: quantized_max_pool2d(Tensor self, int[2] kernel_size, int[2] stride=[], int[2] padding=0, int[2] dilation=1, bool ceil_mode=False) -> Tensor
  dispatch:
    QuantizedCPU: quantized_max_pool2d

- func: max_pool3d(Tensor self, int[3] kernel_size, int[3] stride=[], int[3] padding=0, int[3] dilation=1, bool ceil_mode=False) -> Tensor

# The CPU and GPU dispatch variants are named weirdly here because otherwise there
# are namespacing issues in C++
- func: mean(Tensor self, *, ScalarType? dtype=None) -> Tensor
  device_check: NoCheck   # TensorIterator
  variants: function, method
  dispatch:
    CompositeExplicitAutograd: mean

- func: mean.dim(Tensor self, int[1] dim, bool keepdim=False, *, ScalarType? dtype=None) -> Tensor
  structured_delegate: mean.out
  device_check: NoCheck   # TensorIterator
  variants: function, method
  dispatch:
    QuantizedCPU: mean_quantized_cpu

- func: mean.out(Tensor self, int[1] dim, bool keepdim=False, *, ScalarType? dtype=None, Tensor(a!) out) -> Tensor(a!)
  structured: True
  device_check: NoCheck   # TensorIterator
  dispatch:
    CPU, CUDA: mean_out
    QuantizedCPU: mean_out_quantized_cpu

- func: mean.names_dim(Tensor self, Dimname[1] dim, bool keepdim=False, *, ScalarType? dtype=None) -> Tensor
  device_check: NoCheck   # TensorIterator
  variants: function, method

- func: mean.names_out(Tensor self, Dimname[1] dim, bool keepdim=False, *, ScalarType? dtype=None, Tensor(a!) out) -> Tensor(a!)
  device_check: NoCheck   # TensorIterator

- func: nanmean(Tensor self, int[1] dim=[], bool keepdim=False, *, ScalarType? dtype=None) -> Tensor
  device_check: NoCheck   # Composite
  variants: function, method

- func: nanmean.out(Tensor self, int[1] dim=[], bool keepdim=False, *, ScalarType? dtype=None, Tensor(a!) out) -> Tensor(a!)
  device_check: NoCheck   # Composite

- func: median(Tensor self) -> Tensor
  variants: function, method
  dispatch:
    CPU: median_cpu
    CUDA: median_cuda

- func: median.dim(Tensor self, int dim, bool keepdim=False) -> (Tensor values, Tensor indices)
  variants: function, method
  dispatch:
    CompositeExplicitAutograd: median

- func: median.dim_values(Tensor self, int dim, bool keepdim=False, *, Tensor(a!) values, Tensor(b!) indices) -> (Tensor(a!) values, Tensor(b!) indices)
  dispatch:
    CPU: median_out_cpu
    CUDA: median_out_cuda

- func: median.names_dim(Tensor self, Dimname dim, bool keepdim=False) -> (Tensor values, Tensor indices)
  variants: function, method

- func: median.names_dim_values(Tensor self, Dimname dim, bool keepdim=False, *, Tensor(a!) values, Tensor(b!) indices) -> (Tensor(a!) values, Tensor(b!) indices)

- func: nanmedian(Tensor self) -> Tensor
  variants: function, method
  dispatch:
    CPU: nanmedian_cpu
    CUDA: nanmedian_cuda

- func: nanmedian.dim(Tensor self, int dim, bool keepdim=False) -> (Tensor values, Tensor indices)
  variants: function, method
  dispatch:
    CompositeExplicitAutograd: nanmedian

- func: nanmedian.dim_values(Tensor self, int dim, bool keepdim=False, *, Tensor(a!) values, Tensor(b!) indices) -> (Tensor(a!) values, Tensor(b!) indices)
  dispatch:
    CPU: nanmedian_out_cpu
    CUDA: nanmedian_out_cuda

- func: nanmedian.names_dim(Tensor self, Dimname dim, bool keepdim=False) -> (Tensor values, Tensor indices)
  variants: function, method

- func: nanmedian.names_dim_values(Tensor self, Dimname dim, bool keepdim=False, *, Tensor(a!) values, Tensor(b!) indices) -> (Tensor(a!) values, Tensor(b!) indices)

- func: min.dim(Tensor self, int dim, bool keepdim=False) -> (Tensor values, Tensor indices)
  device_check: NoCheck   # TensorIterator
  structured_delegate: min.dim_min
  variants: function, method
  dispatch:
    QuantizedCPU, QuantizedCUDA: qmin

- func: min.dim_min(Tensor self, int dim, bool keepdim=False, *, Tensor(a!) min, Tensor(b!) min_indices) -> (Tensor(a!) values, Tensor(b!) indices)
  device_check: NoCheck   # TensorIterator
  structured: True
  precomputed:
  - dim -> int dim
  dispatch:
    CPU, CUDA: min_out

- func: min.names_dim(Tensor self, Dimname dim, bool keepdim=False) -> (Tensor values, Tensor indices)
  device_check: NoCheck   # TensorIterator
  variants: function, method

- func: min.names_dim_min(Tensor self, Dimname dim, bool keepdim=False, *, Tensor(a!) min, Tensor(b!) min_indices) -> (Tensor(a!) values, Tensor(b!) indices)
  device_check: NoCheck   # TensorIterator

- func: amin(Tensor self, int[1] dim=[], bool keepdim=False) -> Tensor
  variants: function, method
  structured_delegate: amin.out

- func: amin.out(Tensor self, int[1] dim=[], bool keepdim=False, *, Tensor(a!) out) -> Tensor(a!)
  structured: True
  dispatch:
    CPU, CUDA: amin_out

- func: mkldnn_convolution(Tensor self, Tensor weight, Tensor? bias, int[] padding, int[] stride, int[] dilation, int groups) -> Tensor
  dispatch:
    CompositeExplicitAutograd: mkldnn_convolution

- func: miopen_batch_norm(Tensor input, Tensor weight, Tensor? bias, Tensor? running_mean, Tensor? running_var, bool training, float exponential_average_factor, float epsilon) -> (Tensor, Tensor, Tensor)
  dispatch:
    CUDA: miopen_batch_norm

- func: miopen_batch_norm_backward(Tensor input, Tensor grad_output, Tensor weight, Tensor? running_mean, Tensor? running_var, Tensor? save_mean, Tensor? save_var, float epsilon) -> (Tensor, Tensor, Tensor)
  dispatch:
    CUDA: miopen_batch_norm_backward

- func: miopen_convolution(Tensor self, Tensor weight, Tensor? bias, int[] padding, int[] stride, int[] dilation, int groups, bool benchmark, bool deterministic) -> Tensor
  dispatch:
    CUDA: miopen_convolution

- func: miopen_convolution_transpose(Tensor self, Tensor weight, Tensor? bias, int[] padding, int[] output_padding, int[] stride, int[] dilation, int groups, bool benchmark, bool deterministic) -> Tensor
  dispatch:
    CUDA: miopen_convolution_transpose

- func: miopen_depthwise_convolution(Tensor self, Tensor weight, Tensor? bias, int[] padding, int[] stride, int[] dilation, int groups, bool benchmark, bool deterministic) -> Tensor
  dispatch:
    CUDA: miopen_depthwise_convolution

- func: miopen_rnn(Tensor input, Tensor[] weight, int weight_stride0, Tensor hx, Tensor? cx, int mode, int hidden_size, int num_layers, bool batch_first, float dropout, bool train, bool bidirectional, int[] batch_sizes, Tensor? dropout_state) -> (Tensor, Tensor, Tensor, Tensor, Tensor)
  dispatch:
    CUDA: miopen_rnn

- func: miopen_rnn_backward(Tensor input, Tensor[] weight, int weight_stride0, Tensor weight_buf, Tensor hx, Tensor? cx, Tensor output, Tensor? grad_output, Tensor? grad_hy, Tensor? grad_cy, int mode, int hidden_size, int num_layers, bool batch_first, float dropout, bool train, bool bidirectional, int[] batch_sizes, Tensor? dropout_state, Tensor reserve, bool[4] output_mask) -> (Tensor, Tensor, Tensor, Tensor[])
  dispatch:
    CUDA: miopen_rnn_backward

- func: mm(Tensor self, Tensor mat2) -> Tensor
  structured_delegate: mm.out
  variants: function, method
  dispatch:
    SparseCPU, SparseCUDA: _sparse_mm
    SparseCsrCPU, SparseCsrCUDA: _sparse_csr_mm

- func: mm.out(Tensor self, Tensor mat2, *, Tensor(a!) out) -> Tensor(a!)
  structured: True
  dispatch:
    CPU: mm_out_cpu
    CUDA: mm_out_cuda
    SparseCPU, SparseCUDA: _sparse_mm_out
    SparseCsrCPU, SparseCsrCUDA: _sparse_csr_mm_out

- func: _sparse_mm(Tensor sparse, Tensor dense) -> Tensor
  python_module: sparse

- func: _sparse_sparse_matmul(Tensor self, Tensor other) -> Tensor
  dispatch:
    SparseCPU: sparse_sparse_matmul_cpu
    SparseCUDA: sparse_sparse_matmul_cuda

- func: _sparse_mask_helper(Tensor t, Tensor mask_indices) -> Tensor
  dispatch:
    SparseCPU: sparse_mask_helper_cpu
    SparseCUDA: sparse_mask_helper_cuda

- func: mode(Tensor self, int dim=-1, bool keepdim=False) -> (Tensor values, Tensor indices)
  variants: function, method
  dispatch:
    CPU, CUDA: mode

- func: mode.values(Tensor self, int dim=-1, bool keepdim=False, *, Tensor(a!) values, Tensor(b!) indices) -> (Tensor(a!) values, Tensor(b!) indices)
  dispatch:
    CompositeExplicitAutograd: mode_out

- func: mode.dimname(Tensor self, Dimname dim, bool keepdim=False) -> (Tensor values, Tensor indices)
  variants: function, method

- func: mode.dimname_out(Tensor self, Dimname dim, bool keepdim=False, *, Tensor(a!) values, Tensor(b!) indices) -> (Tensor(a!) values, Tensor(b!) indices)

- func: mul.Tensor(Tensor self, Tensor other) -> Tensor
  device_check: NoCheck   # TensorIterator
  structured_delegate: mul.out
  variants: function, method
  dispatch:
    SparseCPU, SparseCUDA: mul_sparse
    SparseCsrCPU, SparseCsrCUDA: mul_sparse_csr
    MkldnnCPU: mkldnn_mul
    ZeroTensor: mul_zerotensor

- func: mul_.Tensor(Tensor(a!) self, Tensor other) -> Tensor(a!)
  device_check: NoCheck   # TensorIterator
  structured_delegate: mul.out
  variants: method
  dispatch:
    SparseCPU, SparseCUDA: mul_sparse_
    SparseCsrCPU, SparseCsrCUDA: mul_sparse_csr_
    MkldnnCPU: mkldnn_mul_

- func: mul.out(Tensor self, Tensor other, *, Tensor(a!) out) -> Tensor(a!)
  device_check: NoCheck   # TensorIterator
  structured: True
  structured_inherits: TensorIteratorBase
  dispatch:
    CPU, CUDA: mul_out
    SparseCPU: mul_out_sparse_cpu
    SparseCUDA: mul_out_sparse_cuda
    SparseCsrCPU, SparseCsrCUDA: mul_out_sparse_csr
    MkldnnCPU: mkldnn_mul_out

  # For C++ only, until we have conversion from C++ numbers to Tensor
- func: mul.Scalar(Tensor self, Scalar other) -> Tensor
  device_check: NoCheck   # TensorIterator
  variants: function, method
  dispatch:
    CompositeExplicitAutograd: mul

- func: mul_.Scalar(Tensor(a!) self, Scalar other) -> Tensor(a!)
  device_check: NoCheck   # TensorIterator
  variants: method
  dispatch:
    CompositeExplicitAutograd: mul_
    SparseCsrCPU, SparseCsrCUDA: mul__scalar_sparse_csr

# multiply, alias for mul
- func: multiply.Tensor(Tensor self, Tensor other) -> Tensor
  variants: function, method

- func: multiply_.Tensor(Tensor(a!) self, Tensor other) -> Tensor(a!)
  variants: method

- func: multiply.out(Tensor self, Tensor other, *, Tensor(a!) out) -> Tensor(a!)

- func: multiply.Scalar(Tensor self, Scalar other) -> Tensor
  variants: function, method

- func: multiply_.Scalar(Tensor(a!) self, Scalar other) -> Tensor(a!)
  variants: method

- func: mv(Tensor self, Tensor vec) -> Tensor
  variants: function, method
  dispatch:
    CompositeExplicitAutograd: mv
    SparseCPU, SparseCUDA: mv_sparse

- func: mv.out(Tensor self, Tensor vec, *, Tensor(a!) out) -> Tensor(a!)
  dispatch:
    CompositeExplicitAutograd: mv_out

- func: mvlgamma.out(Tensor self, int p, *, Tensor(a!) out) -> Tensor(a!)
  dispatch:
    CPU, CUDA: mvlgamma_out

- func: mvlgamma(Tensor self, int p) -> Tensor
  device_check: NoCheck   # TensorIterator
  variants: function, method
  dispatch:
    CompositeExplicitAutograd: mvlgamma

- func: mvlgamma_(Tensor(a!) self, int p) -> Tensor(a!)
  device_check: NoCheck   # TensorIterator
  variants: method
  dispatch:
    CompositeExplicitAutograd: mvlgamma_

- func: narrow_copy(Tensor self, int dim, int start, int length) -> Tensor
  variants: function, method
  dispatch:
    CPU: narrow_copy_dense_cpu
    SparseCPU, SparseCUDA: narrow_copy_sparse
    CompositeExplicitAutograd: narrow_copy_dense
  tags: view_copy

- func: narrow_copy.SymInt(Tensor self, int dim, int start, SymInt length) -> Tensor
  variants: function, method
  dispatch:
    CompositeExplicitAutograd: narrow_copy_symint

- func: narrow_copy.out(Tensor self, int dim, int start, int length, *, Tensor(a!) out) -> Tensor(a!)
  dispatch:
    CPU: narrow_copy_dense_cpu_out

- func: narrow(Tensor(a) self, int dim, int start, int length) -> Tensor(a)
  variants: function, method
  device_check: NoCheck
  device_guard: False

- func: narrow.Tensor(Tensor(a) self, int dim, Tensor start, int length) -> Tensor(a)
  variants: function, method
  device_check: NoCheck
  device_guard: False

- func: native_batch_norm(Tensor input, Tensor? weight, Tensor? bias, Tensor? running_mean, Tensor? running_var, bool training, float momentum, float eps) -> (Tensor, Tensor, Tensor)
  dispatch:
    CPU: batch_norm_cpu
    CUDA: batch_norm_cuda
    MkldnnCPU: mkldnn_batch_norm

- func: native_batch_norm.out(Tensor input, Tensor? weight, Tensor? bias, Tensor? running_mean, Tensor? running_var, bool training, float momentum, float eps, *, Tensor(a!) out, Tensor(b!) save_mean, Tensor(c!) save_invstd) -> (Tensor(a!), Tensor(b!), Tensor(c!))
  dispatch:
    CUDA: batch_norm_cuda_out

- func: batch_norm_stats(Tensor input, float eps) -> (Tensor, Tensor)
  dispatch:
    CUDA: batch_norm_stats_cuda

- func: batch_norm_elemt(Tensor input, Tensor? weight, Tensor? bias, Tensor mean, Tensor invstd, float eps) -> Tensor
  dispatch:
    CUDA: batch_norm_elemt_cuda

- func: batch_norm_elemt.out(Tensor input, Tensor? weight, Tensor? bias, Tensor mean, Tensor invstd, float eps, *, Tensor(a!) out) -> Tensor(a!)
  dispatch:
    CUDA: batch_norm_elemt_cuda_out

# for backward compatibility
- func: batch_norm_gather_stats(Tensor input, Tensor mean, Tensor invstd, Tensor? running_mean, Tensor? running_var, float momentum, float eps, int count) -> (Tensor, Tensor)
  dispatch:
    CUDA: batch_norm_gather_stats_cuda

- func: batch_norm_gather_stats_with_counts(Tensor input, Tensor mean, Tensor invstd, Tensor? running_mean, Tensor? running_var, float momentum, float eps, Tensor counts) -> (Tensor, Tensor)
  dispatch:
    CUDA: batch_norm_gather_stats_with_counts_cuda

- func: native_batch_norm_backward(Tensor grad_out, Tensor input, Tensor? weight, Tensor? running_mean, Tensor? running_var, Tensor? save_mean, Tensor? save_invstd, bool train, float eps, bool[3] output_mask) -> (Tensor, Tensor, Tensor)
  dispatch:
    CPU: batch_norm_backward_cpu
    CUDA: batch_norm_backward_cuda
    MkldnnCPU: mkldnn_batch_norm_backward

- func: batch_norm_backward_reduce(Tensor grad_out, Tensor input, Tensor mean, Tensor invstd, Tensor? weight, bool input_g, bool weight_g, bool bias_g) -> (Tensor, Tensor, Tensor, Tensor)
  dispatch:
    CUDA: batch_norm_backward_reduce_cuda

- func: batch_norm_backward_elemt(Tensor grad_out, Tensor input, Tensor mean, Tensor invstd, Tensor? weight, Tensor mean_dy, Tensor mean_dy_xmu, Tensor count) -> Tensor
  dispatch:
    CUDA: batch_norm_backward_elemt_cuda

- func: batch_norm_update_stats(Tensor input, Tensor? running_mean, Tensor? running_var, float momentum) -> (Tensor, Tensor)
  dispatch:
    CPU: batch_norm_update_stats_cpu
    CUDA: batch_norm_update_stats_cuda

- func: is_vulkan_available() -> bool

- func: _nnpack_available() -> bool

- func: _nnpack_spatial_convolution(Tensor input, Tensor weight, Tensor? bias, int[2] padding, int[2] stride=1) -> Tensor
  variants: function
  dispatch:
    CompositeExplicitAutograd: _nnpack_spatial_convolution

- func: ones.names(int[] size, *, Dimname[]? names, ScalarType? dtype=None, Layout? layout=None, Device? device=None, bool? pin_memory=None) -> Tensor
  device_check: NoCheck
  device_guard: False

- func: ones(int[] size, *, ScalarType? dtype=None, Layout? layout=None, Device? device=None, bool? pin_memory=None) -> Tensor

- func: ones.out(int[] size, *, Tensor(a!) out) -> Tensor(a!)

- func: ones_like(Tensor self, *, ScalarType? dtype=None, Layout? layout=None, Device? device=None, bool? pin_memory=None, MemoryFormat? memory_format=None) -> Tensor

- func: pairwise_distance(Tensor x1, Tensor x2, float p=2, float eps=1e-06, bool keepdim=False) -> Tensor

- func: cdist(Tensor x1, Tensor x2, float p=2, int? compute_mode=None) -> Tensor

- func: _euclidean_dist(Tensor x1, Tensor x2) -> Tensor
  dispatch:
    CompositeExplicitAutograd: _euclidean_dist

- func: _cdist_forward(Tensor x1, Tensor x2, float p, int? compute_mode) -> Tensor
  dispatch:
    CPU, CUDA: _cdist_forward

- func: _cdist_backward(Tensor grad, Tensor x1, Tensor x2, float p, Tensor cdist) -> Tensor
  dispatch:
    CPU, CUDA: _cdist_backward

- func: pdist(Tensor self, float p=2) -> Tensor

- func: _pdist_forward(Tensor self, float p=2) -> Tensor
  dispatch:
    CPU, CUDA: _pdist_forward

- func: _pdist_backward(Tensor grad, Tensor self, float p, Tensor pdist) -> Tensor
  dispatch:
    CPU, CUDA: _pdist_backward

- func: cosine_similarity(Tensor x1, Tensor x2, int dim=1, float eps=1e-08) -> Tensor
  variants: function

- func: permute(Tensor(a) self, int[] dims) -> Tensor(a)
  variants: function, method
  dispatch:
    CompositeExplicitAutograd: permute

- func: movedim.intlist(Tensor(a) self, int[] source, int[] destination) -> Tensor(a)
  variants: function, method

- func: movedim.int(Tensor(a) self, int source, int destination) -> Tensor(a)
  variants: function, method

# moveaxis, alias for movedim
- func: moveaxis.intlist(Tensor(a) self, int[] source, int[] destination) -> Tensor(a)
  variants: function, method

- func: moveaxis.int(Tensor(a) self, int source, int destination) -> Tensor(a)
  variants: function, method

# Only exposed from C++ -- in Python,
# we expose it as an attribute `T`, not a function.
#
# I'd like to name this "T" in C++ too, but
# calling a native function "T" causes undefined
# behavior on Windows, for reasons I don't understand
# (maybe related to capital letter collation somehow...)
- func: numpy_T(Tensor(a) self) -> Tensor(a)
  variants: method

# Exposed on Python as an attribute 'H'
- func: matrix_H(Tensor(a) self) -> Tensor(a)
  variants: method

# Exposed on Python as an attribute 'mT'
- func: mT(Tensor(a) self) -> Tensor(a)
  variants: method

# Exposed on Python as an attribute 'mH'
- func: mH(Tensor(a) self) -> Tensor(a)
  variants: method

- func: adjoint(Tensor(a) self) -> Tensor(a)
  variants: function, method

- func: pixel_shuffle(Tensor self, int upscale_factor) -> Tensor

- func: pixel_unshuffle(Tensor self, int downscale_factor) -> Tensor

- func: channel_shuffle(Tensor self, int groups) -> Tensor
  dispatch:
    CPU: channel_shuffle
    QuantizedCPU: channel_shuffle_quantized_cpu

- func: native_channel_shuffle(Tensor self, int groups) -> Tensor
  dispatch:
    CPU: channel_shuffle_cpu
    CompositeImplicitAutograd: math_channel_shuffle

- func: is_pinned(Tensor self, Device? device=None) -> bool
  variants: method
  dispatch:
    CUDA: is_pinned_cuda
    CompositeExplicitAutograd: is_pinned_default

# TODO: add a copy kwarg that guarantees that the tensor is put into fresh
# pinned memory
- func: pin_memory(Tensor(a) self, Device? device=None) -> Tensor(a)
  variants: method

# Unlike pin_memory, this is guaranteed to give a new non-aliasing tensor
- func: _pin_memory(Tensor self, Device? device=None) -> Tensor
  dispatch:
    CUDA: _pin_memory_cuda

- func: pinverse(Tensor self, float rcond=1e-15) -> Tensor
  variants: function, method

- func: poisson_nll_loss(Tensor input, Tensor target, bool log_input, bool full, float eps, int reduction) -> Tensor
  variants: function

- func: rad2deg(Tensor self) -> Tensor
  variants: function, method
  dispatch:
    CompositeExplicitAutograd: rad2deg
    SparseCsrCPU, SparseCsrCUDA: rad2deg_sparse_csr

- func: rad2deg_(Tensor(a!) self) -> Tensor(a!)
  variants: function, method
  dispatch:
    CompositeExplicitAutograd: rad2deg_
    SparseCsrCPU, SparseCsrCUDA: rad2deg_sparse_csr_

- func: rad2deg.out(Tensor self, *, Tensor(a!) out) -> Tensor(a!)
  dispatch:
    CompositeExplicitAutograd: rad2deg_out
    SparseCsrCPU, SparseCsrCUDA: rad2deg_sparse_csr_out

- func: deg2rad(Tensor self) -> Tensor
  variants: function, method
  dispatch:
    CompositeExplicitAutograd: deg2rad

- func: deg2rad_(Tensor(a!) self) -> Tensor(a!)
  variants: function, method
  dispatch:
    CompositeExplicitAutograd: deg2rad_

- func: deg2rad.out(Tensor self, *, Tensor(a!) out) -> Tensor(a!)
  dispatch:
    CompositeExplicitAutograd: deg2rad_out

- func: scalar_tensor(Scalar s, *, ScalarType? dtype=None, Layout? layout=None, Device? device=None, bool? pin_memory=None) -> Tensor

- func: rand.names(int[] size, *, Dimname[]? names, ScalarType? dtype=None, Layout? layout=None, Device? device=None, bool? pin_memory=None) -> Tensor
  device_check: NoCheck
  device_guard: False

- func: rand.generator_with_names(int[] size, *, Generator? generator, Dimname[]? names, ScalarType? dtype=None, Layout? layout=None, Device? device=None, bool? pin_memory=None) -> Tensor
  device_check: NoCheck
  device_guard: False

- func: rand(int[] size, *, ScalarType? dtype=None, Layout? layout=None, Device? device=None, bool? pin_memory=None) -> Tensor

- func: rand.generator(int[] size, *, Generator? generator, ScalarType? dtype=None, Layout? layout=None, Device? device=None, bool? pin_memory=None) -> Tensor

- func: rand.out(int[] size, *, Tensor(a!) out) -> Tensor(a!)

- func: rand.generator_out(int[] size, *, Generator? generator, Tensor(a!) out) -> Tensor(a!)

- func: rand_like(Tensor self, *, ScalarType? dtype=None, Layout? layout=None, Device? device=None, bool? pin_memory=None, MemoryFormat? memory_format=None) -> Tensor

- func: randint(int high, int[] size, *, ScalarType? dtype=None, Layout? layout=None, Device? device=None, bool? pin_memory=None) -> Tensor

- func: randint.generator(int high, int[] size, *, Generator? generator, ScalarType? dtype=None, Layout? layout=None, Device? device=None, bool? pin_memory=None) -> Tensor

- func: randint.low(int low, int high, int[] size, *, ScalarType? dtype=None, Layout? layout=None, Device? device=None, bool? pin_memory=None) -> Tensor

- func: randint.low_generator(int low, int high, int[] size, *, Generator? generator, ScalarType? dtype=None, Layout? layout=None, Device? device=None, bool? pin_memory=None) -> Tensor

- func: randint.out(int high, int[] size, *, Tensor(a!) out) -> Tensor(a!)

- func: randint.generator_out(int high, int[] size, *, Generator? generator, Tensor(a!) out) -> Tensor(a!)

- func: randint.low_out(int low, int high, int[] size, *, Tensor(a!) out) -> Tensor(a!)

- func: randint.low_generator_out(int low, int high, int[] size, *, Generator? generator, Tensor(a!) out) -> Tensor(a!)

- func: randint_like(Tensor self, int high, *, ScalarType? dtype=None, Layout? layout=None, Device? device=None, bool? pin_memory=None, MemoryFormat? memory_format=None) -> Tensor

- func: randint_like.low_dtype(Tensor self, int low, int high, *, ScalarType? dtype=None, Layout? layout=None, Device? device=None, bool? pin_memory=None, MemoryFormat? memory_format=None) -> Tensor

- func: randn(int[] size, *, ScalarType? dtype=None, Layout? layout=None, Device? device=None, bool? pin_memory=None) -> Tensor

- func: randn.generator(int[] size, *, Generator? generator, ScalarType? dtype=None, Layout? layout=None, Device? device=None, bool? pin_memory=None) -> Tensor

- func: randn.names(int[] size, *, Dimname[]? names, ScalarType? dtype=None, Layout? layout=None, Device? device=None, bool? pin_memory=None) -> Tensor
  device_check: NoCheck
  device_guard: False

- func: randn.generator_with_names(int[] size, *, Generator? generator, Dimname[]? names, ScalarType? dtype=None, Layout? layout=None, Device? device=None, bool? pin_memory=None) -> Tensor
  device_check: NoCheck
  device_guard: False

- func: randn.out(int[] size, *, Tensor(a!) out) -> Tensor(a!)

- func: randn.generator_out(int[] size, *, Generator? generator, Tensor(a!) out) -> Tensor(a!)

- func: randn_like(Tensor self, *, ScalarType? dtype=None, Layout? layout=None, Device? device=None, bool? pin_memory=None, MemoryFormat? memory_format=None) -> Tensor

- func: randperm(int n, *, ScalarType? dtype=long, Layout? layout=None, Device? device=None, bool? pin_memory=None) -> Tensor

- func: randperm.generator(int n, *, Generator? generator, ScalarType? dtype=long, Layout? layout=None, Device? device=None, bool? pin_memory=None) -> Tensor

- func: randperm.out(int n, *, Tensor(a!) out) -> Tensor(a!)

- func: randperm.generator_out(int n, *, Generator? generator, Tensor(a!) out) -> Tensor(a!)
  dispatch:
    CPU: randperm_out_cpu
    CUDA: randperm_out_cuda

- func: range.step(Scalar start, Scalar end, Scalar step=1, *, ScalarType? dtype=None, Layout? layout=None, Device? device=None, bool? pin_memory=None) -> Tensor

- func: range(Scalar start, Scalar end, *, ScalarType? dtype=None, Layout? layout=None, Device? device=None, bool? pin_memory=None) -> Tensor

- func: range.out(Scalar start, Scalar end, Scalar step=1, *, Tensor(a!) out) -> Tensor(a!)
  dispatch:
    CPU, Meta: range_out
    CUDA: range_cuda_out

- func: ravel(Tensor(a) self) -> Tensor(a)
  variants: function, method

- func: reciprocal(Tensor self) -> Tensor
  device_check: NoCheck   # TensorIterator
  structured_delegate: reciprocal.out
  variants: function, method

- func: reciprocal_(Tensor(a!) self) -> Tensor(a!)
  device_check: NoCheck   # TensorIterator
  structured_delegate: reciprocal.out
  variants: function, method

- func: reciprocal.out(Tensor self, *, Tensor(a!) out) -> Tensor(a!)
  device_check: NoCheck   # TensorIterator
  structured: True
  structured_inherits: TensorIteratorBase
  dispatch:
    CPU, CUDA: reciprocal_out

- func: neg(Tensor self) -> Tensor
  device_check: NoCheck   # TensorIterator
  structured_delegate: neg.out
  variants: function, method
  dispatch:
    SparseCPU, SparseCUDA: neg_sparse
    SparseCsrCPU, SparseCsrCUDA: neg_sparse_csr

- func: neg_(Tensor(a!) self) -> Tensor(a!)
  device_check: NoCheck   # TensorIterator
  structured_delegate: neg.out
  variants: function, method
  dispatch:
    SparseCPU, SparseCUDA: neg_sparse_
    SparseCsrCPU, SparseCsrCUDA: neg_sparse_csr_

- func: neg.out(Tensor self, *, Tensor(a!) out) -> Tensor(a!)
  device_check: NoCheck   # TensorIterator
  structured: True
  structured_inherits: TensorIteratorBase
  dispatch:
    CPU, CUDA: neg_out
    SparseCPU, SparseCUDA: neg_out_sparse
    SparseCsrCPU, SparseCsrCUDA: neg_sparse_csr_out

# Alias for neg
- func: negative(Tensor self) -> Tensor
  variants: function, method

- func: negative_(Tensor(a!) self) -> Tensor(a!)
  variants: function, method

- func: negative.out(Tensor self, *, Tensor(a!) out) -> Tensor(a!)

- func: repeat(Tensor self, int[] repeats) -> Tensor
  variants: method  # This is method-only to match the previous tensor API. In the future we could make this a function too.
  dispatch:
    CompositeExplicitAutograd: repeat

- func: repeat_interleave.Tensor(Tensor repeats, *, int? output_size=None) -> Tensor
  variants: function
  dispatch:
    CPU: repeat_interleave_cpu
    CUDA: repeat_interleave_cuda

- func: repeat_interleave.self_Tensor(Tensor self, Tensor repeats, int? dim=None, *, int? output_size=None) -> Tensor
  variants: function, method

- func: repeat_interleave.self_int(Tensor self, int repeats, int? dim=None, *, int? output_size=None) -> Tensor
  variants: function, method

- func: reshape(Tensor(a) self, int[] shape) -> Tensor(a)
  variants: function, method
  device_check: NoCheck
  device_guard: False

# NOTE [ _reshape_alias ] is meant to be used in the implementation of reshape.
# They are not user-facing, hence the leading underscore. Please don't use it
# anywhere else.
- func: _reshape_alias(Tensor(a) self, int[] size, int[] stride) -> Tensor(a)
  variants: function, method
  device_check: NoCheck
  device_guard: False
  dispatch:
    CPU, CUDA, Meta, QuantizedCPU, QuantizedCUDA, ZeroTensor: _reshape_alias
    # We don't need to support mkldnn since this is handled explicitly by the reshape operator.

- func: _mkldnn_reshape(Tensor self, int[] shape) -> Tensor
  device_check: NoCheck
  device_guard: False
  dispatch:
    MkldnnCPU: mkldnn_reshape

- func: reshape_as(Tensor(a) self, Tensor other) -> Tensor(a)
  variants: method
  device_check: NoCheck
  device_guard: False

- func: round(Tensor self) -> Tensor
  device_check: NoCheck   # TensorIterator
  structured_delegate: round.out
  variants: function, method
  dispatch:
    SparseCPU, SparseCUDA: round_sparse
    SparseCsrCPU, SparseCsrCUDA: round_sparse_csr

- func: round_(Tensor(a!) self) -> Tensor(a!)
  device_check: NoCheck   # TensorIterator
  structured_delegate: round.out
  variants: function, method
  dispatch:
    SparseCPU, SparseCUDA: round_sparse_
    SparseCsrCPU, SparseCsrCUDA: round_sparse_csr_

- func: round.out(Tensor self, *, Tensor(a!) out) -> Tensor(a!)
  device_check: NoCheck   # TensorIterator
  structured: True
  structured_inherits: TensorIteratorBase
  dispatch:
    CPU: round_out
    CUDA: round_out
    SparseCPU, SparseCUDA: round_sparse_out
    SparseCsrCPU, SparseCsrCUDA: round_sparse_csr_out

- func: round.decimals(Tensor self, *, int decimals) -> Tensor
  device_check: NoCheck   # TensorIterator
  structured_delegate: round.decimals_out
  variants: function, method

- func: round_.decimals(Tensor(a!) self, *, int decimals) -> Tensor(a!)
  device_check: NoCheck   # TensorIterator
  structured_delegate: round.decimals_out
  variants: function, method

- func: round.decimals_out(Tensor self, *, int decimals, Tensor(a!) out) -> Tensor(a!)
  device_check: NoCheck   # TensorIterator
  structured: True
  structured_inherits: TensorIteratorBase
  dispatch:
    CPU: round_decimals_out
    CUDA: round_decimals_out

- func: rrelu(Tensor self, Scalar lower=0.125, Scalar upper=0.3333333333333333, bool training=False, Generator? generator=None) -> Tensor
  device_check: NoCheck   # TensorIterator

- func: rrelu_(Tensor(a!) self, Scalar lower=0.125, Scalar upper=0.3333333333333333, bool training=False, Generator? generator=None) -> Tensor(a!)
  device_check: NoCheck   # TensorIterator

- func: relu(Tensor self) -> Tensor
  device_check: NoCheck   # TensorIterator
  variants: function, method
  dispatch:
    CPU, CUDA: relu
    MkldnnCPU: mkldnn_relu
    QuantizedCPU: relu_quantized_cpu
    NestedTensor: NestedTensor_relu

- func: relu_(Tensor(a!) self) -> Tensor(a!)
  device_check: NoCheck   # TensorIterator
  variants: function, method
  dispatch:
    CPU, CUDA: relu_
    MkldnnCPU: mkldnn_relu_
    QuantizedCPU: relu_quantized_cpu_
    NestedTensor: NestedTensor_relu_

- func: relu6(Tensor self) -> Tensor
  python_module: nn

- func: relu6_(Tensor(a!) self) -> Tensor(a!)
  python_module: nn

- func: prelu(Tensor self, Tensor weight) -> Tensor
  variants: function, method
  dispatch:
    CPU: prelu_cpu
    CUDA: prelu_cuda

- func: prelu_backward(Tensor grad_output, Tensor self, Tensor weight) -> (Tensor, Tensor)
  variants: function, method
  dispatch:
    CPU: prelu_backward_cpu
    CUDA: prelu_backward_cuda

- func: gelu.out(Tensor self, *, str approximate='none', Tensor(a!) out) -> Tensor(a!)
  structured: True
  structured_inherits: TensorIteratorBase
  device_check: NoCheck   # TensorIterator
  python_module: nn
  dispatch:
    CPU: gelu_out_cpu
    CUDA: gelu_out_cuda

- func: gelu_(Tensor(a!) self, *, str approximate='none') -> Tensor(a!)
  structured_delegate: gelu.out
  device_check: NoCheck   # TensorIterator
  python_module: nn
  dispatch:
    NestedTensor: NestedTensor_gelu_

- func: gelu(Tensor self, *, str approximate='none') -> Tensor
  structured_delegate: gelu.out
  device_check: NoCheck   # TensorIterator
  python_module: nn
  dispatch:
    MkldnnCPU: mkldnn_gelu
    QuantizedCPU: gelu_quantized_cpu
    NestedTensor: NestedTensor_gelu

- func: gelu_backward.grad_input(Tensor grad_output, Tensor self, *, str approximate='none', Tensor(a!) grad_input) -> Tensor(a!)
  structured: True
  structured_inherits: TensorIteratorBase
  python_module: nn
  dispatch:
    CPU: gelu_backward_out_cpu
    CUDA: gelu_backward_out_cuda

- func: gelu_backward(Tensor grad_output, Tensor self, *, str approximate='none') -> Tensor
  structured_delegate: gelu_backward.grad_input
  python_module: nn
  dispatch:
    MkldnnCPU: mkldnn_gelu_backward

- func: infinitely_differentiable_gelu_backward(Tensor grad, Tensor self) -> Tensor
  variants: function
  python_module: nn
  device_check: NoCheck
  device_guard: False

- func: hardshrink.out(Tensor self, Scalar lambd=0.5, *, Tensor(a!) out) -> Tensor(a!)
  structured: True
  structured_inherits: TensorIteratorBase
  device_check: NoCheck   # TensorIterator
  dispatch:
    CPU, CUDA: hardshrink_out

- func: hardshrink(Tensor self, Scalar lambd=0.5) -> Tensor
  structured_delegate: hardshrink.out
  device_check: NoCheck   # TensorIterator
  variants: function, method

- func: hardshrink_backward.grad_input(Tensor grad_out, Tensor self, Scalar lambd, *, Tensor(a!) grad_input) -> Tensor(a!)
  structured: True
  structured_inherits: TensorIteratorBase
  dispatch:
    CPU, CUDA: hardshrink_backward_out

- func: hardshrink_backward(Tensor grad_out, Tensor self, Scalar lambd) -> Tensor
  structured_delegate: hardshrink_backward.grad_input
  variants: function, method

- func: rsqrt(Tensor self) -> Tensor
  device_check: NoCheck   # TensorIterator
  structured_delegate: rsqrt.out
  variants: function, method

- func: rsqrt_(Tensor(a!) self) -> Tensor(a!)
  device_check: NoCheck   # TensorIterator
  structured_delegate: rsqrt.out
  variants: function, method

- func: rsqrt.out(Tensor self, *, Tensor(a!) out) -> Tensor(a!)
  device_check: NoCheck   # TensorIterator
  structured: True
  structured_inherits: TensorIteratorBase
  dispatch:
    CPU, CUDA: rsqrt_out

- func: select.Dimname(Tensor(a) self, Dimname dim, int index) -> Tensor(a)
  variants: function, method
  device_check: NoCheck
  device_guard: False

- func: select.int(Tensor(a) self, int dim, int index) -> Tensor(a)
  variants: function, method
  device_check: NoCheck
  device_guard: False
  dispatch:
    CompositeExplicitAutograd: select

- func: select_backward(Tensor grad_output, int[] input_sizes, int dim, int index) -> Tensor
  variants: function
  device_check: NoCheck
  device_guard: False
  dispatch:
    CompositeExplicitAutograd: select_backward

- func: selu(Tensor self) -> Tensor
  device_check: NoCheck   # TensorIterator

- func: selu_(Tensor(a!) self) -> Tensor(a!)
  device_check: NoCheck   # TensorIterator

- func: celu(Tensor self, Scalar alpha=1.0) -> Tensor
  device_check: NoCheck   # TensorIterator
  dispatch:
    CompositeExplicitAutograd: celu

- func: celu_(Tensor(a!) self, Scalar alpha=1.0) -> Tensor(a!)
  device_check: NoCheck   # TensorIterator
  dispatch:
    CompositeExplicitAutograd: celu_

- func: silu(Tensor self) -> Tensor
  structured_delegate: silu.out
  python_module: nn
  dispatch:
    CompositeExplicitAutograd: silu

- func: silu_(Tensor(a!) self) -> Tensor(a!)
  structured_delegate: silu.out
  python_module: nn
  dispatch:
    CompositeExplicitAutograd: silu_

- func: silu.out(Tensor self, *, Tensor(a!) out) -> Tensor(a!)
  structured: True
  structured_inherits: TensorIteratorBase
  python_module: nn
  dispatch:
    CPU, CUDA: silu_out

- func: silu_backward.grad_input(Tensor grad_output, Tensor self, *, Tensor(a!) grad_input) -> Tensor(a!)
  structured: True
  structured_inherits: TensorIteratorBase
  python_module: nn
  dispatch:
    CPU, CUDA: silu_backward_out

- func: silu_backward(Tensor grad_output, Tensor self) -> Tensor
  structured_delegate: silu_backward.grad_input
  python_module: nn
  dispatch:
    CompositeImplicitAutograd: math_silu_backward

- func: mish(Tensor self) -> Tensor
  structured_delegate: mish.out
  python_module: nn
  dispatch:
    CompositeExplicitAutograd: mish

- func: mish_(Tensor(a!) self) -> Tensor(a!)
  structured_delegate: mish.out
  python_module: nn
  dispatch:
    CompositeExplicitAutograd: mish_

- func: mish.out(Tensor self, *, Tensor(a!) out) -> Tensor(a!)
  structured: True
  structured_inherits: TensorIteratorBase
  python_module: nn
  dispatch:
    CPU, CUDA: mish_out

- func: mish_backward(Tensor grad_output, Tensor self) -> Tensor
  python_module: nn
  dispatch:
    CPU, CUDA: mish_backward
    CompositeImplicitAutograd: math_mish_backward

- func: sigmoid(Tensor self) -> Tensor
  device_check: NoCheck   # TensorIterator
  structured_delegate: sigmoid.out
  variants: function, method
  dispatch:
    QuantizedCPU: sigmoid_quantized_cpu
    MkldnnCPU: mkldnn_sigmoid

- func: sigmoid_(Tensor(a!) self) -> Tensor(a!)
  device_check: NoCheck   # TensorIterator
  structured_delegate: sigmoid.out
  variants: function, method
  dispatch:
    MkldnnCPU: mkldnn_sigmoid_

- func: sigmoid.out(Tensor self, *, Tensor(a!) out) -> Tensor(a!)
  device_check: NoCheck   # TensorIterator
  structured: True
  structured_inherits: TensorIteratorBase
  dispatch:
    CPU, CUDA: sigmoid_out

- func: logit(Tensor self, float? eps=None) -> Tensor
  variants: function, method
  dispatch:
    CPU, CUDA: logit

- func: logit_(Tensor(a!) self, float? eps=None) -> Tensor(a!)
  variants: function, method
  dispatch:
    CPU, CUDA: logit_

- func: logit.out(Tensor self, float? eps=None, *, Tensor(a!) out) -> Tensor(a!)
  dispatch:
    CPU, CUDA: logit_out

- func: sin(Tensor self) -> Tensor
  device_check: NoCheck   # TensorIterator
  structured_delegate: sin.out
  variants: function, method
  dispatch:
    SparseCsrCPU, SparseCsrCUDA: sin_sparse_csr
    SparseCPU, SparseCUDA: sin_sparse

- func: sin_(Tensor(a!) self) -> Tensor(a!)
  device_check: NoCheck   # TensorIterator
  structured_delegate: sin.out
  variants: function, method
  dispatch:
    SparseCsrCPU, SparseCsrCUDA: sin_sparse_csr_
    SparseCPU, SparseCUDA: sin_sparse_

- func: sin.out(Tensor self, *, Tensor(a!) out) -> Tensor(a!)
  device_check: NoCheck   # TensorIterator
  structured: True
  structured_inherits: TensorIteratorBase
  dispatch:
    CPU, CUDA: sin_out
    SparseCsrCPU, SparseCsrCUDA: sin_sparse_csr_out
    SparseCPU, SparseCUDA: sin_sparse_out

- func: sinc(Tensor self) -> Tensor
  structured_delegate: sinc.out
  variants: function, method

- func: sinc_(Tensor(a!) self) -> Tensor(a!)
  structured_delegate: sinc.out
  variants: function, method

- func: sinc.out(Tensor self, *, Tensor(a!) out) -> Tensor(a!)
  structured: True
  structured_inherits: TensorIteratorBase
  dispatch:
    CPU, CUDA: sinc_out

- func: sinh(Tensor self) -> Tensor
  device_check: NoCheck   # TensorIterator
  structured_delegate: sinh.out
  variants: function, method
  dispatch:
    SparseCPU, SparseCUDA: sinh_sparse
    SparseCsrCPU, SparseCsrCUDA: sinh_sparse_csr

- func: sinh_(Tensor(a!) self) -> Tensor(a!)
  device_check: NoCheck   # TensorIterator
  structured_delegate: sinh.out
  variants: function, method
  dispatch:
    SparseCPU, SparseCUDA: sinh_sparse_
    SparseCsrCPU, SparseCsrCUDA: sinh_sparse_csr_

- func: sinh.out(Tensor self, *, Tensor(a!) out) -> Tensor(a!)
  device_check: NoCheck   # TensorIterator
  structured: True
  structured_inherits: TensorIteratorBase
  dispatch:
    CPU, CUDA: sinh_out
    SparseCPU, SparseCUDA: sinh_sparse_out
    SparseCsrCPU, SparseCsrCUDA: sinh_sparse_csr_out

# Returns a copy of this `Variable` that is detached from its autograd graph.
# This method is OK to call if the `Variable` is a view.
#
# NOTE: Previously, if we change the tensor metadata (e.g. sizes / strides /
# storage / storage_offset) of a tensor created from `detach()`, those metadata
# in the original tensor will also be updated. However, the new behavior is that
# those metadata changes to the detached tensor will not update the original tensor
# anymore, and in the `detach()` function we need to set `allow_tensor_metadata_change_`
# to false to make such changes explicitly illegal, in order to prevent users from
# changing metadata of the detached tensor and expecting the original tensor to also
# be updated.
- func: detach(Tensor(a) self) -> Tensor(a)
  variants: function, method
  dispatch:
    CompositeExplicitAutograd: detach

# Like `detach()`, but modifies this `Variable` in-place. This method may
# only be called on non-view `Variable`s. You can use `is_view()` to check
# this. If this `Variable` is a view, throws an `std::runtime_error()`.
- func: detach_(Tensor(a!) self) -> Tensor(a!)
  variants: function, method
  tags: inplace_view
  dispatch:
    CompositeExplicitAutograd: detach_

- func: size.int(Tensor self, int dim) -> int
  variants: function
  device_check: NoCheck
  device_guard: False
  manual_cpp_binding: True

- func: size.Dimname(Tensor self, Dimname dim) -> int
  variants: function, method
  device_check: NoCheck
  device_guard: False

- func: slice.Tensor(Tensor(a) self, int dim=0, int? start=None, int? end=None, int step=1) -> Tensor(a)
  variants: function, method
  device_check: NoCheck
  device_guard: False
  dispatch:
    CompositeExplicitAutograd: slice

- func: slice_backward(Tensor grad_output, int[] input_sizes, int dim, int start, int end, int step) -> Tensor
  variants: function
  device_check: NoCheck
  device_guard: False
  dispatch:
    CompositeExplicitAutograd: slice_backward

- func: slice_scatter(Tensor self, Tensor src, int dim=0, int? start=None, int? end=None, int step=1) -> Tensor
  variants: function, method
  device_check: NoCheck
  device_guard: False
  dispatch:
    CompositeExplicitAutograd: slice_scatter

- func: select_scatter(Tensor self, Tensor src, int dim, int index) -> Tensor
  variants: function, method
  device_check: NoCheck
  device_guard: False
  dispatch:
    CompositeExplicitAutograd: select_scatter

- func: diagonal_scatter(Tensor self, Tensor src, int offset=0, int dim1=0, int dim2=1) -> Tensor
  variants: function, method
  device_check: NoCheck
  device_guard: False
  dispatch:
    CompositeExplicitAutograd: diagonal_scatter

- func: slogdet(Tensor self) -> (Tensor sign, Tensor logabsdet)
  variants: function, method
  dispatch:
    CompositeExplicitAutograd: slogdet

- func: smm(Tensor self, Tensor mat2) -> Tensor
  variants: function, method

# softmax allows positional dtype, unlike most operators, because kwonly is BC-breaking when loading jit models.
- func: softmax.int(Tensor self, int dim, ScalarType? dtype=None) -> Tensor
  variants: function, method

- func: softmax.Dimname(Tensor self, Dimname dim, *, ScalarType? dtype=None) -> Tensor
  variants: function, method

- func: _softmax(Tensor self, int dim, bool half_to_float) -> Tensor
  structured_delegate: _softmax.out
  dispatch:
    MkldnnCPU: mkldnn_softmax

- func: _softmax.out(Tensor self, int dim, bool half_to_float, *, Tensor(a!) out) -> Tensor(a!)
  structured: True
  dispatch:
    CPU: softmax_cpu_out
    CUDA: softmax_cuda_out

- func: _softmax_backward_data(Tensor grad_output, Tensor output, int dim, ScalarType input_dtype) -> Tensor
  structured_delegate: _softmax_backward_data.out

- func: _softmax_backward_data.out(Tensor grad_output, Tensor output, int dim, ScalarType input_dtype, *, Tensor(a!) grad_input) -> Tensor(a!)
  structured: True
  dispatch:
    CPU: softmax_backward_cpu_out
    CUDA: softmax_backward_cuda_out

- func: unsafe_split.Tensor(Tensor self, int split_size, int dim=0) -> Tensor[]
  variants: function, method
  device_check: NoCheck
  device_guard: False
  dispatch:
    CompositeExplicitAutograd: unsafe_split

- func: split.Tensor(Tensor(a -> *) self, int split_size, int dim=0) -> Tensor(a)[]
  variants: function, method
  device_check: NoCheck
  device_guard: False
  dispatch:
    CompositeExplicitAutograd: split

- func: split.sizes(Tensor(a -> *) self, int[] split_size, int dim=0) -> Tensor(a)[]
  variants: function, method
  device_guard: False

- func: unsafe_split_with_sizes(Tensor self, int[] split_sizes, int dim=0) -> Tensor[]
  variants: function, method
  device_check: NoCheck
  device_guard: False
  dispatch:
    CompositeExplicitAutograd: unsafe_split_with_sizes

- func: split_with_sizes(Tensor(a -> *) self, int[] split_sizes, int dim=0) -> Tensor(a)[]
  variants: function, method
  device_check: NoCheck
  device_guard: False
  dispatch:
    CompositeExplicitAutograd: split_with_sizes

- func: hsplit.int(Tensor(a -> *) self, int sections) -> Tensor(a)[]
  variants: function, method

- func: hsplit.array(Tensor(a -> *) self, int[] indices) -> Tensor(a)[]
  variants: function, method

- func: vsplit.int(Tensor(a -> *) self, int sections) -> Tensor(a)[]
  variants: function, method

- func: vsplit.array(Tensor(a -> *) self, int[] indices) -> Tensor(a)[]
  variants: function, method

- func: dsplit.int(Tensor(a -> *) self, int sections) -> Tensor(a)[]
  variants: function, method

- func: dsplit.array(Tensor(a -> *) self, int[] indices) -> Tensor(a)[]
  variants: function, method

- func: squeeze(Tensor(a) self) -> Tensor(a)
  variants: function, method
  device_check: NoCheck
  device_guard: False
  dispatch:
    CompositeExplicitAutograd: squeeze
    QuantizedCPU, QuantizedCUDA: squeeze_quantized

- func: squeeze.dim(Tensor(a) self, int dim) -> Tensor(a)
  variants: function, method
  device_check: NoCheck
  device_guard: False
  dispatch:
    CompositeExplicitAutograd: squeeze
    QuantizedCPU, QuantizedCUDA: squeeze_quantized

- func: squeeze.dimname(Tensor(a) self, Dimname dim) -> Tensor(a)
  variants: function, method
  device_check: NoCheck
  device_guard: False

- func: squeeze_(Tensor(a!) self) -> Tensor(a!)
  variants: method
  device_check: NoCheck
  device_guard: False
  tags: inplace_view
  dispatch:
    CompositeExplicitAutograd: squeeze_

- func: squeeze_.dim(Tensor(a!) self, int dim) -> Tensor(a!)
  variants: method
  device_check: NoCheck
  device_guard: False
  tags: inplace_view
  dispatch:
    CompositeExplicitAutograd: squeeze_

- func: squeeze_.dimname(Tensor(a!) self, Dimname dim) -> Tensor(a!)
  variants: method
  device_check: NoCheck
  device_guard: False
  tags: inplace_view

- func: sspaddmm(Tensor self, Tensor mat1, Tensor mat2, *, Scalar beta=1, Scalar alpha=1) -> Tensor
  variants: function, method

- func: sspaddmm.out(Tensor self, Tensor mat1, Tensor mat2, *, Scalar beta=1, Scalar alpha=1, Tensor(a!) out) -> Tensor(a!)
  dispatch:
    CPU: _sspaddmm_out_only_sparse
    CUDA: _sspaddmm_out_only_sparse_cuda
    SparseCPU: _sspaddmm_out_cpu
    SparseCUDA: _sspaddmm_out_cuda

- func: stack(Tensor[] tensors, int dim=0) -> Tensor
  dispatch:
    CompositeExplicitAutograd: stack

- func: stack.out(Tensor[] tensors, int dim=0, *, Tensor(a!) out) -> Tensor(a!)
  dispatch:
    CompositeExplicitAutograd: stack_out

- func: _stack(Tensor[] tensors, int dim=0) -> Tensor
  dispatch: # match the backends supported by _cat
    CPU: _stack_cpu
    CompositeExplicitAutograd: _stack

- func: _stack.out(Tensor[] tensors, int dim=0, *, Tensor(a!) out) -> Tensor(a!)
  dispatch: # match the backends supported by _cat_out
    CPU: _stack_out_cpu
    CompositeExplicitAutograd: _stack_out

- func: hstack(Tensor[] tensors) -> Tensor

- func: hstack.out(Tensor[] tensors, *, Tensor(a!) out) -> Tensor(a!)

- func: vstack(Tensor[] tensors) -> Tensor

- func: vstack.out(Tensor[] tensors, *, Tensor(a!) out) -> Tensor(a!)

- func: dstack(Tensor[] tensors) -> Tensor

- func: dstack.out(Tensor[] tensors, *, Tensor(a!) out) -> Tensor(a!)

# Overload without center & pad mode, needed for forward-compatibility
- func: stft(Tensor self, int n_fft, int? hop_length=None, int? win_length=None, Tensor? window=None, bool normalized=False, bool? onesided=None, bool? return_complex=None) -> Tensor
  variants: function, method
  cpp_no_default_args: ['hop_length', 'win_length', 'window', 'normalized']

- func: stft.center(Tensor self, int n_fft, int? hop_length=None, int? win_length=None, Tensor? window=None, bool center=True, str pad_mode="reflect", bool normalized=False, bool? onesided=None, bool? return_complex=None) -> Tensor
  variants: function, method

- func: istft(Tensor self, int n_fft, int? hop_length=None, int? win_length=None, Tensor? window=None, bool center=True, bool normalized=False, bool? onesided=None, int? length=None, bool return_complex=False) -> Tensor
  variants: function, method

- func: stride.int(Tensor self, int dim) -> int
  variants: function
  device_check: NoCheck
  device_guard: False
  manual_cpp_binding: True

- func: stride.Dimname(Tensor self, Dimname dim) -> int
  variants: function, method
  device_check: NoCheck
  device_guard: False

- func: sum(Tensor self, *, ScalarType? dtype=None) -> Tensor
  device_check: NoCheck   # TensorIterator
  variants: function, method
  dispatch:
    CompositeExplicitAutograd: sum
    SparseCsrCPU, SparseCsrCUDA: sum_csr

- func: sum.dim_IntList(Tensor self, int[1] dim, bool keepdim=False, *, ScalarType? dtype=None) -> Tensor
  structured_delegate: sum.IntList_out
  device_check: NoCheck   # TensorIterator
  variants: function, method

- func: sum.dim_DimnameList(Tensor self, Dimname[1] dim, bool keepdim=False, *, ScalarType? dtype=None) -> Tensor
  device_check: NoCheck   # TensorIterator
  variants: function, method

- func: sum.IntList_out(Tensor self, int[1] dim, bool keepdim=False, *, ScalarType? dtype=None, Tensor(a!) out) -> Tensor(a!)
  structured: True
  device_check: NoCheck   # TensorIterator
  dispatch:
    CPU, CUDA: sum_out

- func: sum.DimnameList_out(Tensor self, Dimname[1] dim, bool keepdim=False, *, ScalarType? dtype=None, Tensor(a!) out) -> Tensor(a!)
  device_check: NoCheck   # TensorIterator

- func: nansum(Tensor self, *, ScalarType? dtype=None) -> Tensor
  variants: function, method
  dispatch:
    CPU, CUDA: nansum

- func: nansum.dim_IntList(Tensor self, int[1] dim, bool keepdim=False, *, ScalarType? dtype=None) -> Tensor
  variants: function, method
  dispatch:
    CPU, CUDA: nansum

- func: nansum.IntList_out(Tensor self, int[1] dim, bool keepdim=False, *, ScalarType? dtype=None, Tensor(a!) out) -> Tensor(a!)
  dispatch:
    CPU, CUDA: nansum_out

- func: sum_to_size(Tensor self, int[] size) -> Tensor
  variants: method
  device_check: NoCheck
  device_guard: False

- func: sqrt(Tensor self) -> Tensor
  device_check: NoCheck   # TensorIterator
  structured_delegate: sqrt.out
  variants: function, method
  dispatch:
    SparseCPU, SparseCUDA: sqrt_sparse
    SparseCsrCPU, SparseCsrCUDA: sqrt_sparse_csr

- func: sqrt_(Tensor(a!) self) -> Tensor(a!)
  device_check: NoCheck   # TensorIterator
  structured_delegate: sqrt.out
  variants: function, method
  dispatch:
    SparseCPU, SparseCUDA: sqrt_sparse_
    SparseCsrCPU, SparseCsrCUDA: sqrt_sparse_csr_

- func: sqrt.out(Tensor self, *, Tensor(a!) out) -> Tensor(a!)
  device_check: NoCheck   # TensorIterator
  structured: True
  structured_inherits: TensorIteratorBase
  dispatch:
    CPU, CUDA: sqrt_out
    SparseCPU, SparseCUDA: sqrt_sparse_out
    SparseCsrCPU, SparseCsrCUDA: sqrt_sparse_csr_out

- func: square(Tensor self) -> Tensor
  device_check: NoCheck   # TensorIterator
  variants: function, method

- func: square_(Tensor(a!) self) -> Tensor(a!)
  device_check: NoCheck   # TensorIterator
  variants: function, method

- func: square.out(Tensor self, *, Tensor(a!) out) -> Tensor(a!)
  dispatch:
    CPU, CUDA: square_out

- func: std(Tensor self, bool unbiased=True) -> Tensor
  device_check: NoCheck   # TensorIterator
  variants: function, method

- func: std.dim(Tensor self, int[1] dim, bool unbiased=True, bool keepdim=False) -> Tensor
  device_check: NoCheck   # TensorIterator
  variants: function, method

- func: std.correction(Tensor self, int[1]? dim, *, int? correction, bool keepdim=False) -> Tensor
  device_check: NoCheck   # TensorIterator
  variants: function, method
  dispatch:
    CPU, CUDA: std

- func: std_mean(Tensor self, bool unbiased=True) -> (Tensor, Tensor)
  device_check: NoCheck   # TensorIterator
  variants: function

- func: std_mean.dim(Tensor self, int[1] dim, bool unbiased=True, bool keepdim=False) -> (Tensor, Tensor)
  device_check: NoCheck   # TensorIterator
  variants: function

- func: std_mean.correction(Tensor self, int[1]? dim, *, int? correction, bool keepdim=False) -> (Tensor, Tensor)
  device_check: NoCheck   # TensorIterator
  variants: function
  dispatch:
    CPU, CUDA: std_mean

- func: std_mean.names_dim(Tensor self, Dimname[1] dim, bool unbiased=True, bool keepdim=False) -> (Tensor, Tensor)
  device_check: NoCheck   # TensorIterator
  variants: function

- func: std_mean.correction_names(Tensor self, Dimname[1] dim, *, int? correction, bool keepdim=False) -> (Tensor, Tensor)
  device_check: NoCheck   # TensorIterator
  variants: function

- func: std.out(Tensor self, int[1] dim, bool unbiased=True, bool keepdim=False, *, Tensor(a!) out) -> Tensor(a!)
  device_check: NoCheck   # TensorIterator

- func: std.correction_out(Tensor self, int[1]? dim, *, int? correction, bool keepdim=False, Tensor(a!) out) -> Tensor(a!)
  device_check: NoCheck   # TensorIterator
  dispatch:
    CPU, CUDA: std_out

- func: std.names_dim(Tensor self, Dimname[1] dim, bool unbiased=True, bool keepdim=False) -> Tensor
  device_check: NoCheck   # TensorIterator
  variants: function, method

- func: std.names_out(Tensor self, Dimname[1] dim, bool unbiased=True, bool keepdim=False, *, Tensor(a!) out) -> Tensor(a!)
  device_check: NoCheck   # TensorIterator

- func: std.correction_names(Tensor self, Dimname[1] dim, *, int? correction, bool keepdim=False) -> Tensor
  device_check: NoCheck   # TensorIterator
  variants: function, method

- func: std.correction_names_out(Tensor self, Dimname[1] dim, *, int? correction, bool keepdim=False, Tensor(a!) out) -> Tensor(a!)
  device_check: NoCheck   # TensorIterator
  variants: function

- func: prod(Tensor self, *, ScalarType? dtype=None) -> Tensor
  device_check: NoCheck   # TensorIterator
  variants: function, method
  dispatch:
    CPU, CUDA: prod

- func: prod.dim_int(Tensor self, int dim, bool keepdim=False, *, ScalarType? dtype=None) -> Tensor
  structured_delegate: prod.int_out
  device_check: NoCheck   # TensorIterator
  variants: function, method

- func: prod.int_out(Tensor self, int dim, bool keepdim=False, *, ScalarType? dtype=None, Tensor(a!) out) -> Tensor(a!)
  structured: True
  device_check: NoCheck   # TensorIterator
  dispatch:
    CPU, CUDA: prod_out

- func: prod.dim_Dimname(Tensor self, Dimname dim, bool keepdim=False, *, ScalarType? dtype=None) -> Tensor
  device_check: NoCheck   # TensorIterator
  variants: function, method

- func: prod.Dimname_out(Tensor self, Dimname dim, bool keepdim=False, *, ScalarType? dtype=None, Tensor(a!) out) -> Tensor(a!)
  device_check: NoCheck   # TensorIterator

- func: t(Tensor(a) self) -> Tensor(a)
  device_check: NoCheck
  device_guard: False
  variants: function, method
  dispatch:
    CompositeExplicitAutograd: t

- func: t_(Tensor(a!) self) -> Tensor(a!)
  device_check: NoCheck
  device_guard: False
  variants: method
  tags: inplace_view
  dispatch:
    CompositeExplicitAutograd: t_

- func: tan(Tensor self) -> Tensor
  device_check: NoCheck   # TensorIterator
  structured_delegate: tan.out
  variants: function, method
  dispatch:
    SparseCPU, SparseCUDA: tan_sparse
    SparseCsrCPU, SparseCsrCUDA: tan_sparse_csr

- func: tan_(Tensor(a!) self) -> Tensor(a!)
  device_check: NoCheck   # TensorIterator
  structured_delegate: tan.out
  variants: function, method
  dispatch:
    SparseCPU, SparseCUDA: tan_sparse_
    SparseCsrCPU, SparseCsrCUDA: tan_sparse_csr_

- func: tan.out(Tensor self, *, Tensor(a!) out) -> Tensor(a!)
  device_check: NoCheck   # TensorIterator
  structured: True
  structured_inherits: TensorIteratorBase
  dispatch:
    CPU, CUDA: tan_out
    SparseCPU, SparseCUDA: tan_sparse_out
    SparseCsrCPU, SparseCsrCUDA: tan_sparse_csr_out

- func: tanh(Tensor self) -> Tensor
  device_check: NoCheck   # TensorIterator
  structured_delegate: tanh.out
  variants: function, method
  dispatch:
    QuantizedCPU: tanh_quantized_cpu
    MkldnnCPU: mkldnn_tanh
    SparseCPU, SparseCUDA: tanh_sparse
    SparseCsrCPU, SparseCsrCUDA: tanh_sparse_csr

- func: tanh_(Tensor(a!) self) -> Tensor(a!)
  device_check: NoCheck   # TensorIterator
  structured_delegate: tanh.out
  variants: function, method
  dispatch:
    MkldnnCPU: mkldnn_tanh_
    SparseCPU, SparseCUDA: tanh_sparse_
    SparseCsrCPU, SparseCsrCUDA: tanh_sparse_csr_

- func: tanh.out(Tensor self, *, Tensor(a!) out) -> Tensor(a!)
  device_check: NoCheck   # TensorIterator
  structured: True
  structured_inherits: TensorIteratorBase
  dispatch:
    CPU, CUDA: tanh_out
    SparseCPU, SparseCUDA: tanh_sparse_out
    SparseCsrCPU, SparseCsrCUDA: tanh_sparse_csr_out

- func: tensordot(Tensor self, Tensor other, int[] dims_self, int[] dims_other) -> Tensor
  variants: function

- func: tensordot.out(Tensor self, Tensor other, int[] dims_self, int[] dims_other, *, Tensor(a!) out) -> Tensor(a!)
  variants: function
  dispatch:
    CPU, CUDA: tensordot_out

# TODO: namespace threshold in 'nn'
- func: threshold(Tensor self, Scalar threshold, Scalar value) -> Tensor
  device_check: NoCheck   # TensorIterator
  variants: function
  structured_delegate: threshold.out
  dispatch:
    QuantizedCPU: threshold_quantized_cpu

- func: threshold_(Tensor(a!) self, Scalar threshold, Scalar value) -> Tensor(a!)
  device_check: NoCheck   # TensorIterator
  variants: function
  structured_delegate: threshold.out

- func: threshold.out(Tensor self, Scalar threshold, Scalar value, *, Tensor(a!) out) -> Tensor(a!)
  device_check: NoCheck   # TensorIterator
  structured: True
  structured_inherits: TensorIteratorBase
  dispatch:
    CPU, CUDA: threshold_out

- func: threshold_backward.grad_input(Tensor grad_output, Tensor self, Scalar threshold, *, Tensor(a!) grad_input) -> Tensor(a!)
  structured: True
  structured_inherits: TensorIteratorBase
  dispatch:
    CPU, CUDA: threshold_backward_out

- func: threshold_backward(Tensor grad_output, Tensor self, Scalar threshold) -> Tensor
  variants: function
  structured_delegate: threshold_backward.grad_input
  dispatch:
    MkldnnCPU: mkldnn_relu_backward

- func: tile(Tensor self, int[] dims) -> Tensor
  variants: function, method

- func: transpose.int(Tensor(a) self, int dim0, int dim1) -> Tensor(a)
  variants: function, method
  device_check: NoCheck
  device_guard: False
  dispatch:
    CompositeExplicitAutograd: transpose

- func: transpose.Dimname(Tensor(a) self, Dimname dim0, Dimname dim1) -> Tensor(a)
  variants: function, method
  device_check: NoCheck
  device_guard: False

- func: _mkldnn_transpose(Tensor self, int dim0, int dim1) -> Tensor
  device_check: NoCheck
  device_guard: False
  dispatch:
    MkldnnCPU: mkldnn_transpose

- func: transpose_(Tensor(a!) self, int dim0, int dim1) -> Tensor(a!)
  variants: method
  device_check: NoCheck
  device_guard: False
  tags: inplace_view
  dispatch:
    CompositeExplicitAutograd: transpose_

- func: _mkldnn_transpose_(Tensor(a!) self, int dim0, int dim1) -> Tensor(a!)
  device_check: NoCheck
  device_guard: False
  dispatch:
    MkldnnCPU: mkldnn_transpose_

- func: one_hot(Tensor self, int num_classes=-1) -> Tensor
  python_module: nn
  variants: function

- func: flip(Tensor self, int[] dims) -> Tensor
  variants: function, method
  dispatch:
    CPU, QuantizedCPU, CUDA, QuantizedCUDA: flip

- func: fliplr(Tensor self) -> Tensor
  variants: function, method

- func: flipud(Tensor self) -> Tensor
  variants: function, method

- func: roll(Tensor self, int[1] shifts, int[1] dims=[]) -> Tensor
  variants: function, method
  dispatch:
    CPU: roll_cpu
    CUDA: roll_cuda

# default int[] value [0,1] should not add space after comma, since codegen parser uses ', ' to split args

- func: rot90(Tensor self, int k=1, int[] dims=[0,1]) -> Tensor
  variants: function, method
  dispatch:
    CompositeExplicitAutograd: rot90

- func: trapezoid.x(Tensor y, Tensor x, *, int dim=-1) -> Tensor

- func: trapezoid.dx(Tensor y, *, Scalar dx=1, int dim=-1) -> Tensor

- func: trapz.x(Tensor y, Tensor x, *, int dim=-1) -> Tensor

- func: trapz.dx(Tensor y, *, float dx=1, int dim=-1) -> Tensor

- func: _nested_from_padded(Tensor padded, Tensor cpu_nested_shape_example, bool fuse_transform_0213=False) -> Tensor
  dispatch:
    CPU: nested_from_padded_generic
    CUDA: nested_from_padded_cuda

# _nested_from_padded is not usable from Python, so
# _nested_from_padded_and_nested_example is available for testing.
- func: _nested_from_padded_and_nested_example(Tensor padded, Tensor nt_example) -> Tensor
  dispatch:
    NestedTensor: NestedTensor_from_padded_and_nested_example

- func: _trilinear(Tensor i1, Tensor i2, Tensor i3, int[] expand1, int[] expand2, int[] expand3, int[] sumdim, int unroll_dim=1) -> Tensor
  dispatch:
    CompositeExplicitAutograd: _trilinear

- func: triplet_margin_loss(Tensor anchor, Tensor positive, Tensor negative, float margin=1.0, float p=2, float eps=1e-06, bool swap=False, int reduction=Mean) -> Tensor

- func: trunc(Tensor self) -> Tensor
  structured_delegate: trunc.out
  device_check: NoCheck   # TensorIterator
  variants: function, method
  dispatch:
    CompositeExplicitAutograd: trunc
    SparseCPU, SparseCUDA: trunc_sparse
    SparseCsrCPU, SparseCsrCUDA: trunc_sparse_csr

- func: trunc_(Tensor(a!) self) -> Tensor(a!)
  structured_delegate: trunc.out
  device_check: NoCheck   # TensorIterator
  variants: function, method
  dispatch:
    CompositeExplicitAutograd: trunc_
    SparseCPU, SparseCUDA: trunc_sparse_
    SparseCsrCPU, SparseCsrCUDA: trunc_sparse_csr_

- func: trunc.out(Tensor self, *, Tensor(a!) out) -> Tensor(a!)
  structured: True
  structured_inherits: TensorIteratorBase
  device_check: NoCheck   # TensorIterator
  dispatch:
    CPU, CUDA: trunc_out
    SparseCPU, SparseCUDA: trunc_sparse_out
    SparseCsrCPU, SparseCsrCUDA: trunc_sparse_csr_out

# Alias for trunc
- func: fix(Tensor self) -> Tensor
  variants: function, method

- func: fix_(Tensor(a!) self) -> Tensor(a!)
  variants: function, method

- func: fix.out(Tensor self, *, Tensor(a!) out) -> Tensor(a!)

- func: type_as(Tensor self, Tensor other) -> Tensor
  variants: method

- func: _has_compatible_shallow_copy_type(Tensor self, Tensor from) -> bool
  variants: function

- func: _unique(Tensor self, bool sorted=True, bool return_inverse=False) -> (Tensor, Tensor)
  variants: function
  dispatch:
    CPU: _unique_cpu
    CUDA: _unique_cuda

- func: unique_dim(Tensor self, int dim, bool sorted=True, bool return_inverse=False, bool return_counts=False) -> (Tensor, Tensor, Tensor)
  variants: function
  dispatch:
    CPU: unique_dim_cpu
    CUDA: unique_dim_cuda

- func: unique_consecutive(Tensor self, bool return_inverse=False, bool return_counts=False, int? dim=None) -> (Tensor, Tensor, Tensor)
  variants: function
  dispatch:
    CPU: unique_consecutive_cpu
    CUDA: unique_consecutive_cuda

- func: unique_dim_consecutive(Tensor self, int dim, bool return_inverse=False, bool return_counts=False) -> (Tensor, Tensor, Tensor)
  variants: function
  dispatch:
    CPU: unique_dim_consecutive_cpu
    CUDA: unique_dim_consecutive_cuda

# _unique and _unique_dim are fragile and modifying them easily cause internal break
# the below operator is a temporary hack for adding return_counts support
# Please don't rely on these two operators, they will be removed soon

- func: _unique2(Tensor self, bool sorted=True, bool return_inverse=False, bool return_counts=False) -> (Tensor, Tensor, Tensor)
  variants: function
  dispatch:
    CPU: _unique2_cpu
    CUDA: _unique2_cuda

- func: _unsafe_view(Tensor self, int[] size) -> Tensor
  dispatch:
    CompositeExplicitAutograd: _unsafe_view

- func: unsqueeze(Tensor(a) self, int dim) -> Tensor(a)
  variants: function, method
  device_check: NoCheck
  device_guard: False
  dispatch:
    CompositeExplicitAutograd: unsqueeze
    SparseCPU, SparseCUDA: unsqueeze_sparse
    QuantizedCPU, QuantizedCUDA: unsqueeze_quantized

- func: unsqueeze_(Tensor(a!) self, int dim) -> Tensor(a!)
  variants: method
  device_check: NoCheck
  device_guard: False
  tags: inplace_view
  dispatch:
    CompositeExplicitAutograd: unsqueeze_

- func: vander(Tensor x, int? N=None, bool increasing=False) -> Tensor

- func: var(Tensor self, bool unbiased=True) -> Tensor
  device_check: NoCheck   # TensorIterator
  variants: function, method

- func: var.dim(Tensor self, int[1] dim, bool unbiased=True, bool keepdim=False) -> Tensor
  device_check: NoCheck   # TensorIterator
  variants: function, method

- func: var.correction(Tensor self, int[1]? dim, *, int? correction, bool keepdim=False) -> Tensor
  device_check: NoCheck   # TensorIterator
  variants: function, method
  dispatch:
    CPU, CUDA: var

- func: var.out(Tensor self, int[1] dim, bool unbiased=True, bool keepdim=False, *, Tensor(a!) out) -> Tensor(a!)
  device_check: NoCheck   # TensorIterator

- func: var.correction_out(Tensor self, int[1]? dim, *, int? correction, bool keepdim=False, Tensor(a!) out) -> Tensor(a!)
  device_check: NoCheck   # TensorIterator
  dispatch:
    CPU, CUDA: var_out

- func: var.names_dim(Tensor self, Dimname[1] dim, bool unbiased=True, bool keepdim=False) -> Tensor
  device_check: NoCheck   # TensorIterator
  variants: function, method

- func: var.names_out(Tensor self, Dimname[1] dim, bool unbiased=True, bool keepdim=False, *, Tensor(a!) out) -> Tensor(a!)
  device_check: NoCheck   # TensorIterator

- func: var.correction_names(Tensor self, Dimname[1] dim, *, int? correction, bool keepdim=False) -> Tensor
  device_check: NoCheck   # TensorIterator
  variants: function, method

- func: var.correction_names_out(Tensor self, Dimname[1] dim, *, int? correction, bool keepdim=False, Tensor(a!) out) -> Tensor(a!)
  device_check: NoCheck   # TensorIterator
  variants: function

- func: var_mean(Tensor self, bool unbiased=True) -> (Tensor, Tensor)
  device_check: NoCheck   # TensorIterator
  variants: function

- func: var_mean.dim(Tensor self, int[1] dim, bool unbiased=True, bool keepdim=False) -> (Tensor, Tensor)
  device_check: NoCheck   # TensorIterator
  variants: function

- func: var_mean.correction(Tensor self, int[1]? dim, *, int? correction, bool keepdim=False) -> (Tensor, Tensor)
  device_check: NoCheck   # TensorIterator
  variants: function
  dispatch:
    CPU, CUDA: var_mean

- func: var_mean.names_dim(Tensor self, Dimname[1] dim, bool unbiased=True, bool keepdim=False) -> (Tensor, Tensor)
  device_check: NoCheck   # TensorIterator
  variants: function

- func: var_mean.correction_names(Tensor self, Dimname[1] dim, *, int? correction, bool keepdim=False) -> (Tensor, Tensor)
  device_check: NoCheck   # TensorIterator
  variants: function

- func: view_as(Tensor(a) self, Tensor other) -> Tensor(a)
  variants: method
  device_check: NoCheck
  device_guard: False

- func: where.self(Tensor condition, Tensor self, Tensor other) -> Tensor
  device_check: NoCheck   # TensorIterator
  variants: function, method
  dispatch:
    CPU, CUDA: where

- func: where.self_out(Tensor condition, Tensor self, Tensor other, *, Tensor(a!) out) -> Tensor(a!)
  device_check: NoCheck   # TensorIterator
  dispatch:
    CPU, CUDA: where_self_out

- func: where.ScalarSelf(Tensor condition, Scalar self, Tensor other) -> Tensor
  variants: function

- func: where.ScalarOther(Tensor condition, Tensor self, Scalar other) -> Tensor
  variants: function

- func: where.Scalar(Tensor condition, Scalar self, Scalar other) -> Tensor
  variants: function

- func: where(Tensor condition) -> Tensor[]
  device_check: NoCheck   # TensorIterator
  variants: function

- func: norm_except_dim(Tensor v, int pow=2, int dim=0) -> Tensor
  variants: function

# VariableType::_weight_norm does not want to be given a gap in the autograd graph,
# so we don't define "dispatch" variants for it.
- func: _weight_norm(Tensor v, Tensor g, int dim=0) -> Tensor
  variants: function

- func: _weight_norm_cuda_interface(Tensor v, Tensor g, int dim=0) -> (Tensor, Tensor)
  variants: function
  dispatch:
    CUDA: weight_norm_cuda

- func: _weight_norm_cuda_interface_backward(Tensor grad_w, Tensor saved_v, Tensor saved_g, Tensor saved_norms, int dim) -> (Tensor, Tensor)
  variants: function
  dispatch:
    CUDA: weight_norm_cuda_backward

- func: _weight_norm_differentiable_backward(Tensor grad_w, Tensor saved_v, Tensor saved_g, Tensor saved_norms, int dim) -> (Tensor, Tensor)
  variants: function

- func: zeros.names(int[] size, *, Dimname[]? names, ScalarType? dtype=None, Layout? layout=None, Device? device=None, bool? pin_memory=None) -> Tensor
  device_check: NoCheck
  device_guard: False

- func: _efficientzerotensor(int[] size, *, ScalarType? dtype=None, Layout? layout=None, Device? device=None, bool? pin_memory=None) -> Tensor
  dispatch:
    CPU: _efficientzerotensor
    CUDA: _efficientzerotensor_cuda

- func: zeros(int[] size, *, ScalarType? dtype=None, Layout? layout=None, Device? device=None, bool? pin_memory=None) -> Tensor

- func: zeros.out(int[] size, *, Tensor(a!) out) -> Tensor(a!)

- func: zeros_like(Tensor self, *, ScalarType? dtype=None, Layout? layout=None, Device? device=None, bool? pin_memory=None, MemoryFormat? memory_format=None) -> Tensor

- func: _standard_gamma_grad(Tensor self, Tensor output) -> Tensor
  variants: function
  dispatch:
    CPU: _standard_gamma_grad_cpu
    CUDA: _standard_gamma_grad_cuda

- func: _standard_gamma(Tensor self, Generator? generator=None) -> Tensor
  variants: function
  dispatch:
    CPU: _s_gamma_cpu
    CUDA: _s_gamma_cuda

- func: _dirichlet_grad(Tensor x, Tensor alpha, Tensor total) -> Tensor
  dispatch:
    CPU: _dirichlet_grad_cpu
    CUDA: _dirichlet_grad_cuda

- func: _sample_dirichlet(Tensor self, Generator? generator=None) -> Tensor
  variants: function
  dispatch:
    CPU: _s_dirichlet_cpu
    CUDA: _s_dirichlet_cuda

- func: poisson(Tensor self, Generator? generator=None) -> Tensor
  device_check: NoCheck   # TensorIterator
  dispatch:
    CPU: _s_poisson_cpu
    CUDA: _s_poisson_cuda

- func: binomial(Tensor count, Tensor prob, Generator? generator=None) -> Tensor
  device_check: NoCheck   # TensorIterator
  dispatch:
    CPU: _s_binomial_cpu
    CUDA: _s_binomial_cuda

# When more variants get ported to native, this dispatch will get more
# complicated

- func: native_norm(Tensor self, Scalar p=2) -> Tensor
  dispatch:
    SparseCPU, SparseCUDA: norm_sparse

- func: native_norm.ScalarOpt_dim_dtype(Tensor self, Scalar? p, int[1] dim, bool keepdim, ScalarType? dtype) -> Tensor
  dispatch:
    SparseCPU, SparseCUDA: norm_sparse

# TODO: reduce signatures down to one when optional args is available
- func: _sparse_sum(Tensor self) -> Tensor

- func: _sparse_sum.dtype(Tensor self, *, ScalarType dtype) -> Tensor

- func: _sparse_sum.dim(Tensor self, int[1] dim) -> Tensor
  dispatch:
    CompositeExplicitAutograd: _sparse_sum

- func: _sparse_sum.dim_dtype(Tensor self, int[1] dim, *, ScalarType dtype) -> Tensor

- func: _sparse_sum_backward(Tensor grad, Tensor self, int[] dim) -> Tensor
  dispatch:
    SparseCPU: _sparse_sum_backward_cpu
    SparseCUDA: _sparse_sum_backward_cuda

- func: _sparse_csr_sum.dim_dtype(Tensor self, int[1] dim, bool keepdim=False, *, ScalarType? dtype=None) -> Tensor
  dispatch:
    SparseCsrCPU: _sparse_csr_sum_cpu
    SparseCsrCUDA: _sparse_csr_sum_cuda

- func: _sparse_csr_prod.dim_dtype(Tensor self, int[1] dim, bool keepdim=False, *, ScalarType? dtype=None) -> Tensor
  dispatch:
    SparseCsrCPU: _sparse_csr_prod_cpu
    SparseCsrCUDA: _sparse_csr_prod_cuda

- func: _sparse_softmax.int(Tensor self, int dim, ScalarType? dtype=None) -> Tensor
  python_module: sparse
  variants: function

- func: _sparse_softmax.Dimname(Tensor self, Dimname dim, *, ScalarType? dtype=None) -> Tensor
  python_module: sparse
  variants: function

- func: _sparse_softmax(Tensor self, int dim, bool half_to_float) -> Tensor
  python_module: sparse
  dispatch:
    SparseCPU: softmax_sparse_cpu
    SparseCUDA: softmax_sparse_cuda

- func: _sparse_softmax_backward_data(Tensor grad_output, Tensor output, int dim, Tensor self) -> Tensor
  dispatch:
    SparseCPU: softmax_backward_sparse_cpu
    SparseCUDA: softmax_backward_sparse_cuda

- func: _sparse_log_softmax.int(Tensor self, int dim, ScalarType? dtype=None) -> Tensor
  python_module: sparse
  variants: function

- func: _sparse_log_softmax.Dimname(Tensor self, Dimname dim, *, ScalarType? dtype=None) -> Tensor
  python_module: sparse
  variants: function

- func: _sparse_log_softmax(Tensor self, int dim, bool half_to_float) -> Tensor
  python_module: sparse
  dispatch:
    SparseCPU: log_softmax_sparse_cpu
    SparseCUDA: log_softmax_sparse_cuda

- func: _sparse_log_softmax_backward_data(Tensor grad_output, Tensor output, int dim, Tensor self) -> Tensor
  dispatch:
    SparseCPU: log_softmax_backward_sparse_cpu
    SparseCUDA: log_softmax_backward_sparse_cuda

- func: norm.ScalarOpt_dtype(Tensor self, Scalar? p, *, ScalarType dtype) -> Tensor
  device_check: NoCheck   # TensorIterator
  variants: function, method
  dispatch:
    CompositeExplicitAutograd: norm

- func: norm.Scalar(Tensor self, Scalar p=2) -> Tensor
  device_check: NoCheck   # TensorIterator
  variants: function, method
  dispatch:
    CompositeExplicitAutograd: norm

- func: norm.ScalarOpt_dim_dtype(Tensor self, Scalar? p, int[1] dim, bool keepdim, *, ScalarType dtype) -> Tensor
  structured_delegate: norm.dtype_out
  device_check: NoCheck   # TensorIterator
  variants: function, method
  dispatch:
    SparseCPU, SparseCUDA: sparse_dtype_norm

- func: norm.ScalarOpt_dim(Tensor self, Scalar? p, int[1] dim, bool keepdim=False) -> Tensor
  structured_delegate: norm.out
  device_check: NoCheck   # TensorIterator
  variants: function, method
  dispatch:
    SparseCPU, SparseCUDA: sparse_norm

- func: norm.dtype_out(Tensor self, Scalar? p, int[1] dim, bool keepdim, *, ScalarType dtype, Tensor(a!) out) -> Tensor(a!)
  structured: True
  device_check: NoCheck   # TensorIterator
  dispatch:
    CPU, CUDA: norm_dtype_out

- func: norm.out(Tensor self, Scalar? p, int[1] dim, bool keepdim=False, *, Tensor(a!) out) -> Tensor(a!)
  structured: True
  device_check: NoCheck   # TensorIterator
  dispatch:
    CPU, CUDA: norm_out

# These four redispatch in their implementation, so OK to be CompositeImplicitAutograd
- func: norm.names_ScalarOpt_dim_dtype(Tensor self, Scalar? p, Dimname[1] dim, bool keepdim, *, ScalarType dtype) -> Tensor
  device_check: NoCheck   # TensorIterator
  variants: function, method

- func: norm.names_ScalarOpt_dim(Tensor self, Scalar? p, Dimname[1] dim, bool keepdim=False) -> Tensor
  device_check: NoCheck   # TensorIterator
  variants: function, method

- func: norm.names_dtype_out(Tensor self, Scalar? p, Dimname[1] dim, bool keepdim, *, ScalarType dtype, Tensor(a!) out) -> Tensor(a!)
  device_check: NoCheck   # TensorIterator

- func: norm.names_out(Tensor self, Scalar? p, Dimname[1] dim, bool keepdim=False, *, Tensor(a!) out) -> Tensor(a!)
  device_check: NoCheck   # TensorIterator

- func: frexp.Tensor(Tensor self) -> (Tensor mantissa, Tensor exponent)
  variants: method, function
  dispatch:
    CompositeExplicitAutograd: frexp

- func: frexp.Tensor_out(Tensor self, *, Tensor(a!) mantissa, Tensor(b!) exponent) -> (Tensor(a!) mantissa, Tensor(b!) exponent)
  dispatch:
    CPU, CUDA: frexp_out

- func: frobenius_norm(Tensor self) -> Tensor
  variants: function

- func: frobenius_norm.dim(Tensor self, int[1] dim, bool keepdim=False) -> Tensor
  variants: function

- func: frobenius_norm.out(Tensor self, int[1] dim, bool keepdim=False, *, Tensor(a!) out) -> Tensor(a!)
  variants: function

- func: nuclear_norm(Tensor self, bool keepdim=False) -> Tensor
  variants: function

- func: nuclear_norm.out(Tensor self, bool keepdim=False, *, Tensor(a!) out) -> Tensor(a!)
  variants: function

- func: nuclear_norm.dim(Tensor self, int[2] dim, bool keepdim=False) -> Tensor
  variants: function

- func: nuclear_norm.dim_out(Tensor self, int[2] dim, bool keepdim=False, *, Tensor(a!) out) -> Tensor(a!)
  variants: function

- func: clone(Tensor self, *, MemoryFormat? memory_format=None) -> Tensor
  variants: function, method
  dispatch:
    CompositeExplicitAutograd: clone
    SparseCPU, SparseCUDA: clone_sparse
    SparseCsrCPU, SparseCsrCUDA: clone_sparse_csr
    MkldnnCPU: mkldnn_clone
    QuantizedCPU, QuantizedCUDA: quantized_clone

- func: positive(Tensor(a) self) -> Tensor(a)
  variants: function, method

- func: resize_as_(Tensor(a!) self, Tensor the_template, *, MemoryFormat? memory_format=None) -> Tensor(a!)
  use_const_ref_for_mutable_tensors: True
  variants: function, method
  dispatch:
    CompositeExplicitAutograd: resize_as_

- func: resize_as_sparse_(Tensor(a!) self, Tensor the_template) -> Tensor(a!)
  use_const_ref_for_mutable_tensors: True
  variants: function, method
  dispatch:
    SparseCPU, SparseCUDA: resize_as_sparse_
    SparseCsrCPU, SparseCsrCUDA: resize_as_sparse_csr_

- func: zero_(Tensor(a!) self) -> Tensor(a!)
  device_check: NoCheck   # TensorIterator
  variants: method, function
  dispatch:
    CPU, CUDA: zero_
    Meta: zero_meta_
    SparseCPU, SparseCUDA: zero_sparse_
    SparseCsrCPU, SparseCsrCUDA: zero_sparse_csr_
    MkldnnCPU: mkldnn_zero_

- func: sub.out(Tensor self, Tensor other, *, Scalar alpha=1, Tensor(a!) out) -> Tensor(a!)
  device_check: NoCheck   # TensorIterator
  structured: True
  structured_inherits: TensorIteratorBase
  dispatch:
    CPU, CUDA: sub_out
    SparseCPU, SparseCUDA: sub_out_sparse

- func: sub.Tensor(Tensor self, Tensor other, *, Scalar alpha=1) -> Tensor
  device_check: NoCheck   # TensorIterator
  variants: function, method
  structured_delegate: sub.out
  dispatch:
    SparseCPU, SparseCUDA: sub_sparse
    ZeroTensor: sub_zerotensor

- func: sub_.Tensor(Tensor(a!) self, Tensor other, *, Scalar alpha=1) -> Tensor(a!)
  device_check: NoCheck   # TensorIterator
  variants: method
  structured_delegate: sub.out
  dispatch:
    SparseCPU, SparseCUDA: sub_sparse_

# For C++ only, until we have conversion from C++ numbers to Tensor
- func: sub.Scalar(Tensor self, Scalar other, Scalar alpha=1) -> Tensor
  device_check: NoCheck   # TensorIterator
  variants: function, method
  dispatch:
    CompositeExplicitAutograd: sub

- func: sub_.Scalar(Tensor(a!) self, Scalar other, Scalar alpha=1) -> Tensor(a!)
  device_check: NoCheck   # TensorIterator
  variants: method
  dispatch:
    CompositeExplicitAutograd: sub_

# subtract, alias for sub
- func: subtract.out(Tensor self, Tensor other, *, Scalar alpha=1, Tensor(a!) out) -> Tensor(a!)

- func: subtract.Tensor(Tensor self, Tensor other, *, Scalar alpha=1) -> Tensor
  variants: function, method

- func: subtract_.Tensor(Tensor(a!) self, Tensor other, *, Scalar alpha=1) -> Tensor(a!)
  variants: method

# For C++ only, until we have conversion from C++ numbers to Tensor
- func: subtract.Scalar(Tensor self, Scalar other, Scalar alpha=1) -> Tensor
  variants: function, method

- func: subtract_.Scalar(Tensor(a!) self, Scalar other, Scalar alpha=1) -> Tensor(a!)
  variants: method

- func: rsub.Tensor(Tensor self, Tensor other, *, Scalar alpha=1) -> Tensor
  device_check: NoCheck   # TensorIterator
  variants: function
  dispatch:
    CPU, CUDA: rsub

- func: heaviside.out(Tensor self, Tensor values, *, Tensor(a!) out) -> Tensor(a!)
  structured: True
  structured_inherits: TensorIteratorBase
  device_check: NoCheck   # TensorIterator
  dispatch:
    CPU, CUDA: heaviside_out

- func: heaviside(Tensor self, Tensor values) -> Tensor
  device_check: NoCheck   # TensorIterator
  variants: function, method
  structured_delegate: heaviside.out

- func: heaviside_(Tensor(a!) self, Tensor values) -> Tensor(a!)
  device_check: NoCheck   # TensorIterator
  variants: method
  structured_delegate: heaviside.out

# For C++ only, until we have conversion from C++ numbers to Tensor
- func: rsub.Scalar(Tensor self, Scalar other, Scalar alpha=1) -> Tensor
  device_check: NoCheck   # TensorIterator
  variants: function
  dispatch:
    CompositeExplicitAutograd: rsub

# Functionally the same as addmm, but we give it a different derivative formula
# that doesn't propagate gradients to non-present entries on sparse.
- func: _sparse_addmm(Tensor self, Tensor sparse, Tensor dense, *, Scalar beta=1, Scalar alpha=1) -> Tensor
  python_module: sparse
  dispatch:
    CompositeExplicitAutograd: _sparse_addmm

- func: sparse_sampled_addmm.out(Tensor self, Tensor mat1, Tensor mat2, *, Scalar beta=1, Scalar alpha=1, Tensor(a!) out) -> Tensor(a!)
  python_module: sparse
  dispatch:
    SparseCsrCUDA: sparse_sampled_addmm_out_sparse_csr_cuda

- func: sparse_sampled_addmm(Tensor self, Tensor mat1, Tensor mat2, *, Scalar beta=1, Scalar alpha=1) -> Tensor
  python_module: sparse
  dispatch:
    SparseCsrCUDA: sparse_sampled_addmm_sparse_csr_cuda

- func: addmm.out(Tensor self, Tensor mat1, Tensor mat2, *, Scalar beta=1, Scalar alpha=1, Tensor(a!) out) -> Tensor(a!)
  structured: True
  dispatch:
    CPU: addmm_out_cpu
    CUDA: addmm_out_cuda
    SparseCPU: addmm_out_sparse_dense_cpu
    SparseCUDA: addmm_out_sparse_dense_cuda
    SparseCsrCPU: addmm_out_sparse_csr_cpu
    SparseCsrCUDA: addmm_out_sparse_csr_cuda

- func: addmm(Tensor self, Tensor mat1, Tensor mat2, *, Scalar beta=1, Scalar alpha=1) -> Tensor
  structured_delegate: addmm.out
  variants: function, method
  dispatch:
    SparseCPU: addmm_sparse_dense_cpu
    SparseCUDA: addmm_sparse_dense_cuda
    SparseCsrCPU, SparseCsrCUDA: addmm_sparse_csr_dense

- func: addmm_(Tensor(a!) self, Tensor mat1, Tensor mat2, *, Scalar beta=1, Scalar alpha=1) -> Tensor(a!)
  structured_delegate: addmm.out
  variants: method
  dispatch:
    # Warning!  For whatever reason, the inplace sparse addmm is NON
    # broadcasting
    SparseCPU: s_addmm_sparse_dense_cpu_
    SparseCUDA: s_addmm_sparse_dense_cuda_

- func: _addmm_activation.out(Tensor self, Tensor mat1, Tensor mat2, *, Scalar beta=1, Scalar alpha=1, bool use_gelu=False, Tensor(a!) out) -> Tensor(a!)
  structured: True
  dispatch:
    CPU: addmm_activation_out_cpu
    CUDA: addmm_activation_out_cuda

- func: _addmm_activation(Tensor self, Tensor mat1, Tensor mat2, *, Scalar beta=1, Scalar alpha=1, bool use_gelu=False) -> Tensor
  structured_delegate: _addmm_activation.out
  variants: function, method

# NOTE [ Sparse: autograd and API ]
#
#
# Sparse Tensor Constructors
# ~~~~~~~~~~~~~~~~~~~~~~~~~~
#
# The API entry points to sparse tensor construction should be
# `sparse_coo tensor` and `_sparse_coo_tensor_unsafe`. Depending on whether the
# indices and values tensors are given, they eventually dispatch to either
# `sparse_coo_tensor_with_dims` or `sparse_coo_tensor_with_dims_and_tensors`.
#
# The autograd support for ctor is implement on `sparse_coo_tensor_with_dims_and_tensors`.
#
# The API methods `sparse_coo tensor` and `_sparse_coo_tensor_unsafe`
# **must not** have specific type dispatches because otherwise codegen will
# consider them as abstract methods (see Note [Abstract ATen methods]), dispatch
# using **Tensor** type, and thus lose autograd tracking on the actual method
# they dispatch to, e.g., `sparse_coo_tensor_with_dims_and_tensors`.
#
#
# Sparse Methods API Design
# ~~~~~~~~~~~~~~~~~~~~~~~~~
#
# Goals: 1. Flexible API for users to write custom sparse ops
#        2. ctor and member accessor with autograd support
#
# To achieve 1, we need to provide a set of *dangerous* APIs (dangerous in the
# sense that misusing them will break sparse tensor invariant and may out in
# unexpected behavior, e.g., crash). These methods are all prefixed with
# underscore "_" to indicate that they should be used with care. We provide:
#
#   + `_indices()`: returns the *raw* indices within the sparse tensor (not just
#                   sharing storage). Any inplace operation will change the
#                   actual indices, including t_, set_, as_strided_, resize_,
#                   etc.
#   + `_values()`: returns the *raw* values within the sparse tensor. Similar
#                  semantics as `_indices()`
#   + `_nnz()`: returns the number of non-zero entries. This will always be
#               determined by the shapes of indices and values.
#   + `_coalesced_(bool)`: inplace sets whether the tensor is coalesced, and
#                          returns itself.
#
# These methods are very useful in writing new operations, e.g., a custom
# autograd Function.
#
# We also provide other public *safe* APIs:
#   + `indices()`: returns a **view** of the indices tensor if the sparse tensor
#                  is **coalesced**.
#   + `values()`: returns a **view** of the values tensor if the containing
#                 sparse tensor is **coalesced**.
#   + `sparse_dim()`: number of sparse dimensions
#   + `dense_dim()`: number of dense dimensions
#   + `is_coalesced()`: whether the sparse tensor is coalesced
#
# `_indices()` and `_values()` should returns the raw indices and values dense
# tensors within a sparse tensor. They can be quite unsafe with inplace
# operations like `t_()`, and exposes uncoalesced indices and values. The public
# recommended API is `indices()` and `values()`, both of which first check that
# the tensor is coalesced and return views on those tensors.
#
#
# Autograd Support
# ~~~~~~~~~~~~~~~~
#
# Autograd is supported on `values()` and sparse tensor ctor with indices and
# values tensors. E.g., `torch.sparse_coo_tensor(i, v).values().sum()` is
# differentiable w.r.t. `v`.
#
# NB: The `values()` and `_values()` operators are special in that they are
# layout-aware, i.e., the output depends not just on the data it represents, but
# also on the input layout details (in this case, the `indices` tensor). See
# NOTE [ as_strided Backward and layout-aware/agnostic autograd ] in Functions.cpp
# for discussion on layout-aware vs layout-agnostic autograd. Since PyTorch ops
# operate in the layout-agnostic mode, similar to `as_strided`, backward of
# these two operators need to consider them in a layout-agnostic way:
#   + `values()`:
#     Input is coalesced.
#     We just pretend having `input.indices()` as an additional argument
#     `input_indices`, then forward is similar to
#     `input.to(kStrided).index_select(input_indices)` regardless of the layout.
#     Note that `values()` normally is layout-aware even if we constrain
#     ourselves on sparse inputs since it may include all zeros values entries
#     as "present" entries.
#   + `_values()`:
#     Input may be uncoalesced.
#     It is not straightforward to construct a layout-agnostic version because
#     duplicate indices entries may exist and additional parameterization is
#     needed to distribute the value into different values entries. Furthermore,
#     this op is intended to provide ways to write custom sparse ops, rather
#     than being used in autograd graph, so it is marked as *non-differentiable*
#     in derivatives.yaml.
#
# Before reading the following, see NOTE [ Autograd Variable Views ] in
# variable.h for details on views that are tracked by autograd, and views that
# are not.
#
# Moreover, these methods return tensors that share storage with inputs, so we
# mark these methods as view ops to support autograd history tracking.
# The sparse tensor ctor output should technically be view of both input indices
# and values tensors, but currently we only support setting as view of a single
# Variable, so it is only view of the values tensor.
# TODO: clone indices in sparse tensor ctor.
#
# For other methods that return outputs that share storage with inputs, i.e.,
# `indices()` and `_indices()`. We mark their outputs as non-differentiable, so
# the view relation is not tracked by autograd, but the version counter is still
# shared. In other words, their outputs are non-differentiable views of the
# sparse tensor.
# FIXME: would be nicer if TensorOptions was optional based; not adding default arguments for options given
# the default would never make sense.

- func: sparse_csr_tensor.crow_col_value_size(Tensor crow_indices, Tensor col_indices, Tensor values, int[] size, *, ScalarType? dtype=None, Layout? layout=None, Device? device=None, bool? pin_memory=False) -> Tensor

- func: sparse_csr_tensor.crow_col_value(Tensor crow_indices, Tensor col_indices, Tensor values, *, ScalarType? dtype=None, Layout? layout=None, Device? device=None, bool? pin_memory=False) -> Tensor

- func: _sparse_csr_tensor_unsafe(Tensor crow_indices, Tensor col_indices, Tensor values, int[] size, *, ScalarType? dtype=None, Layout? layout=None, Device? device=None, bool? pin_memory=None) -> Tensor

- func: sparse_coo_tensor.size(int[] size, *, ScalarType? dtype=None, Layout? layout=None, Device? device=None, bool? pin_memory=False) -> Tensor

- func: sparse_coo_tensor.indices(Tensor indices, Tensor values, *, ScalarType? dtype=None, Layout? layout=None, Device? device=None, bool? pin_memory=None) -> Tensor

- func: sparse_coo_tensor.indices_size(Tensor indices, Tensor values, int[] size, *, ScalarType? dtype=None, Layout? layout=None, Device? device=None, bool? pin_memory=None) -> Tensor

- func: _sparse_coo_tensor_unsafe(Tensor indices, Tensor values, int[] size, *, ScalarType? dtype=None, Layout? layout=None, Device? device=None, bool? pin_memory=None) -> Tensor

- func: _validate_sparse_coo_tensor_args(Tensor indices, Tensor values, int[] size) -> ()

- func: _validate_sparse_csr_tensor_args(Tensor crow_indices, Tensor col_indices, Tensor values, int[] size) -> ()

- func: _sparse_coo_tensor_with_dims(int sparse_dim, int dense_dim, int[] size, *, ScalarType? dtype=None, Layout? layout=None, Device? device=None, bool? pin_memory=False) -> Tensor
  dispatch:
    SparseCPU, SparseCUDA: new_with_dims_sparse

- func: _sparse_coo_tensor_with_dims_and_tensors(int sparse_dim, int dense_dim, int[] size, Tensor indices, Tensor values, *, ScalarType? dtype=None, Layout? layout=None, Device? device=None, bool? pin_memory=False) -> Tensor
  dispatch:
    SparseCPU, SparseCUDA: new_with_dims_and_tensor_sparse

- func: sparse_resize_(Tensor(a!) self, int[] size, int sparse_dim, int dense_dim) -> Tensor(a!)
  use_const_ref_for_mutable_tensors: True
  variants: method
  dispatch:
    SparseCPU, SparseCUDA: sparse_resize_

- func: sparse_resize_and_clear_(Tensor(a!) self, int[] size, int sparse_dim, int dense_dim) -> Tensor(a!)
  use_const_ref_for_mutable_tensors: True
  variants: method
  dispatch:
    SparseCPU, SparseCUDA: sparse_resize_and_clear_

- func: sparse_mask(Tensor self, Tensor mask) -> Tensor
  variants: method
  dispatch:
    SparseCPU: sparse_mask_cpu
    SparseCUDA: sparse_mask_cuda

- func: _to_cpu(Tensor[] tensors) -> Tensor[]
  variants: function

- func: to_dense(Tensor self, ScalarType? dtype=None) -> Tensor
  variants: method

# Special case of to_dense with custom derivative
- func: _to_dense(Tensor self, ScalarType? dtype=None) -> Tensor
  variants: method
  dispatch:
    SparseCPU, SparseCUDA: sparse_to_dense
    SparseCsrCPU, SparseCsrCUDA: sparse_csr_to_dense
    MkldnnCPU: mkldnn_to_dense

- func: to_dense_backward(Tensor grad, Tensor input) -> Tensor

- func: sparse_dim(Tensor self) -> int
  variants: method
  dispatch:
    SparseCPU, SparseCUDA: sparse_dim_sparse
  device_check: NoCheck
  device_guard: False

# legacy method
- func: _dimI(Tensor self) -> int
  variants: method
  dispatch:
    SparseCPU, SparseCUDA: sparse_dim_sparse
  device_check: NoCheck
  device_guard: False

- func: dense_dim(Tensor self) -> int
  variants: method
  dispatch:
    SparseCPU, SparseCUDA: dense_dim_sparse
  device_check: NoCheck
  device_guard: False

# legacy method
- func: _dimV(Tensor self) -> int
  variants: method
  dispatch:
    SparseCPU, SparseCUDA: dense_dim_sparse
  device_check: NoCheck
  device_guard: False

- func: _nnz(Tensor self) -> int
  variants: method
  dispatch:
    SparseCPU, SparseCUDA: _nnz_sparse
    SparseCsrCPU, SparseCsrCUDA: _nnz_sparse_csr
  device_check: NoCheck
  device_guard: False

# NOTE: [ coalesce autograd ]
# coalesce returns self directly for already coalesced sparse tensors.
# This means coalesce cannot have a derivative registered, otherwise it creates
# circular references in the autograd graph (see gh-52874).
# Instead, the derivative is registered on the slow-path "_coalesce"
- func: coalesce(Tensor(a) self) -> Tensor(a)
  variants: method

- func: _coalesce(Tensor self) -> Tensor
  dispatch:
    SparseCPU: _coalesce_sparse_cpu
    SparseCUDA: _coalesce_sparse_cuda

- func: is_coalesced(Tensor self) -> bool
  variants: method
  dispatch:
    SparseCPU, SparseCUDA: is_coalesced_sparse
  device_check: NoCheck
  device_guard: False

- func: _indices(Tensor(a) self) -> Tensor(a)
  variants: method
  dispatch:
    SparseCPU, SparseCUDA: _indices_sparse
  device_check: NoCheck
  device_guard: False

- func: _values(Tensor(a) self) -> Tensor(a)
  variants: method
  dispatch:
    SparseCPU, SparseCUDA: _values_sparse
  device_check: NoCheck
  device_guard: False

# This method doesn't do any check but only directly sets the flag. So it can be
# a bit unsafe. Similar to _indices and _values, this is useful for implementing
# custom sparse operations in Python/C++ extension.
- func: _coalesced_(Tensor(a!) self, bool coalesced) -> Tensor(a!)
  variants: method
  dispatch:
    SparseCPU, SparseCUDA: _coalesced_sparse_
  device_check: NoCheck
  device_guard: False

- func: indices(Tensor(a) self) -> Tensor(a)
  variants: method
  dispatch:
    SparseCPU, SparseCUDA: indices_sparse
  device_check: NoCheck
  device_guard: False

- func: values(Tensor(a) self) -> Tensor(a)
  variants: method
  dispatch:
    SparseCPU, SparseCUDA: values_sparse
    SparseCsrCPU, SparseCsrCUDA: values_sparse_csr
  device_check: NoCheck
  device_guard: False

- func: crow_indices(Tensor(a) self) -> Tensor(a)
  variants: method
  dispatch:
    SparseCsrCPU, SparseCsrCUDA: crow_indices_sparse_csr
  device_check: NoCheck
  device_guard: False

- func: col_indices(Tensor(a) self) -> Tensor(a)
  variants: method
  dispatch:
    SparseCsrCPU, SparseCsrCUDA: col_indices_sparse_csr
  device_check: NoCheck
  device_guard: False

- func: hspmm.out(Tensor mat1, Tensor mat2, *, Tensor(a!) out) -> Tensor(a!)
  dispatch:
    SparseCPU: hspmm_out_sparse_cpu
    SparseCUDA: hspmm_out_sparse_cuda

- func: hspmm(Tensor mat1, Tensor mat2) -> Tensor
  dispatch:
    SparseCPU: hspmm_sparse_cpu
    SparseCUDA: hspmm_sparse_cuda

- func: copy_sparse_to_sparse_(Tensor(a!) self, Tensor src, bool non_blocking=False) -> Tensor(a!)
  device_check: NoCheck  # Allows copy into different device
  variants: function
  dispatch:
    SparseCPU, SparseCUDA: copy_sparse_

- func: unbind.int(Tensor(a -> *) self, int dim=0) -> Tensor(a)[]
  variants: function, method
  dispatch:
    CompositeExplicitAutograd: unbind
    NestedTensor: NestedTensor_unbind

- func: unbind.Dimname(Tensor(a -> *) self, Dimname dim) -> Tensor(a)[]
  variants: function, method

- func: to_sparse.sparse_dim(Tensor self, int sparse_dim) -> Tensor
  variants: method
  dispatch:
    CPU, CUDA: dense_to_sparse
    SparseCsrCPU, SparseCsrCUDA: sparse_csr_to_sparse

- func: to_sparse(Tensor self) -> Tensor
  variants: method
  dispatch:
    CPU, CUDA: dense_to_sparse
    SparseCsrCPU, SparseCsrCUDA: sparse_csr_to_sparse

- func: to_sparse_csr(Tensor self) -> Tensor
  variants: method
  dispatch:
    CPU, CUDA: dense_to_sparse_csr
    SparseCPU, SparseCUDA: coo_to_sparse_csr
    SparseCsrCPU, SparseCsrCUDA: csr_to_sparse_csr

- func: to_mkldnn(Tensor self, ScalarType? dtype=None) -> Tensor
  variants: method
  dispatch:
    CPU: dense_to_mkldnn

- func: mkldnn_reorder_conv2d_weight(Tensor self, int[2] padding=0, int[2] stride=1, int[2] dilation=1, int groups=1) -> Tensor
  variants: function
  python_module: nn
  dispatch:
    MkldnnCPU: mkldnn_reorder_conv2d_weight

- func: mkldnn_reorder_conv3d_weight(Tensor self, int[3] padding=0, int[3] stride=1, int[3] dilation=1, int groups=1) -> Tensor
  variants: function
  python_module: nn
  dispatch:
    MkldnnCPU: mkldnn_reorder_conv3d_weight

- func: to_mkldnn_backward(Tensor grad, Tensor input) -> Tensor

- func: quantize_per_tensor_dynamic(Tensor self, ScalarType dtype, bool reduce_range) -> Tensor
  variants: function
  dispatch:
    CPU, CUDA: quantize_per_tensor_dynamic

- func: quantize_per_tensor(Tensor self, float scale, int zero_point, ScalarType dtype) -> Tensor
  variants: function
  dispatch:
    CPU, CUDA: quantize_per_tensor

- func: quantize_per_tensor.tensor_qparams(Tensor self, Tensor scale, Tensor zero_point, ScalarType dtype) -> Tensor
  variants: function
  dispatch:
    CPU, CUDA: quantize_per_tensor_tensor_qparams

- func: quantize_per_tensor.tensors(Tensor[] tensors, Tensor scales, Tensor zero_points, ScalarType dtype) -> Tensor[]
  variants: function
  dispatch:
    CPU: quantize_per_tensor_list_cpu

- func: quantize_per_channel(Tensor self, Tensor scales, Tensor zero_points, int axis, ScalarType dtype) -> Tensor
  variants: function
  dispatch:
    CPU, CUDA: quantize_per_channel

- func: dequantize.self(Tensor self) -> Tensor
  variants: function, method
  dispatch:
    CPU, CUDA: dequantize_cpu_or_cuda
    QuantizedCPU, QuantizedCUDA: dequantize_quantized

- func: dequantize.tensors(Tensor[] tensors) -> Tensor[]
  variants: function
  dispatch:
    QuantizedCPU: dequantize_tensors_quantized_cpu

- func: q_scale(Tensor self) -> float
  variants: function, method
  dispatch:
    QuantizedCPU, QuantizedCUDA: q_scale_quant

- func: q_zero_point(Tensor self) -> int
  variants: function, method
  dispatch:
    QuantizedCPU, QuantizedCUDA: q_zero_point_quant

- func: q_per_channel_scales(Tensor self) -> Tensor
  variants: function, method
  dispatch:
    QuantizedCPU, QuantizedCUDA: q_per_channel_scales

- func: q_per_channel_zero_points(Tensor self) -> Tensor
  variants: function, method
  dispatch:
    QuantizedCPU, QuantizedCUDA: q_per_channel_zero_points

- func: q_per_channel_axis(Tensor self) -> int
  variants: function, method
  dispatch:
    QuantizedCPU, QuantizedCUDA: q_per_channel_axis

- func: int_repr(Tensor self) -> Tensor
  device_check: NoCheck   # TensorIterator
  variants: function, method
  dispatch:
    QuantizedCPU: int_repr_quantized_cpu
    QuantizedCUDA: int_repr_quantized_cuda

- func: _make_per_tensor_quantized_tensor(Tensor self, float scale, int zero_point) -> Tensor
  dispatch:
    CPU: make_per_tensor_quantized_tensor_cpu
    CUDA: make_per_tensor_quantized_tensor_cuda

- func: _make_per_channel_quantized_tensor(Tensor self, Tensor scale, Tensor zero_point, int axis) -> Tensor
  dispatch:
    CPU: make_per_channel_quantized_tensor_cpu
    CUDA: make_per_channel_quantized_tensor_cuda

- func: qscheme(Tensor self) -> QScheme
  variants: method
  dispatch:
    QuantizedCPU, QuantizedCUDA: qscheme_quant

- func: fake_quantize_per_tensor_affine(Tensor self, float scale, int zero_point, int quant_min, int quant_max) -> Tensor
  device_check: NoCheck   # TensorIterator
  variants: function

- func: fake_quantize_per_tensor_affine.tensor_qparams(Tensor self, Tensor scale, Tensor zero_point, int quant_min, int quant_max) -> Tensor
  device_check: NoCheck   # TensorIterator
  variants: function

- func: fake_quantize_per_tensor_affine_cachemask(Tensor self, float scale, int zero_point, int quant_min, int quant_max) -> (Tensor output, Tensor mask)
  variants: function
  dispatch:
    CPU, CUDA: fake_quantize_per_tensor_affine_cachemask

- func: _fake_quantize_per_tensor_affine_cachemask_tensor_qparams(Tensor self, Tensor scale, Tensor zero_point, Tensor fake_quant_enabled, int quant_min, int quant_max) -> (Tensor output, Tensor mask)
  variants: function
  dispatch:
    CPU, CUDA: _fake_quantize_per_tensor_affine_cachemask_tensor_qparams

- func: fake_quantize_per_tensor_affine_cachemask_backward(Tensor grad, Tensor mask) -> Tensor
  variants: function

- func: _fake_quantize_learnable_per_tensor_affine(Tensor self, Tensor scale, Tensor zero_point, int quant_min, int quant_max, float grad_factor=1.0) -> Tensor
  variants: function
  dispatch:
    CPU, CUDA: _fake_quantize_learnable_per_tensor_affine

- func: _fake_quantize_learnable_per_tensor_affine_backward(Tensor grad, Tensor self, Tensor scale, Tensor zero_point, int quant_min, int quant_max, float grad_factor=1.0) -> (Tensor, Tensor, Tensor)
  variants: function

- func: fake_quantize_per_channel_affine(Tensor self, Tensor scale, Tensor zero_point, int axis, int quant_min, int quant_max) -> Tensor
  device_check: NoCheck   # TensorIterator
  variants: function

- func: fake_quantize_per_channel_affine_cachemask(Tensor self, Tensor scale, Tensor zero_point, int axis, int quant_min, int quant_max) -> (Tensor output, Tensor mask)
  variants: function
  dispatch:
    CPU, CUDA: fake_quantize_per_channel_affine_cachemask

- func: fake_quantize_per_channel_affine_cachemask_backward(Tensor grad, Tensor mask) -> Tensor
  variants: function

- func: _fake_quantize_learnable_per_channel_affine(Tensor self, Tensor scale, Tensor zero_point, int axis, int quant_min, int quant_max, float grad_factor=1.0) -> Tensor
  variants: function
  dispatch:
    CPU, CUDA: _fake_quantize_learnable_per_channel_affine

- func: _fake_quantize_learnable_per_channel_affine_backward(Tensor grad, Tensor self, Tensor scale, Tensor zero_point, int axis, int quant_min, int quant_max, float grad_factor=1.0) -> (Tensor, Tensor, Tensor)
  variants: function

- func: fused_moving_avg_obs_fake_quant(Tensor self, Tensor observer_on, Tensor fake_quant_on, Tensor(a!) running_min, Tensor(b!) running_max, Tensor(c!) scale, Tensor(d!) zero_point, float averaging_const, int quant_min, int quant_max, int ch_axis, bool per_row_fake_quant=False, bool symmetric_quant=False) -> Tensor
  variants: function

- func: _fused_moving_avg_obs_fq_helper(Tensor self, Tensor observer_on, Tensor fake_quant_on, Tensor(a!) running_min, Tensor(b!) running_max, Tensor(c!) scale, Tensor(d!) zero_point, float averaging_const, int quant_min, int quant_max, int ch_axis, bool per_row_fake_quant=False, bool symmetric_quant=False) -> (Tensor output, Tensor mask)
  dispatch:
    CPU: fused_moving_avg_obs_fake_quant_cpu
    CUDA: fused_moving_avg_obs_fake_quant_cuda


- func: _choose_qparams_per_tensor(Tensor self, bool reduce_range=False) -> (float, int)
  variants: function

- func: _saturate_weight_to_fp16(Tensor weight) -> Tensor
  variants: function

- func: choose_qparams_optimized(Tensor input, int numel, int n_bins, float ratio, int bit_width) -> (Tensor, Tensor)
  variants: function

- func: _autocast_to_reduced_precision(Tensor(a) self, bool cuda_enabled, bool cpu_enabled, ScalarType cuda_dtype, ScalarType cpu_dtype) -> Tensor(a)
  variants: method
  device_guard: False

- func: _autocast_to_full_precision(Tensor(a) self, bool cuda_enabled, bool cpu_enabled) -> Tensor(a)
  variants: method
  device_guard: False

- func: _to_copy(Tensor self, *, ScalarType? dtype=None, Layout? layout=None, Device? device=None, bool? pin_memory=None, bool non_blocking=False, MemoryFormat? memory_format=None) -> Tensor
  device_check: NoCheck
  device_guard: False
  dispatch:
    CompositeExplicitAutograd: _to_copy

# to(Device) must not exist because all constructors of Device also works for
# TensorOptions. Otherwise, an ambiguity error is thrown.
# See NOTE [ TensorOptions Constructors ].
- func: to.dtype_layout(Tensor(a) self, *, ScalarType? dtype=None, Layout? layout=None, Device? device=None, bool? pin_memory=None, bool non_blocking=False, bool copy=False, MemoryFormat? memory_format=None) -> Tensor(a)
  variants: method
  device_check: NoCheck
  device_guard: False

- func: to.device(Tensor(a) self, Device device, ScalarType dtype, bool non_blocking=False, bool copy=False, MemoryFormat? memory_format=None) -> Tensor(a)
  variants: method
  device_check: NoCheck
  device_guard: False

- func: to.dtype(Tensor(a) self, ScalarType dtype, bool non_blocking=False, bool copy=False, MemoryFormat? memory_format=None) -> Tensor(a)
  variants: method
  device_check: NoCheck
  device_guard: False

- func: to.other(Tensor(a) self, Tensor other, bool non_blocking=False, bool copy=False, MemoryFormat? memory_format=None) -> Tensor(a)
  variants: method
  device_check: NoCheck
  device_guard: False

- func: meshgrid(Tensor[] tensors) -> Tensor[]

# TODO: Two weeks after this lands, combine these two overloads,
#       making "indexing" optional. These are temporarily distinct for
#       forward-compatibility reasons.
- func: meshgrid.indexing(Tensor[] tensors, *, str indexing) -> Tensor[]

- func: cartesian_prod(Tensor[] tensors) -> Tensor
  variants: function

- func: combinations(Tensor self, int r=2, bool with_replacement=False) -> Tensor
  variants: function

- func: item(Tensor self) -> Scalar
  variants: method

- func: result_type.Tensor(Tensor tensor, Tensor other) -> ScalarType
  variants: function

- func: result_type.Scalar(Tensor tensor, Scalar other) -> ScalarType
  variants: function

- func: result_type.Scalar_Tensor(Scalar scalar, Tensor tensor) -> ScalarType
  variants: function

- func: result_type.Scalar_Scalar(Scalar scalar1, Scalar scalar2) -> ScalarType

- func: can_cast(ScalarType from, ScalarType to) -> bool
  variants: function

- func: promote_types(ScalarType type1, ScalarType type2) -> ScalarType
  variants: function

# NB: Does NOT check precondition that numel == 1
- func: _local_scalar_dense(Tensor self) -> Scalar
  dispatch:
    CPU: _local_scalar_dense_cpu
    CUDA: _local_scalar_dense_cuda
  variants: function

# Fused RNN kernels
- func: _thnn_fused_lstm_cell(Tensor input_gates, Tensor hidden_gates, Tensor cx, Tensor? input_bias=None, Tensor? hidden_bias=None) -> (Tensor, Tensor, Tensor)
  dispatch:
    CUDA: _thnn_fused_lstm_cell_cuda

- func: _thnn_fused_lstm_cell_backward(Tensor? grad_hy, Tensor? grad_cy, Tensor cx, Tensor cy, Tensor workspace, bool has_bias) -> (Tensor, Tensor, Tensor, Tensor, Tensor)
  dispatch:
    CUDA: _thnn_fused_lstm_cell_backward_cuda

- func: _thnn_differentiable_lstm_cell_backward(Tensor? grad_hy, Tensor? grad_cy, Tensor input_gates, Tensor hidden_gates, Tensor? input_bias, Tensor? hidden_bias, Tensor cx, Tensor cy) -> (Tensor, Tensor, Tensor, Tensor, Tensor)

- func: _thnn_fused_gru_cell(Tensor input_gates, Tensor hidden_gates, Tensor hx, Tensor? input_bias=None, Tensor? hidden_bias=None) -> (Tensor, Tensor)
  dispatch:
    CUDA: _thnn_fused_gru_cell_cuda

- func: _thnn_fused_gru_cell_backward(Tensor grad_hy, Tensor workspace, bool has_bias) -> (Tensor, Tensor, Tensor, Tensor, Tensor)
  dispatch:
    CUDA: _thnn_fused_gru_cell_backward_cuda

- func: _thnn_differentiable_gru_cell_backward(Tensor grad_hy, Tensor input_gates, Tensor hidden_gates, Tensor hx, Tensor? input_bias, Tensor? hidden_bias) -> (Tensor, Tensor, Tensor, Tensor, Tensor)

# RNN cells and layers
- func: lstm.input(Tensor input, Tensor[] hx, Tensor[] params, bool has_biases, int num_layers, float dropout, bool train, bool bidirectional, bool batch_first) -> (Tensor, Tensor, Tensor)

- func: lstm.data(Tensor data, Tensor batch_sizes, Tensor[] hx, Tensor[] params, bool has_biases, int num_layers, float dropout, bool train, bool bidirectional) -> (Tensor, Tensor, Tensor)

- func: gru.input(Tensor input, Tensor hx, Tensor[] params, bool has_biases, int num_layers, float dropout, bool train, bool bidirectional, bool batch_first) -> (Tensor, Tensor)

- func: gru.data(Tensor data, Tensor batch_sizes, Tensor hx, Tensor[] params, bool has_biases, int num_layers, float dropout, bool train, bool bidirectional) -> (Tensor, Tensor)

- func: rnn_tanh.input(Tensor input, Tensor hx, Tensor[] params, bool has_biases, int num_layers, float dropout, bool train, bool bidirectional, bool batch_first) -> (Tensor, Tensor)

- func: rnn_tanh.data(Tensor data, Tensor batch_sizes, Tensor hx, Tensor[] params, bool has_biases, int num_layers, float dropout, bool train, bool bidirectional) -> (Tensor, Tensor)

- func: rnn_relu.input(Tensor input, Tensor hx, Tensor[] params, bool has_biases, int num_layers, float dropout, bool train, bool bidirectional, bool batch_first) -> (Tensor, Tensor)

- func: rnn_relu.data(Tensor data, Tensor batch_sizes, Tensor hx, Tensor[] params, bool has_biases, int num_layers, float dropout, bool train, bool bidirectional) -> (Tensor, Tensor)

- func: lstm_cell(Tensor input, Tensor[] hx, Tensor w_ih, Tensor w_hh, Tensor? b_ih=None, Tensor? b_hh=None) -> (Tensor, Tensor)

- func: gru_cell(Tensor input, Tensor hx, Tensor w_ih, Tensor w_hh, Tensor? b_ih=None, Tensor? b_hh=None) -> Tensor

- func: rnn_tanh_cell(Tensor input, Tensor hx, Tensor w_ih, Tensor w_hh, Tensor? b_ih=None, Tensor? b_hh=None) -> Tensor

- func: rnn_relu_cell(Tensor input, Tensor hx, Tensor w_ih, Tensor w_hh, Tensor? b_ih=None, Tensor? b_hh=None) -> Tensor

# Quantized RNN layer registration has been moved to C10 dispatch in `RNN.cpp`

# Quantized RNN layers
# - func: quantized_lstm(Tensor input, Tensor[] hx, Tensor[] params, bool has_biases, int num_layers, float dropout, bool train, bool bidirectional, bool batch_first, *, ScalarType? dtype=None, bool use_dynamic=False) -> (Tensor, Tensor, Tensor)


# - func: quantized_lstm.data(Tensor data, Tensor batch_sizes, Tensor[] hx, Tensor[] params, bool has_biases, int num_layers, float dropout, bool train, bool bidirectional, *, ScalarType? dtype=None, bool use_dynamic=False) -> (Tensor, Tensor, Tensor)


# Quantized GRU layers

# - func: quantized_gru.input(Tensor input, Tensor hx, Tensor[] params, bool has_biases, int num_layers, float dropout, bool train, bool bidirectional, bool batch_first) -> (Tensor, Tensor)
#

# - func: quantized_gru.data(Tensor data, Tensor batch_sizes, Tensor hx, Tensor[] params, bool has_biases, int num_layers, float dropout, bool train, bool bidirectional) -> (Tensor, Tensor)
#

# Quantized RNN cells
- func: quantized_lstm_cell(Tensor input, Tensor[] hx, Tensor w_ih, Tensor w_hh, Tensor b_ih, Tensor b_hh, Tensor packed_ih, Tensor packed_hh, Tensor col_offsets_ih, Tensor col_offsets_hh, Scalar scale_ih, Scalar scale_hh, Scalar zero_point_ih, Scalar zero_point_hh) -> (Tensor, Tensor)

- func: quantized_gru_cell(Tensor input, Tensor hx, Tensor w_ih, Tensor w_hh, Tensor b_ih, Tensor b_hh, Tensor packed_ih, Tensor packed_hh, Tensor col_offsets_ih, Tensor col_offsets_hh, Scalar scale_ih, Scalar scale_hh, Scalar zero_point_ih, Scalar zero_point_hh) -> Tensor

- func: quantized_rnn_relu_cell(Tensor input, Tensor hx, Tensor w_ih, Tensor w_hh, Tensor b_ih, Tensor b_hh, Tensor packed_ih, Tensor packed_hh, Tensor col_offsets_ih, Tensor col_offsets_hh, Scalar scale_ih, Scalar scale_hh, Scalar zero_point_ih, Scalar zero_point_hh) -> Tensor

- func: quantized_rnn_tanh_cell(Tensor input, Tensor hx, Tensor w_ih, Tensor w_hh, Tensor b_ih, Tensor b_hh, Tensor packed_ih, Tensor packed_hh, Tensor col_offsets_ih, Tensor col_offsets_hh, Scalar scale_ih, Scalar scale_hh, Scalar zero_point_ih, Scalar zero_point_hh) -> Tensor

# PackedSequence utilities
- func: _pack_padded_sequence(Tensor input, Tensor lengths, bool batch_first) -> (Tensor, Tensor)
  dispatch:
    CompositeExplicitAutograd: _pack_padded_sequence

- func: _pack_padded_sequence_backward(Tensor grad, int[] input_size, Tensor batch_sizes, bool batch_first) -> Tensor

- func: _pad_packed_sequence(Tensor data, Tensor batch_sizes, bool batch_first, Scalar padding_value, int total_length) -> (Tensor, Tensor)

# wrappers for legacy TH methods

- func: set_.source_Storage(Tensor(a!) self, Storage source) -> Tensor(a!)
  variants: method
  device_check: NoCheck
  device_guard: False
  dispatch:
    CPU, CUDA, Meta: set_

- func: set_.source_Storage_storage_offset(Tensor(a!) self, Storage source, int storage_offset, int[] size, int[] stride=[]) -> Tensor(a!)
  variants: method
  device_check: NoCheck
  device_guard: False
  dispatch:
    CPU, Meta: set_storage_cpu_
    CUDA: set_storage_cuda_
    QuantizedCPU, QuantizedCUDA: set_storage_quantized_

- func: set_.source_Tensor(Tensor(a!) self, Tensor source) -> Tensor(a!)
  variants: method
  device_check: NoCheck
  device_guard: False
  dispatch:
    CPU, CUDA, Meta: set_tensor_

- func: set_(Tensor(a!) self) -> Tensor(a!)
  variants: method
  dispatch:
    CPU: set_cpu_
    CUDA: set_cuda_
    Meta: set_meta_

- func: is_set_to(Tensor self, Tensor tensor) -> bool
  variants: method
  device_check: NoCheck
  device_guard: False
  dispatch:
    CPU, CUDA: is_set_to

- func: masked_fill_.Scalar(Tensor(a!) self, Tensor mask, Scalar value) -> Tensor(a!)
  device_check: NoCheck   # TensorIterator
  variants: method
  dispatch:
    CPU: masked_fill__cpu
    CUDA: masked_fill__cuda

- func: masked_fill.Scalar(Tensor self, Tensor mask, Scalar value) -> Tensor
  device_check: NoCheck   # TensorIterator
  variants: function, method
  dispatch:
    CompositeExplicitAutograd: masked_fill

- func: masked_fill_.Tensor(Tensor(a!) self, Tensor mask, Tensor value) -> Tensor(a!)
  device_check: NoCheck   # TensorIterator
  variants: method
  dispatch:
    CPU: masked_fill__cpu
    CUDA: masked_fill__cuda

- func: masked_fill.Tensor(Tensor self, Tensor mask, Tensor value) -> Tensor
  device_check: NoCheck   # TensorIterator
  variants: function, method
  dispatch:
    CompositeExplicitAutograd: masked_fill

- func: masked_scatter_(Tensor(a!) self, Tensor mask, Tensor source) -> Tensor(a!)
  variants: method
  dispatch:
    CPU: masked_scatter__cpu
    CUDA: masked_scatter__cuda

- func: masked_scatter(Tensor self, Tensor mask, Tensor source) -> Tensor
  variants: function, method
  dispatch:
    CompositeExplicitAutograd: masked_scatter

- func: _masked_softmax(Tensor self, Tensor mask) -> Tensor
  dispatch:
    CUDA: masked_softmax_cuda
    CPU: masked_softmax_cpu

- func: view(Tensor(a) self, int[] size) -> Tensor(a)
  variants: method
  device_check: NoCheck
  device_guard: False
  dispatch:
    ZeroTensor, CPU, CUDA, Meta, QuantizedCPU, QuantizedCUDA: view
    MkldnnCPU: mkldnn_view

# Warning: If you want to change the name or overload name of this
# operator, you might also want to change the `isBlockListedSchema`
# function in `torch/csrc/jit/frontend/schema_catching.cpp`.
# The name and overload name of this operator is hardcoded in that
# function in order to workaround a bug:
# https://github.com/pytorch/pytorch/issues/47964
- func: view.dtype(Tensor(a) self, ScalarType dtype) -> Tensor(a)
  variants: method
  device_check: NoCheck
  device_guard: False
  dispatch:
    CompositeExplicitAutograd: view_dtype

- func: put_(Tensor(a!) self, Tensor index, Tensor source, bool accumulate=False) -> Tensor(a!)
  variants: method
  dispatch:
    CPU, CUDA: put_

- func: put(Tensor self, Tensor index, Tensor source, bool accumulate=False) -> Tensor
  variants: function, method

- func: index_add.out(Tensor self, int dim, Tensor index, Tensor source, *, Scalar alpha=1, Tensor(a!) out) -> Tensor(a!)
  structured: True
  variants: function
  precomputed:
  - dim -> int dim
  dispatch:
    CPU: index_add_cpu_out
    CUDA: index_add_cuda_out

- func: index_add_(Tensor(a!) self, int dim, Tensor index, Tensor source, *, Scalar alpha=1) -> Tensor(a!)
  structured_delegate: index_add.out
  variants: method

- func: index_add(Tensor self, int dim, Tensor index, Tensor source, *, Scalar alpha=1) -> Tensor
  structured_delegate: index_add.out
  variants: function, method

- func: index_add.dimname(Tensor self, Dimname dim, Tensor index, Tensor source, *, Scalar alpha=1) -> Tensor
  variants: function, method

- func: index_fill_.int_Scalar(Tensor(a!) self, int dim, Tensor index, Scalar value) -> Tensor(a!)
  device_check: NoCheck   # TensorIterator
  variants: method
  dispatch:
    CPU: index_fill_
    CUDA: index_fill_

- func: index_fill.int_Scalar(Tensor self, int dim, Tensor index, Scalar value) -> Tensor
  device_check: NoCheck   # TensorIterator
  variants: function, method
  dispatch:
    CompositeExplicitAutograd: index_fill

- func: index_fill_.int_Tensor(Tensor(a!) self, int dim, Tensor index, Tensor value) -> Tensor(a!)
  device_check: NoCheck   # TensorIterator
  variants: method
  dispatch:
    CPU, CUDA: index_fill_

- func: index_fill.int_Tensor(Tensor self, int dim, Tensor index, Tensor value) -> Tensor
  device_check: NoCheck   # TensorIterator
  variants: function, method
  dispatch:
    CompositeExplicitAutograd: index_fill

- func: index_fill_.Dimname_Scalar(Tensor(a!) self, Dimname dim, Tensor index, Scalar value) -> Tensor(a!)
  device_check: NoCheck   # TensorIterator
  variants: method

- func: index_fill_.Dimname_Tensor(Tensor(a!) self, Dimname dim, Tensor index, Tensor value) -> Tensor(a!)
  device_check: NoCheck   # TensorIterator
  variants: method

- func: index_fill.Dimname_Scalar(Tensor self, Dimname dim, Tensor index, Scalar value) -> Tensor
  device_check: NoCheck   # TensorIterator
  variants: function, method

- func: index_fill.Dimname_Tensor(Tensor self, Dimname dim, Tensor index, Tensor value) -> Tensor
  device_check: NoCheck   # TensorIterator
  variants: function, method

- func: scatter.src(Tensor self, int dim, Tensor index, Tensor src) -> Tensor
  structured_delegate: scatter.src_out
  variants: function, method

- func: scatter_.src(Tensor(a!) self, int dim, Tensor index, Tensor src) -> Tensor(a!)
  structured_delegate: scatter.src_out
  variants: method

- func: scatter.src_out(Tensor self, int dim, Tensor index, Tensor src, *, Tensor(a!) out) -> Tensor(a!)
  structured: True
  variants: function
  dispatch:
    CPU, CUDA: scatter_src_out

- func: scatter.value(Tensor self, int dim, Tensor index, Scalar value) -> Tensor
  structured_delegate: scatter.value_out
  variants: function, method

- func: scatter_.value(Tensor(a!) self, int dim, Tensor index, Scalar value) -> Tensor(a!)
  structured_delegate: scatter.value_out
  variants: method

- func: scatter.value_out(Tensor self, int dim, Tensor index, Scalar value, *, Tensor(a!) out) -> Tensor(a!)
  structured: True
  variants: function
  dispatch:
    CPU, CUDA: scatter_value_out

- func: scatter.reduce(Tensor self, int dim, Tensor index, Tensor src, *, str reduce) -> Tensor
  structured_delegate: scatter.reduce_out
  variants: function, method

- func: scatter_.reduce(Tensor(a!) self, int dim, Tensor index, Tensor src, *, str reduce) -> Tensor(a!)
  structured_delegate: scatter.reduce_out
  variants: method

- func: scatter.reduce_out(Tensor self, int dim, Tensor index, Tensor src, *, str reduce, Tensor(a!) out) -> Tensor(a!)
  structured: True
  variants: function
  dispatch:
    CPU, CUDA: scatter_reduce_out

- func: scatter.value_reduce(Tensor self, int dim, Tensor index, Scalar value, *, str reduce) -> Tensor
  structured_delegate: scatter.value_reduce_out
  variants: function, method

- func: scatter_.value_reduce(Tensor(a!) self, int dim, Tensor index, Scalar value, *, str reduce) -> Tensor(a!)
  structured_delegate: scatter.value_reduce_out
  variants: method

- func: scatter.value_reduce_out(Tensor self, int dim, Tensor index, Scalar value, *, str reduce, Tensor(a!) out) -> Tensor(a!)
  structured: True
  variants: function
  dispatch:
    CPU, CUDA: scatter_value_reduce_out

- func: scatter.dimname_src(Tensor self, Dimname dim, Tensor index, Tensor src) -> Tensor
  variants: function, method

- func: scatter.dimname_value(Tensor self, Dimname dim, Tensor index, Scalar value) -> Tensor
  variants: function, method

- func: scatter_add(Tensor self, int dim, Tensor index, Tensor src) -> Tensor
  structured_delegate: scatter_add.out
  variants: function, method

- func: scatter_add_(Tensor(a!) self, int dim, Tensor index, Tensor src) -> Tensor(a!)
  structured_delegate: scatter_add.out
  variants: method

- func: scatter_add.out(Tensor self, int dim, Tensor index, Tensor src, *, Tensor(a!) out) -> Tensor(a!)
  structured: True
  variants: function
  dispatch:
    CPU, CUDA: scatter_add

- func: scatter_add.dimname(Tensor self, Dimname dim, Tensor index, Tensor src) -> Tensor
  variants: function, method

- func: scatter_reduce.two(Tensor self, int dim, Tensor index, Tensor src, str reduce, *, bool include_self=True) -> Tensor
  structured_delegate: scatter_reduce.two_out
  variants: function, method

- func: scatter_reduce_.two(Tensor(a!) self, int dim, Tensor index, Tensor src, str reduce, *, bool include_self=True) -> Tensor(a!)
  structured_delegate: scatter_reduce.two_out
  variants: method

- func: scatter_reduce.two_out(Tensor self, int dim, Tensor index, Tensor src, str reduce, *, bool include_self=True, Tensor(a!) out) -> Tensor(a!)
  structured: True
  variants: function
  dispatch:
    CPU, CUDA: scatter_reduce_two

- func: eq_.Scalar(Tensor(a!) self, Scalar other) -> Tensor(a!)
  structured_delegate: eq.Scalar_out
  device_check: NoCheck   # TensorIterator
  variants: method
  dispatch:
    CompositeExplicitAutograd: eq_

- func: eq_.Tensor(Tensor(a!) self, Tensor other) -> Tensor(a!)
  structured_delegate: eq.Tensor_out
  device_check: NoCheck   # TensorIterator
  variants: method
  dispatch:
    CompositeExplicitAutograd: eq_

- func: bitwise_and.Tensor_out(Tensor self, Tensor other, *, Tensor(a!) out) -> Tensor(a!)
  device_check: NoCheck   # TensorIterator
  structured: True
  structured_inherits: TensorIteratorBase
  variants: function
  dispatch:
    CPU, CUDA: bitwise_and_out

- func: bitwise_and.Scalar_out(Tensor self, Scalar other, *, Tensor(a!) out) -> Tensor(a!)
  device_check: NoCheck   # TensorIterator
  variants: function
  dispatch:
    CompositeExplicitAutograd: bitwise_and_out

- func: bitwise_and.Scalar(Tensor self, Scalar other) -> Tensor
  device_check: NoCheck   # TensorIterator
  variants: method, function
  dispatch:
    CompositeExplicitAutograd: bitwise_and

- func: bitwise_and.Tensor(Tensor self, Tensor other) -> Tensor
  device_check: NoCheck   # TensorIterator
  variants: method, function
  structured_delegate: bitwise_and.Tensor_out

- func: bitwise_and_.Scalar(Tensor(a!) self, Scalar other) -> Tensor(a!)
  device_check: NoCheck   # TensorIterator
  variants: method

- func: bitwise_and_.Tensor(Tensor(a!) self, Tensor other) -> Tensor(a!)
  device_check: NoCheck   # TensorIterator
  variants: method
  structured_delegate: bitwise_and.Tensor_out

- func: __and__.Scalar(Tensor self, Scalar other) -> Tensor
  device_check: NoCheck   # TensorIterator
  variants: method, function

- func: __and__.Tensor(Tensor self, Tensor other) -> Tensor
  device_check: NoCheck   # TensorIterator
  variants: method, function

- func: __iand__.Scalar(Tensor(a!) self, Scalar other) -> Tensor(a!)
  device_check: NoCheck   # TensorIterator
  variants: method

- func: __iand__.Tensor(Tensor(a!) self, Tensor other) -> Tensor(a!)
  device_check: NoCheck   # TensorIterator
  variants: method

- func: bitwise_or.Tensor_out(Tensor self, Tensor other, *, Tensor(a!) out) -> Tensor(a!)
  device_check: NoCheck   # TensorIterator
  structured: True
  structured_inherits: TensorIteratorBase
  variants: function
  dispatch:
    CPU, CUDA: bitwise_or_out

- func: bitwise_or.Scalar_out(Tensor self, Scalar other, *, Tensor(a!) out) -> Tensor(a!)
  device_check: NoCheck   # TensorIterator
  variants: function
  dispatch:
    CompositeExplicitAutograd: bitwise_or_out

- func: bitwise_or.Scalar(Tensor self, Scalar other) -> Tensor
  device_check: NoCheck   # TensorIterator
  variants: method, function

- func: bitwise_or.Tensor(Tensor self, Tensor other) -> Tensor
  device_check: NoCheck   # TensorIterator
  variants: method, function
  structured_delegate: bitwise_or.Tensor_out

- func: bitwise_or_.Scalar(Tensor(a!) self, Scalar other) -> Tensor(a!)
  device_check: NoCheck   # TensorIterator
  variants: method

- func: bitwise_or_.Tensor(Tensor(a!) self, Tensor other) -> Tensor(a!)
  device_check: NoCheck   # TensorIterator
  variants: method
  structured_delegate: bitwise_or.Tensor_out

- func: __or__.Scalar(Tensor self, Scalar other) -> Tensor
  device_check: NoCheck   # TensorIterator
  variants: method, function

- func: __or__.Tensor(Tensor self, Tensor other) -> Tensor
  device_check: NoCheck   # TensorIterator
  variants: method, function

- func: __ior__.Scalar(Tensor(a!) self, Scalar other) -> Tensor(a!)
  device_check: NoCheck   # TensorIterator
  variants: method

- func: __ior__.Tensor(Tensor(a!) self, Tensor other) -> Tensor(a!)
  device_check: NoCheck   # TensorIterator
  variants: method

- func: bitwise_xor.Tensor_out(Tensor self, Tensor other, *, Tensor(a!) out) -> Tensor(a!)
  device_check: NoCheck   # TensorIterator
  structured: True
  structured_inherits: TensorIteratorBase
  variants: function
  dispatch:
    CPU, CUDA: bitwise_xor_out

- func: bitwise_xor.Scalar_out(Tensor self, Scalar other, *, Tensor(a!) out) -> Tensor(a!)
  device_check: NoCheck   # TensorIterator
  variants: function
  dispatch:
    CompositeExplicitAutograd: bitwise_xor_out

- func: bitwise_xor.Scalar(Tensor self, Scalar other) -> Tensor
  device_check: NoCheck   # TensorIterator
  variants: method, function

- func: bitwise_xor.Tensor(Tensor self, Tensor other) -> Tensor
  device_check: NoCheck   # TensorIterator
  variants: method, function
  structured_delegate: bitwise_xor.Tensor_out

- func: bitwise_xor_.Scalar(Tensor(a!) self, Scalar other) -> Tensor(a!)
  device_check: NoCheck   # TensorIterator
  variants: method

- func: bitwise_xor_.Tensor(Tensor(a!) self, Tensor other) -> Tensor(a!)
  device_check: NoCheck   # TensorIterator
  variants: method
  structured_delegate: bitwise_xor.Tensor_out

- func: __xor__.Scalar(Tensor self, Scalar other) -> Tensor
  device_check: NoCheck   # TensorIterator
  variants: method, function

- func: __xor__.Tensor(Tensor self, Tensor other) -> Tensor
  device_check: NoCheck   # TensorIterator
  variants: method, function

- func: __ixor__.Scalar(Tensor(a!) self, Scalar other) -> Tensor(a!)
  device_check: NoCheck   # TensorIterator
  variants: method

- func: __ixor__.Tensor(Tensor(a!) self, Tensor other) -> Tensor(a!)
  device_check: NoCheck   # TensorIterator
  variants: method

- func: __lshift__.Scalar(Tensor self, Scalar other) -> Tensor
  device_check: NoCheck   # TensorIterator
  variants: method, function
  dispatch:
    CPU, CUDA: __lshift__

- func: __lshift__.Tensor(Tensor self, Tensor other) -> Tensor
  device_check: NoCheck   # TensorIterator
  variants: method, function
  dispatch:
    CPU, CUDA: __lshift__

- func: __ilshift__.Scalar(Tensor(a!) self, Scalar other) -> Tensor(a!)
  device_check: NoCheck   # TensorIterator
  variants: method
  dispatch:
    CPU, CUDA: __ilshift__

- func: __ilshift__.Tensor(Tensor(a!) self, Tensor other) -> Tensor(a!)
  device_check: NoCheck   # TensorIterator
  variants: method
  dispatch:
    CPU, CUDA: __ilshift__

- func: bitwise_left_shift.Tensor(Tensor self, Tensor other) -> Tensor
  device_check: NoCheck   # TensorIterator
  variants: function, method
  structured_delegate: bitwise_left_shift.Tensor_out

- func: bitwise_left_shift_.Tensor(Tensor(a!) self, Tensor other) -> Tensor(a!)
  device_check: NoCheck   # TensorIterator
  variants: method
  structured_delegate: bitwise_left_shift.Tensor_out

- func: bitwise_left_shift.Tensor_out(Tensor self, Tensor other, *, Tensor(a!) out) -> Tensor(a!)
  device_check: NoCheck   # TensorIterator
  structured: True
  structured_inherits: TensorIteratorBase
  dispatch:
    CPU, CUDA: bitwise_left_shift_out

- func: bitwise_left_shift.Tensor_Scalar(Tensor self, Scalar other) -> Tensor
  device_check: NoCheck   # TensorIterator
  variants: method, function
  dispatch:
    CompositeExplicitAutograd: bitwise_left_shift

- func: bitwise_left_shift_.Tensor_Scalar(Tensor(a!) self, Scalar other) -> Tensor(a!)
  device_check: NoCheck   # TensorIterator
  variants: method
  dispatch:
    CompositeExplicitAutograd: bitwise_left_shift_

- func: bitwise_left_shift.Tensor_Scalar_out(Tensor self, Scalar other, *, Tensor(a!) out) -> Tensor(a!)
  device_check: NoCheck   # TensorIterator
  variants: function
  dispatch:
    CompositeExplicitAutograd: bitwise_left_shift_out

- func: bitwise_left_shift.Scalar_Tensor(Scalar self, Tensor other) -> Tensor
  device_check: NoCheck   # TensorIterator
  variants: function
  dispatch:
    CompositeExplicitAutograd: bitwise_left_shift

- func: __rshift__.Scalar(Tensor self, Scalar other) -> Tensor
  device_check: NoCheck   # TensorIterator
  variants: method, function
  dispatch:
    CPU, CUDA: __rshift__

- func: __rshift__.Tensor(Tensor self, Tensor other) -> Tensor
  device_check: NoCheck   # TensorIterator
  variants: method, function
  dispatch:
    CPU, CUDA: __rshift__

- func: __irshift__.Scalar(Tensor(a!) self, Scalar other) -> Tensor(a!)
  device_check: NoCheck   # TensorIterator
  variants: method
  dispatch:
    CPU, CUDA: __irshift__

- func: __irshift__.Tensor(Tensor(a!) self, Tensor other) -> Tensor(a!)
  device_check: NoCheck   # TensorIterator
  variants: method
  dispatch:
    CPU, CUDA: __irshift__

- func: bitwise_right_shift.Tensor(Tensor self, Tensor other) -> Tensor
  device_check: NoCheck   # TensorIterator
  variants: function, method
  structured_delegate: bitwise_right_shift.Tensor_out

- func: bitwise_right_shift_.Tensor(Tensor(a!) self, Tensor other) -> Tensor(a!)
  device_check: NoCheck   # TensorIterator
  variants: method
  structured_delegate: bitwise_right_shift.Tensor_out

- func: bitwise_right_shift.Tensor_out(Tensor self, Tensor other, *, Tensor(a!) out) -> Tensor(a!)
  device_check: NoCheck   # TensorIterator
  structured: True
  structured_inherits: TensorIteratorBase
  dispatch:
    CPU, CUDA: bitwise_right_shift_out

- func: bitwise_right_shift.Tensor_Scalar(Tensor self, Scalar other) -> Tensor
  device_check: NoCheck   # TensorIterator
  variants: method, function
  dispatch:
    CompositeExplicitAutograd: bitwise_right_shift

- func: bitwise_right_shift_.Tensor_Scalar(Tensor(a!) self, Scalar other) -> Tensor(a!)
  device_check: NoCheck   # TensorIterator
  variants: method
  dispatch:
    CompositeExplicitAutograd: bitwise_right_shift_

- func: bitwise_right_shift.Tensor_Scalar_out(Tensor self, Scalar other, *, Tensor(a!) out) -> Tensor(a!)
  device_check: NoCheck   # TensorIterator
  variants: function
  dispatch:
    CompositeExplicitAutograd: bitwise_right_shift_out

- func: bitwise_right_shift.Scalar_Tensor(Scalar self, Tensor other) -> Tensor
  device_check: NoCheck   # TensorIterator
  variants: function
  dispatch:
    CompositeExplicitAutograd: bitwise_right_shift

- func: tril_(Tensor(a!) self, int diagonal=0) -> Tensor(a!)
  structured_delegate: tril.out
  variants: method

- func: triu_(Tensor(a!) self, int diagonal=0) -> Tensor(a!)
  structured_delegate: triu.out
  variants: method

- func: digamma_(Tensor(a!) self) -> Tensor(a!)
  device_check: NoCheck   # TensorIterator
  structured_delegate: digamma.out
  variants: method

- func: lerp_.Scalar(Tensor(a!) self, Tensor end, Scalar weight) -> Tensor(a!)
  device_check: NoCheck   # TensorIterator
  variants: method
  structured_delegate: lerp.Scalar_out

- func: lerp_.Tensor(Tensor(a!) self, Tensor end, Tensor weight) -> Tensor(a!)
  device_check: NoCheck   # TensorIterator
  variants: method
  structured_delegate: lerp.Tensor_out

- func: addbmm_(Tensor(a!) self, Tensor batch1, Tensor batch2, *, Scalar beta=1, Scalar alpha=1) -> Tensor(a!)
  variants: method
  dispatch:
    CPU, CUDA: addbmm_

- func: addbmm.out(Tensor self, Tensor batch1, Tensor batch2, *, Scalar beta=1, Scalar alpha=1, Tensor(a!) out) -> Tensor(a!)
  dispatch:
    CPU, CUDA: addbmm_out

- func: addbmm(Tensor self, Tensor batch1, Tensor batch2, *, Scalar beta=1, Scalar alpha=1) -> Tensor
  variants: method, function
  dispatch:
    CPU, CUDA: addbmm

- func: random_.from(Tensor(a!) self, int from, int? to, *, Generator? generator=None) -> Tensor(a!)
  device_check: NoCheck   # TensorIterator
  variants: method
  dispatch:
    CPU, CUDA: random_
    Meta: random_meta_

- func: random_.to(Tensor(a!) self, int to, *, Generator? generator=None) -> Tensor(a!)
  device_check: NoCheck   # TensorIterator
  variants: method
  dispatch:
    CPU, CUDA: random_
    Meta: random_meta_

- func: random_(Tensor(a!) self, *, Generator? generator=None) -> Tensor(a!)
  device_check: NoCheck   # TensorIterator
  variants: method
  dispatch:
    CPU, CUDA: random_
    Meta: random_meta_

- func: uniform_(Tensor(a!) self, float from=0, float to=1, *, Generator? generator=None) -> Tensor(a!)
  device_check: NoCheck   # TensorIterator
  variants: method
  dispatch:
    CPU, CUDA: uniform_
    Meta: uniform_meta_

- func: cauchy_(Tensor(a!) self, float median=0, float sigma=1, *, Generator? generator=None) -> Tensor(a!)
  device_check: NoCheck   # TensorIterator
  variants: method
  dispatch:
    CPU, CUDA: cauchy_

- func: log_normal_(Tensor(a!) self, float mean=1, float std=2, *, Generator? generator=None) -> Tensor(a!)
  device_check: NoCheck   # TensorIterator
  variants: method
  dispatch:
    CPU, CUDA: log_normal_

- func: exponential_(Tensor(a!) self, float lambd=1, *, Generator? generator=None) -> Tensor(a!)
  device_check: NoCheck   # TensorIterator
  variants: method
  dispatch:
    CPU, CUDA: exponential_

- func: geometric_(Tensor(a!) self, float p, *, Generator? generator=None) -> Tensor(a!)
  device_check: NoCheck   # TensorIterator
  variants: method
  dispatch:
    CPU, CUDA: geometric_

# wrappers for TH functions

- func: diag.out(Tensor self, int diagonal=0, *, Tensor(a!) out) -> Tensor(a!)
  dispatch:
    CPU: diag_cpu_out
    CUDA: diag_cuda_out

- func: diag(Tensor self, int diagonal=0) -> Tensor
  variants: method, function
  dispatch:
    CompositeExplicitAutograd: diag

- func: diag_backward(Tensor grad, int[] input_sizes, int diagonal) -> Tensor
  variants: function
  device_check: NoCheck
  device_guard: False

- func: cross.out(Tensor self, Tensor other, int? dim=None, *, Tensor(a!) out) -> Tensor(a!)

- func: cross(Tensor self, Tensor other, int? dim=None) -> Tensor
  variants: method, function

- func: triu.out(Tensor self, int diagonal=0, *, Tensor(a!) out) -> Tensor(a!)
  structured: True
  dispatch:
    CPU: triu_cpu
    CUDA: triu_cuda

- func: triu(Tensor self, int diagonal=0) -> Tensor
  structured_delegate: triu.out
  variants: method, function

- func: tril.out(Tensor self, int diagonal=0, *, Tensor(a!) out) -> Tensor(a!)
  structured: True
  dispatch:
    CPU: tril_cpu
    CUDA: tril_cuda

- func: tril(Tensor self, int diagonal=0) -> Tensor
  structured_delegate: tril.out
  variants: method, function

- func: tril_indices(int row, int col, int offset=0, *, ScalarType? dtype=long, Layout? layout=None, Device? device=None, bool? pin_memory=None) -> Tensor
  dispatch:
    CPU: tril_indices_cpu
    CUDA: tril_indices_cuda

- func: triu_indices(int row, int col, int offset=0, *, ScalarType? dtype=long, Layout? layout=None, Device? device=None, bool? pin_memory=None) -> Tensor
  dispatch:
    CPU: triu_indices_cpu
    CUDA: triu_indices_cuda

- func: trace(Tensor self) -> Tensor
  variants: method, function
  dispatch:
    CPU: trace_cpu
    CUDA: trace_cuda

- func: trace_backward(Tensor grad, int[] sizes) -> Tensor
  variants: function
  device_check: NoCheck
  device_guard: False

- func: ne.Scalar_out(Tensor self, Scalar other, *, Tensor(a!) out) -> Tensor(a!)
  structured: True
  structured_inherits: TensorIteratorBase
  device_check: NoCheck   # TensorIterator
  dispatch:
    CPU, CUDA: ne_Scalar_out
    QuantizedCPU: ne_out_quantized_cpu

- func: ne.Scalar(Tensor self, Scalar other) -> Tensor
  structured_delegate: ne.Scalar_out
  device_check: NoCheck   # TensorIterator
  variants: method, function
  dispatch:
    QuantizedCPU: ne_quantized_cpu

- func: ne.Tensor_out(Tensor self, Tensor other, *, Tensor(a!) out) -> Tensor(a!)
  structured: True
  structured_inherits: TensorIteratorBase
  device_check: NoCheck   # TensorIterator
  dispatch:
    CPU, CUDA: ne_Tensor_out
    QuantizedCPU: ne_out_quantized_cpu

- func: ne.Tensor(Tensor self, Tensor other) -> Tensor
  structured_delegate: ne.Tensor_out
  device_check: NoCheck   # TensorIterator
  variants: method, function
  dispatch:
    QuantizedCPU: ne_quantized_cpu

- func: ne_.Scalar(Tensor(a!) self, Scalar other) -> Tensor(a!)
  structured_delegate: ne.Scalar_out
  device_check: NoCheck   # TensorIterator
  variants: method
  dispatch:
    CompositeExplicitAutograd: ne_

- func: ne_.Tensor(Tensor(a!) self, Tensor other) -> Tensor(a!)
  structured_delegate: ne.Tensor_out
  device_check: NoCheck   # TensorIterator
  variants: method
  dispatch:
    CompositeExplicitAutograd: ne_

# not_equal, alias for torch.ne
- func: not_equal.Scalar_out(Tensor self, Scalar other, *, Tensor(a!) out) -> Tensor(a!)

- func: not_equal.Scalar(Tensor self, Scalar other) -> Tensor
  variants: method, function

- func: not_equal.Tensor_out(Tensor self, Tensor other, *, Tensor(a!) out) -> Tensor(a!)

- func: not_equal.Tensor(Tensor self, Tensor other) -> Tensor
  variants: method, function

- func: not_equal_.Scalar(Tensor(a!) self, Scalar other) -> Tensor(a!)
  variants: method

- func: not_equal_.Tensor(Tensor(a!) self, Tensor other) -> Tensor(a!)
  variants: method

- func: eq.Scalar_out(Tensor self, Scalar other, *, Tensor(a!) out) -> Tensor(a!)
  structured: True
  structured_inherits: TensorIteratorBase
  device_check: NoCheck   # TensorIterator
  dispatch:
    CPU, CUDA: eq_Scalar_out
    QuantizedCPU: eq_out_quantized_cpu

- func: eq.Scalar(Tensor self, Scalar other) -> Tensor
  structured_delegate: eq.Scalar_out
  device_check: NoCheck   # TensorIterator
  variants: method, function
  dispatch:
    QuantizedCPU: eq_quantized_cpu

- func: eq.Tensor_out(Tensor self, Tensor other, *, Tensor(a!) out) -> Tensor(a!)
  structured: True
  structured_inherits: TensorIteratorBase
  device_check: NoCheck   # TensorIterator
  dispatch:
    CPU, CUDA: eq_Tensor_out
    QuantizedCPU: eq_out_quantized_cpu

- func: eq.Tensor(Tensor self, Tensor other) -> Tensor
  structured_delegate: eq.Tensor_out
  device_check: NoCheck   # TensorIterator
  variants: method, function
  dispatch:
    QuantizedCPU: eq_quantized_cpu

- func: ge.Scalar_out(Tensor self, Scalar other, *, Tensor(a!) out) -> Tensor(a!)
  structured: True
  structured_inherits: TensorIteratorBase
  device_check: NoCheck   # TensorIterator
  dispatch:
    CPU, CUDA: ge_Scalar_out
    QuantizedCPU: ge_out_quantized_cpu

- func: ge.Scalar(Tensor self, Scalar other) -> Tensor
  structured_delegate: ge.Scalar_out
  device_check: NoCheck   # TensorIterator
  variants: method, function
  dispatch:
    QuantizedCPU: ge_quantized_cpu

- func: ge.Tensor_out(Tensor self, Tensor other, *, Tensor(a!) out) -> Tensor(a!)
  structured: True
  structured_inherits: TensorIteratorBase
  device_check: NoCheck   # TensorIterator
  dispatch:
    CPU, CUDA: ge_Tensor_out
    QuantizedCPU: ge_out_quantized_cpu

- func: ge.Tensor(Tensor self, Tensor other) -> Tensor
  structured_delegate: ge.Tensor_out
  device_check: NoCheck   # TensorIterator
  variants: method, function
  dispatch:
    QuantizedCPU: ge_quantized_cpu

- func: ge_.Scalar(Tensor(a!) self, Scalar other) -> Tensor(a!)
  structured_delegate: ge.Scalar_out
  device_check: NoCheck   # TensorIterator
  variants: method
  dispatch:
    CompositeExplicitAutograd: ge_

- func: ge_.Tensor(Tensor(a!) self, Tensor other) -> Tensor(a!)
  structured_delegate: ge.Tensor_out
  device_check: NoCheck   # TensorIterator
  variants: method
  dispatch:
    CompositeExplicitAutograd: ge_

# greater_equal, alias for torch.ge
- func: greater_equal.Scalar_out(Tensor self, Scalar other, *, Tensor(a!) out) -> Tensor(a!)

- func: greater_equal.Scalar(Tensor self, Scalar other) -> Tensor
  variants: method, function

- func: greater_equal.Tensor_out(Tensor self, Tensor other, *, Tensor(a!) out) -> Tensor(a!)

- func: greater_equal.Tensor(Tensor self, Tensor other) -> Tensor
  variants: method, function

- func: greater_equal_.Scalar(Tensor(a!) self, Scalar other) -> Tensor(a!)
  variants: method

- func: greater_equal_.Tensor(Tensor(a!) self, Tensor other) -> Tensor(a!)
  variants: method

- func: le.Scalar_out(Tensor self, Scalar other, *, Tensor(a!) out) -> Tensor(a!)
  structured: True
  structured_inherits: TensorIteratorBase
  device_check: NoCheck   # TensorIterator
  dispatch:
    CPU, CUDA: le_Scalar_out
    QuantizedCPU: le_out_quantized_cpu

- func: le.Scalar(Tensor self, Scalar other) -> Tensor
  structured_delegate: le.Scalar_out
  device_check: NoCheck   # TensorIterator
  variants: method, function
  dispatch:
    QuantizedCPU: le_quantized_cpu

- func: le.Tensor_out(Tensor self, Tensor other, *, Tensor(a!) out) -> Tensor(a!)
  structured: True
  structured_inherits: TensorIteratorBase
  device_check: NoCheck   # TensorIterator
  dispatch:
    CPU, CUDA: le_Tensor_out
    QuantizedCPU: le_out_quantized_cpu

- func: le.Tensor(Tensor self, Tensor other) -> Tensor
  structured_delegate: le.Tensor_out
  device_check: NoCheck   # TensorIterator
  variants: method, function
  dispatch:
    QuantizedCPU: le_quantized_cpu

- func: le_.Scalar(Tensor(a!) self, Scalar other) -> Tensor(a!)
  structured_delegate: le.Scalar_out
  device_check: NoCheck   # TensorIterator
  variants: method
  dispatch:
    CompositeExplicitAutograd: le_

- func: le_.Tensor(Tensor(a!) self, Tensor other) -> Tensor(a!)
  structured_delegate: le.Tensor_out
  device_check: NoCheck   # TensorIterator
  variants: method
  dispatch:
    CompositeExplicitAutograd: le_

# less_equal, alias for torch.le
- func: less_equal.Scalar_out(Tensor self, Scalar other, *, Tensor(a!) out) -> Tensor(a!)

- func: less_equal.Scalar(Tensor self, Scalar other) -> Tensor
  variants: method, function

- func: less_equal.Tensor_out(Tensor self, Tensor other, *, Tensor(a!) out) -> Tensor(a!)

- func: less_equal.Tensor(Tensor self, Tensor other) -> Tensor
  variants: method, function

- func: less_equal_.Scalar(Tensor(a!) self, Scalar other) -> Tensor(a!)
  variants: method

- func: less_equal_.Tensor(Tensor(a!) self, Tensor other) -> Tensor(a!)
  variants: method

- func: gt.Scalar_out(Tensor self, Scalar other, *, Tensor(a!) out) -> Tensor(a!)
  structured: True
  structured_inherits: TensorIteratorBase
  device_check: NoCheck   # TensorIterator
  dispatch:
    CPU, CUDA: gt_Scalar_out
    QuantizedCPU: gt_out_quantized_cpu

- func: gt.Scalar(Tensor self, Scalar other) -> Tensor
  structured_delegate: gt.Scalar_out
  device_check: NoCheck   # TensorIterator
  variants: method, function
  dispatch:
    QuantizedCPU: gt_quantized_cpu

- func: gt.Tensor_out(Tensor self, Tensor other, *, Tensor(a!) out) -> Tensor(a!)
  structured: True
  structured_inherits: TensorIteratorBase
  device_check: NoCheck   # TensorIterator
  dispatch:
    CPU, CUDA: gt_Tensor_out
    QuantizedCPU: gt_out_quantized_cpu

- func: gt.Tensor(Tensor self, Tensor other) -> Tensor
  structured_delegate: gt.Tensor_out
  device_check: NoCheck   # TensorIterator
  variants: method, function
  dispatch:
    QuantizedCPU: gt_quantized_cpu

- func: gt_.Scalar(Tensor(a!) self, Scalar other) -> Tensor(a!)
  structured_delegate: gt.Scalar_out
  device_check: NoCheck   # TensorIterator
  variants: method
  dispatch:
    CompositeExplicitAutograd: gt_

- func: gt_.Tensor(Tensor(a!) self, Tensor other) -> Tensor(a!)
  structured_delegate: gt.Tensor_out
  device_check: NoCheck   # TensorIterator
  variants: method
  dispatch:
    CompositeExplicitAutograd: gt_

#  greater, alias for torch.gt
- func: greater.Scalar_out(Tensor self, Scalar other, *, Tensor(a!) out) -> Tensor(a!)

- func: greater.Scalar(Tensor self, Scalar other) -> Tensor
  variants: method, function

- func: greater.Tensor_out(Tensor self, Tensor other, *, Tensor(a!) out) -> Tensor(a!)

- func: greater.Tensor(Tensor self, Tensor other) -> Tensor
  variants: method, function

- func: greater_.Scalar(Tensor(a!) self, Scalar other) -> Tensor(a!)
  variants: method

- func: greater_.Tensor(Tensor(a!) self, Tensor other) -> Tensor(a!)
  variants: method

- func: lt.Scalar_out(Tensor self, Scalar other, *, Tensor(a!) out) -> Tensor(a!)
  structured: True
  structured_inherits: TensorIteratorBase
  device_check: NoCheck   # TensorIterator
  dispatch:
    CPU, CUDA: lt_Scalar_out
    QuantizedCPU: lt_out_quantized_cpu

- func: lt.Scalar(Tensor self, Scalar other) -> Tensor
  structured_delegate: lt.Scalar_out
  device_check: NoCheck   # TensorIterator
  variants: method, function
  dispatch:
    QuantizedCPU: lt_quantized_cpu

- func: lt.Tensor_out(Tensor self, Tensor other, *, Tensor(a!) out) -> Tensor(a!)
  structured: True
  structured_inherits: TensorIteratorBase
  device_check: NoCheck   # TensorIterator
  dispatch:
    CPU, CUDA: lt_Tensor_out
    QuantizedCPU: lt_out_quantized_cpu

- func: lt.Tensor(Tensor self, Tensor other) -> Tensor
  structured_delegate: lt.Tensor_out
  device_check: NoCheck   # TensorIterator
  variants: method, function
  dispatch:
    QuantizedCPU: lt_quantized_cpu

- func: lt_.Scalar(Tensor(a!) self, Scalar other) -> Tensor(a!)
  structured_delegate: lt.Scalar_out
  device_check: NoCheck   # TensorIterator
  variants: method
  dispatch:
    CompositeExplicitAutograd: lt_

- func: lt_.Tensor(Tensor(a!) self, Tensor other) -> Tensor(a!)
  structured_delegate: lt.Tensor_out
  device_check: NoCheck   # TensorIterator
  variants: method
  dispatch:
    CompositeExplicitAutograd: lt_

#  less, alias for torch.lt
- func: less.Scalar_out(Tensor self, Scalar other, *, Tensor(a!) out) -> Tensor(a!)

- func: less.Scalar(Tensor self, Scalar other) -> Tensor
  variants: method, function

- func: less.Tensor_out(Tensor self, Tensor other, *, Tensor(a!) out) -> Tensor(a!)

- func: less.Tensor(Tensor self, Tensor other) -> Tensor
  variants: method, function

- func: less_.Scalar(Tensor(a!) self, Scalar other) -> Tensor(a!)
  variants: method

- func: less_.Tensor(Tensor(a!) self, Tensor other) -> Tensor(a!)
  variants: method

- func: take.out(Tensor self, Tensor index, *, Tensor(a!) out) -> Tensor(a!)
  dispatch:
    CPU, CUDA: take_out

- func: take(Tensor self, Tensor index) -> Tensor
  variants: method, function
  dispatch:
    CPU, CUDA: take

- func: take_along_dim.out(Tensor self, Tensor indices, int? dim=None, *, Tensor(a!) out) -> Tensor(a!)

- func: take_along_dim(Tensor self, Tensor indices, int? dim=None) -> Tensor
  variants: method, function

- func: index_select.out(Tensor self, int dim, Tensor index, *, Tensor(a!) out) -> Tensor(a!)
  dispatch:
    CPU, QuantizedCPU: index_select_out_cpu_
    CUDA, QuantizedCUDA: index_select_out_cuda

- func: index_select(Tensor self, int dim, Tensor index) -> Tensor
  variants: method, function
  dispatch:
    CPU: index_select_cpu_
    QuantizedCPU: index_select_quantized_cpu_
    CUDA: index_select_cuda
    QuantizedCUDA: index_select_quantized_cuda
    SparseCPU: index_select_sparse
    SparseCUDA: index_select_sparse

- func: index_select.dimname_out(Tensor self, Dimname dim, Tensor index, *, Tensor(a!) out) -> Tensor(a!)

- func: index_select.dimname(Tensor self, Dimname dim, Tensor index) -> Tensor
  variants: method, function

- func: index_select_backward(Tensor grad, int[] self_sizes, int dim, Tensor index) -> Tensor
  variants: function
  device_check: NoCheck
  device_guard: False

- func: masked_select.out(Tensor self, Tensor mask, *, Tensor(a!) out) -> Tensor(a!)
  dispatch:
    CPU: masked_select_out_cpu
    CUDA: masked_select_out_cuda

- func: masked_select(Tensor self, Tensor mask) -> Tensor
  variants: method, function
  dispatch:
    CPU: masked_select_cpu
    CUDA: masked_select_cuda

- func: masked_select_backward(Tensor grad, Tensor input, Tensor mask) -> Tensor
  variants: function
  device_check: NoCheck
  device_guard: False

- func: nonzero.out(Tensor self, *, Tensor(a!) out) -> Tensor(a!)
  dispatch:
    CPU: nonzero_out_cpu
    CUDA: nonzero_out_cuda

- func: nonzero(Tensor self) -> Tensor
  variants: method, function
  dispatch:
    CPU: nonzero_cpu
    CUDA: nonzero_cuda

- func: nonzero_numpy(Tensor self) -> Tensor[]
  variants: method, function

- func: argwhere(Tensor self) -> Tensor
  variants: method, function

- func: gather.out(Tensor self, int dim, Tensor index, *, bool sparse_grad=False, Tensor(a!) out) -> Tensor(a!)
  structured: True
  dispatch:
    CPU, CUDA: gather_out

- func: gather(Tensor self, int dim, Tensor index, *, bool sparse_grad=False) -> Tensor
  variants: method, function
  structured_delegate: gather.out

- func: gather_backward(Tensor grad, Tensor self, int dim, Tensor index, bool sparse_grad) -> Tensor
  variants: function
  device_check: NoCheck
  device_guard: False

- func: gather.dimname_out(Tensor self, Dimname dim, Tensor index, *, bool sparse_grad=False, Tensor(a!) out) -> Tensor(a!)

- func: gather.dimname(Tensor self, Dimname dim, Tensor index, *, bool sparse_grad=False) -> Tensor
  variants: method, function

- func: _gather_sparse_backward(Tensor self, int dim, Tensor index, Tensor grad) -> Tensor

- func: addcmul.out(Tensor self, Tensor tensor1, Tensor tensor2, *, Scalar value=1, Tensor(a!) out) -> Tensor(a!)
  structured: True
  structured_inherits: TensorIteratorBase
  device_check: NoCheck   # TensorIterator
  dispatch:
    CPU, CUDA: addcmul_out

- func: addcmul(Tensor self, Tensor tensor1, Tensor tensor2, *, Scalar value=1) -> Tensor
  structured_delegate: addcmul.out
  device_check: NoCheck   # TensorIterator
  variants: method, function

- func: addcmul_(Tensor(a!) self, Tensor tensor1, Tensor tensor2, *, Scalar value=1) -> Tensor(a!)
  structured_delegate: addcmul.out
  device_check: NoCheck   # TensorIterator
  variants: method

- func: addcdiv.out(Tensor self, Tensor tensor1, Tensor tensor2, *, Scalar value=1, Tensor(a!) out) -> Tensor(a!)
  structured: True
  structured_inherits: TensorIteratorBase
  device_check: NoCheck   # TensorIterator
  dispatch:
    CPU, CUDA: addcdiv_out

- func: addcdiv(Tensor self, Tensor tensor1, Tensor tensor2, *, Scalar value=1) -> Tensor
  structured_delegate: addcdiv.out
  device_check: NoCheck   # TensorIterator
  variants: method, function

- func: addcdiv_(Tensor(a!) self, Tensor tensor1, Tensor tensor2, *, Scalar value=1) -> Tensor(a!)
  structured_delegate: addcdiv.out
  device_check: NoCheck   # TensorIterator
  variants: method

- func: cross_entropy_loss(Tensor self, Tensor target, Tensor? weight=None, int reduction=Mean, int ignore_index=-100, float label_smoothing=0.0) -> Tensor
  python_module: nn

- func: lstsq.X(Tensor self, Tensor A, *, Tensor(a!) X, Tensor(b!) qr) -> (Tensor(a!) solution, Tensor(b!) QR)
  dispatch:
    CPU: legacy_lstsq_out
    CUDA: legacy_lstsq_out_cuda

- func: lstsq(Tensor self, Tensor A) -> (Tensor solution, Tensor QR)
  variants: method, function
  dispatch:
    CPU: legacy_lstsq
    CUDA: legacy_lstsq_cuda

- func: triangular_solve.X(Tensor self, Tensor A, bool upper=True, bool transpose=False, bool unitriangular=False, *, Tensor(a!) X, Tensor(b!) M) -> (Tensor(a!) solution, Tensor(b!) cloned_coefficient)
  structured: True
  dispatch:
    CPU, CUDA: triangular_solve_out
    SparseCsrCPU: triangular_solve_out_sparse_csr_cpu
    SparseCsrCUDA: triangular_solve_out_sparse_csr_cuda

- func: triangular_solve(Tensor self, Tensor A, bool upper=True, bool transpose=False, bool unitriangular=False) -> (Tensor solution, Tensor cloned_coefficient)
  structured_delegate: triangular_solve.X
  variants: method, function

- func: _linalg_check_errors(Tensor info, str api_name, *, bool is_matrix) -> ()
  dispatch:
    CompositeExplicitAutograd: _linalg_check_errors

- func: linalg_solve_triangular.out(Tensor self, Tensor B, *, bool upper, bool left=True, bool unitriangular=False, Tensor(a!) out) -> Tensor(a!)
  python_module: linalg
  dispatch:
    CPU, CUDA: linalg_solve_triangular_out

- func: linalg_solve_triangular(Tensor self, Tensor B, *, bool upper, bool left=True, bool unitriangular=False) -> Tensor
  python_module: linalg
  variants: function
  dispatch:
    CPU, CUDA: linalg_solve_triangular

- func: symeig.e(Tensor self, bool eigenvectors=False, bool upper=True, *, Tensor(a!) e, Tensor(b!) V) -> (Tensor(a!) eigenvalues, Tensor(b!) eigenvectors)
  dispatch:
    CompositeExplicitAutograd: symeig_out

- func: symeig(Tensor self, bool eigenvectors=False, bool upper=True) -> (Tensor eigenvalues, Tensor eigenvectors)
  variants: method, function
  dispatch:
    CompositeExplicitAutograd: symeig

- func: _symeig_helper(Tensor self, bool eigenvectors, bool upper) -> (Tensor, Tensor)
  variants: function
  dispatch:
    CPU: _symeig_helper_cpu
    CUDA: _symeig_helper_cuda

- func: eig.e(Tensor self, bool eigenvectors=False, *, Tensor(a!) e, Tensor(b!) v) -> (Tensor(a!) eigenvalues, Tensor(b!) eigenvectors)
  dispatch:
    CompositeExplicitAutograd: eig_out

- func: eig(Tensor self, bool eigenvectors=False) -> (Tensor eigenvalues, Tensor eigenvectors)
  variants: method, function
  dispatch:
    CompositeExplicitAutograd: eig

- func: svd.U(Tensor self, bool some=True, bool compute_uv=True, *, Tensor(a!) U, Tensor(b!) S, Tensor(c!) V) -> (Tensor(a!) U, Tensor(b!) S, Tensor(c!) V)

- func: svd(Tensor self, bool some=True, bool compute_uv=True) -> (Tensor U, Tensor S, Tensor V)
  variants: method, function

# swapaxes, alias for transpose
- func: swapaxes(Tensor(a) self, int axis0, int axis1) -> Tensor(a)
  variants: function, method
  device_check: NoCheck
  device_guard: False

- func: swapaxes_(Tensor(a!) self, int axis0, int axis1) -> Tensor(a!)
  variants: method
  device_check: NoCheck
  device_guard: False
  tags: inplace_view

# swapdims, alias for transpose
- func: swapdims(Tensor(a) self, int dim0, int dim1) -> Tensor(a)
  variants: function, method
  device_check: NoCheck
  device_guard: False

- func: swapdims_(Tensor(a!) self, int dim0, int dim1) -> Tensor(a!)
  variants: method
  device_check: NoCheck
  device_guard: False
  tags: inplace_view

- func: cholesky.out(Tensor self, bool upper=False, *, Tensor(a!) out) -> Tensor(a!)
  dispatch:
    CPU, CUDA: cholesky_out

- func: cholesky(Tensor self, bool upper=False) -> Tensor
  variants: method, function
  dispatch:
    CPU, CUDA: cholesky

- func: cholesky_solve.out(Tensor self, Tensor input2, bool upper=False, *, Tensor(a!) out) -> Tensor(a!)
  dispatch:
    CompositeExplicitAutograd: cholesky_solve_out

- func: cholesky_solve(Tensor self, Tensor input2, bool upper=False) -> Tensor
  variants: method, function
  dispatch:
    CompositeExplicitAutograd: cholesky_solve

- func: _cholesky_solve_helper(Tensor self, Tensor A, bool upper) -> Tensor
  variants: function
  dispatch:
    CPU: _cholesky_solve_helper_cpu
    CUDA: _cholesky_solve_helper_cuda

- func: solve(Tensor self, Tensor A) -> (Tensor solution, Tensor LU)
  variants: function, method
  dispatch:
    CompositeExplicitAutograd: solve

- func: solve.solution(Tensor self, Tensor A, *, Tensor(a!) solution, Tensor(b!) lu) -> (Tensor(a!) solution, Tensor(b!) LU)
  dispatch:
    CompositeExplicitAutograd: solve_out

- func: _solve_helper(Tensor self, Tensor A) -> (Tensor, Tensor)
  variants: function
  dispatch:
    CPU: _solve_helper_cpu
    CUDA: _solve_helper_cuda

- func: cholesky_inverse(Tensor self, bool upper=False) -> Tensor
  variants: method, function
  dispatch:
    CPU, CUDA: cholesky_inverse

- func: cholesky_inverse.out(Tensor self, bool upper=False, *, Tensor(a!) out) -> Tensor(a!)
  dispatch:
    CPU, CUDA: cholesky_inverse_out

- func: qr.Q(Tensor self, bool some=True, *, Tensor(a!) Q, Tensor(b!) R) -> (Tensor(a!) Q, Tensor(b!) R)

- func: qr(Tensor self, bool some=True) -> (Tensor Q, Tensor R)
  variants: method, function

- func: geqrf.a(Tensor self, *, Tensor(a!) a, Tensor(b!) tau) -> (Tensor(a!) a, Tensor(b!) tau)
  dispatch:
    CPU, CUDA: geqrf_out

- func: geqrf(Tensor self) -> (Tensor a, Tensor tau)
  variants: method, function
  dispatch:
    CPU, CUDA: geqrf

# orgqr, alias for linalg_householder_product
- func: orgqr(Tensor self, Tensor input2) -> Tensor
  variants: method, function

- func: orgqr.out(Tensor self, Tensor input2, *, Tensor(a!) out) -> Tensor(a!)

- func: ormqr.out(Tensor self, Tensor input2, Tensor input3, bool left=True, bool transpose=False, *, Tensor(a!) out) -> Tensor(a!)
  dispatch:
    CPU, CUDA: ormqr_out

- func: ormqr(Tensor self, Tensor input2, Tensor input3, bool left=True, bool transpose=False) -> Tensor
  variants: method, function
  dispatch:
    CPU, CUDA: ormqr

- func: _lu_with_info(Tensor self, bool pivot=True, bool check_errors=True) -> (Tensor LU, Tensor pivots, Tensor info)
  variants: function

- func: lu_solve.out(Tensor self, Tensor LU_data, Tensor LU_pivots, *, Tensor(a!) out) -> Tensor(a!)
  dispatch:
    CPU, CUDA: lu_solve_out

- func: lu_solve(Tensor self, Tensor LU_data, Tensor LU_pivots) -> Tensor
  variants: method, function
  dispatch:
    CPU, CUDA: lu_solve

- func: lu_unpack(Tensor LU_data, Tensor LU_pivots, bool unpack_data=True, bool unpack_pivots=True) -> (Tensor P, Tensor L, Tensor U)
  variants: function
  dispatch:
    CPU, CUDA: lu_unpack

- func: lu_unpack.out(Tensor LU_data, Tensor LU_pivots, bool unpack_data=True, bool unpack_pivots=True, *, Tensor(a!) P, Tensor(b!) L, Tensor(c!) U) -> (Tensor(a!) P, Tensor(b!) L, Tensor(c!) U)
  variants: function
  dispatch:
    CPU, CUDA: lu_unpack_out

# TODO: remove dispatch section when porting TH CUDA to ATen
- func: multinomial.out(Tensor self, int num_samples, bool replacement=False, *, Generator? generator=None, Tensor(a!) out) -> Tensor(a!)
  dispatch:
    CPU, CUDA: multinomial_out

- func: multinomial(Tensor self, int num_samples, bool replacement=False, *, Generator? generator=None) -> Tensor
  variants: method, function
  dispatch:
    CPU, CUDA: multinomial

- func: lgamma.out(Tensor self, *, Tensor(a!) out) -> Tensor(a!)
  device_check: NoCheck   # TensorIterator
  structured: True
  structured_inherits: TensorIteratorBase
  dispatch:
    CPU, CUDA: lgamma_out

- func: lgamma_(Tensor(a!) self) -> Tensor(a!)
  device_check: NoCheck   # TensorIterator
  structured_delegate: lgamma.out
  variants: method

- func: lgamma(Tensor self) -> Tensor
  device_check: NoCheck   # TensorIterator
  structured_delegate: lgamma.out
  variants: method, function

- func: digamma.out(Tensor self, *, Tensor(a!) out) -> Tensor(a!)
  device_check: NoCheck   # TensorIterator
  structured: True
  structured_inherits: TensorIteratorBase
  dispatch:
    CPU, CUDA: digamma_out

- func: digamma(Tensor self) -> Tensor
  device_check: NoCheck   # TensorIterator
  structured_delegate: digamma.out
  variants: method, function

- func: polygamma.out(int n, Tensor self, *, Tensor(a!) out) -> Tensor(a!)
  device_check: NoCheck   # TensorIterator
  structured: True
  structured_inherits: TensorIteratorBase
  dispatch:
    CPU, CUDA: polygamma_out

- func: polygamma(int n, Tensor self) -> Tensor
  device_check: NoCheck   # TensorIterator
  structured_delegate: polygamma.out
  variants: method, function

- func: polygamma_(Tensor(a!) self, int n) -> Tensor(a!)
  device_check: NoCheck   # TensorIterator
  variants: method
  dispatch:
    CompositeExplicitAutograd: polygamma_

- func: erfinv(Tensor self) -> Tensor
  device_check: NoCheck   # TensorIterator
  structured_delegate: erfinv.out
  variants: method, function
  dispatch:
    SparseCPU, SparseCUDA: erfinv_sparse
    SparseCsrCPU, SparseCsrCUDA: erfinv_sparse_csr

- func: erfinv_(Tensor(a!) self) -> Tensor(a!)
  device_check: NoCheck   # TensorIterator
  structured_delegate: erfinv.out
  variants: method
  dispatch:
    SparseCPU, SparseCUDA: erfinv_sparse_
    SparseCsrCPU, SparseCsrCUDA: erfinv_sparse_csr_

- func: erfinv.out(Tensor self, *, Tensor(a!) out) -> Tensor(a!)
  device_check: NoCheck   # TensorIterator
  structured: True
  structured_inherits: TensorIteratorBase
  dispatch:
    CPU, CUDA: erfinv_out
    SparseCPU, SparseCUDA: erfinv_sparse_out
    SparseCsrCPU, SparseCsrCUDA: erfinv_sparse_csr_out

- func: i0(Tensor self) -> Tensor
  structured_delegate: i0.out
  variants: function, method

- func: i0_(Tensor(a!) self) -> Tensor(a!)
  structured_delegate: i0.out
  variants: function, method

- func: i0.out(Tensor self, *, Tensor(a!) out) -> Tensor(a!)
  structured: True
  structured_inherits: TensorIteratorBase
  dispatch:
    CPU, CUDA: i0_out

- func: sign(Tensor self) -> Tensor
  device_check: NoCheck   # TensorIterator
  structured_delegate: sign.out
  variants: function, method
  dispatch:
    CompositeExplicitAutograd: sign
    SparseCPU, SparseCUDA: sign_sparse
    SparseCsrCPU, SparseCsrCUDA: sign_sparse_csr

- func: sign_(Tensor(a!) self) -> Tensor(a!)
  device_check: NoCheck   # TensorIterator
  structured_delegate: sign.out
  variants: method
  dispatch:
    CompositeExplicitAutograd: sign_
    SparseCPU, SparseCUDA: sign_sparse_
    SparseCsrCPU, SparseCsrCUDA: sign_sparse_csr_

- func: sign.out(Tensor self, *, Tensor(a!) out) -> Tensor(a!)
  device_check: NoCheck   # TensorIterator
  structured: True
  structured_inherits: TensorIteratorBase
  dispatch:
    CPU, CUDA: sign_out
    SparseCPU, SparseCUDA: sign_sparse_out
    SparseCsrCPU, SparseCsrCUDA: sign_sparse_csr_out

- func: signbit(Tensor self) -> Tensor
  variants: function, method
  structured_delegate: signbit.out
  dispatch:
    SparseCPU, SparseCUDA: signbit_sparse
    SparseCsrCPU, SparseCsrCUDA: signbit_sparse_csr

- func: signbit.out(Tensor self, *, Tensor(a!) out) -> Tensor(a!)
  structured: True
  structured_inherits: TensorIteratorBase
  dispatch:
    CPU: signbit_out
    CUDA: signbit_out
    SparseCPU, SparseCUDA: signbit_sparse_out
    SparseCsrCPU, SparseCsrCUDA: signbit_sparse_csr_out

- func: dist(Tensor self, Tensor other, Scalar p=2) -> Tensor
  device_check: NoCheck   # TensorIterator
  variants: method, function
  dispatch:
    CompositeExplicitAutograd: dist

- func: atan2.out(Tensor self, Tensor other, *, Tensor(a!) out) -> Tensor(a!)
  device_check: NoCheck   # TensorIterator
  structured: True
  structured_inherits: TensorIteratorBase
  dispatch:
    CPU, CUDA: atan2_out

- func: atan2_(Tensor(a!) self, Tensor other) -> Tensor(a!)
  device_check: NoCheck   # TensorIterator
  structured_delegate: atan2.out
  variants: method

- func: atan2(Tensor self, Tensor other) -> Tensor
  device_check: NoCheck   # TensorIterator
  structured_delegate: atan2.out
  variants: method, function

# arctan2, alias of atan2
- func: arctan2(Tensor self, Tensor other) -> Tensor
  variants: method, function

- func: arctan2.out(Tensor self, Tensor other, *, Tensor(a!) out) -> Tensor(a!)
  device_check: NoCheck   # TensorIterator

- func: arctan2_(Tensor(a!) self, Tensor other) -> Tensor(a!)
  variants: method

- func: lerp.Scalar_out(Tensor self, Tensor end, Scalar weight, *, Tensor(a!) out) -> Tensor(a!)
  device_check: NoCheck   # TensorIterator
  structured: True
  structured_inherits: TensorIteratorBase
  dispatch:
    CPU, CUDA: lerp_Scalar

- func: lerp.Tensor_out(Tensor self, Tensor end, Tensor weight, *, Tensor(a!) out) -> Tensor(a!)
  device_check: NoCheck   # TensorIterator
  structured: True
  structured_inherits: TensorIteratorBase
  dispatch:
    CPU, CUDA: lerp_Tensor

- func: lerp.Scalar(Tensor self, Tensor end, Scalar weight) -> Tensor
  device_check: NoCheck   # TensorIterator
  variants: method, function
  structured_delegate: lerp.Scalar_out

- func: lerp.Tensor(Tensor self, Tensor end, Tensor weight) -> Tensor
  device_check: NoCheck   # TensorIterator
  variants: method, function
  structured_delegate: lerp.Tensor_out

- func: histc.out(Tensor self, int bins=100, Scalar min=0, Scalar max=0, *, Tensor(a!) out) -> Tensor(a!)
  dispatch:
    CPU: histogram_histc_cpu_out
    CUDA: _histc_out_cuda

- func: histc(Tensor self, int bins=100, Scalar min=0, Scalar max=0) -> Tensor
  variants: method, function
  dispatch:
    CPU: histogram_histc_cpu
    CUDA: _histc_cuda

- func: histogram.bins_tensor_out(Tensor self, Tensor bins, *, Tensor? weight=None, bool density=False, Tensor(a!) hist, Tensor(b!) bin_edges) -> (Tensor(a!) hist, Tensor(b!) bin_edges)
  dispatch:
    CPU: histogram_out_cpu

- func: histogram.bins_tensor(Tensor self, Tensor bins, *, Tensor? weight=None, bool density=False) -> (Tensor hist, Tensor bin_edges)
  variants: method, function
  dispatch:
    CPU: histogram_cpu

- func: histogram.bin_ct_out(Tensor self, int bins=100, *, float[]? range=None, Tensor? weight=None, bool density=False, Tensor(a!) hist, Tensor(b!) bin_edges) -> (Tensor(a!) hist, Tensor(b!) bin_edges)
  dispatch:
    CPU: histogram_out_cpu

- func: histogram.bin_ct(Tensor self, int bins=100, *, float[]? range=None, Tensor? weight=None, bool density=False) -> (Tensor hist, Tensor bin_edges)
  variants: method, function
  dispatch:
    CPU: histogram_cpu

- func: _histogramdd_bin_edges(Tensor self, int[] bins, *, float[]? range=None, Tensor? weight=None, bool density=False) -> Tensor[]
  dispatch:
    CPU: histogramdd_bin_edges_cpu

- func: _histogramdd_from_bin_cts(Tensor self, int[] bins, *, float[]? range=None, Tensor? weight=None, bool density=False) -> Tensor
  dispatch:
    CPU: histogramdd_cpu

- func: _histogramdd_from_bin_tensors(Tensor self, Tensor[] bins, *, Tensor? weight=None, bool density=False) -> Tensor
  dispatch:
    CPU: histogramdd_cpu

- func: histogramdd(Tensor self, int[] bins, float[]? range=None, Tensor? weight=None, bool density=False) -> (Tensor hist, Tensor[] bin_edges)

- func: histogramdd.int_bins(Tensor self, int bins, float[]? range=None, Tensor? weight=None, bool density=False) -> (Tensor hist, Tensor[] bin_edges)

- func: histogramdd.TensorList_bins(Tensor self, Tensor[] bins, float[]? range=None, Tensor? weight=None, bool density=False) -> (Tensor hist, Tensor[] bin_edges)

- func: fmod.Scalar_out(Tensor self, Scalar other, *, Tensor(a!) out) -> Tensor(a!)
  device_check: NoCheck   # TensorIterator
  dispatch:
    CompositeExplicitAutograd: fmod_out

- func: fmod.Scalar(Tensor self, Scalar other) -> Tensor
  device_check: NoCheck   # TensorIterator
  variants: method, function
  dispatch:
    CompositeExplicitAutograd: fmod

- func: fmod_.Scalar(Tensor(a!) self, Scalar other) -> Tensor(a!)
  device_check: NoCheck   # TensorIterator
  variants: method
  dispatch:
    CompositeExplicitAutograd: fmod_

- func: fmod.Tensor_out(Tensor self, Tensor other, *, Tensor(a!) out) -> Tensor(a!)
  device_check: NoCheck   # TensorIterator
  structured: True
  structured_inherits: TensorIteratorBase
  dispatch:
    CPU, CUDA: fmod_out

- func: fmod.Tensor(Tensor self, Tensor other) -> Tensor
  device_check: NoCheck   # TensorIterator
  structured_delegate: fmod.Tensor_out
  variants: method, function


- func: fmod_.Tensor(Tensor(a!) self, Tensor other) -> Tensor(a!)
  device_check: NoCheck   # TensorIterator
  variants: method
  structured_delegate: fmod.Tensor_out

- func: hypot.out(Tensor self, Tensor other, *, Tensor(a!) out) -> Tensor(a!)
  structured: True
  structured_inherits: TensorIteratorBase
  dispatch:
    CPU, CUDA: hypot_out

- func: hypot(Tensor self, Tensor other) -> Tensor
  structured_delegate: hypot.out
  variants: method, function

- func: hypot_(Tensor(a!) self, Tensor other) -> Tensor(a!)
  structured_delegate: hypot.out
  variants: method
  dispatch:
    CompositeExplicitAutograd: hypot_

- func: igamma.out(Tensor self, Tensor other, *, Tensor(a!) out) -> Tensor(a!)
  structured: True
  structured_inherits: TensorIteratorBase
  dispatch:
    CPU, CUDA: igamma_out

- func: igamma(Tensor self, Tensor other) -> Tensor
  structured_delegate: igamma.out
  variants: method, function

- func: igamma_(Tensor(a!) self, Tensor other) -> Tensor(a!)
  structured_delegate: igamma.out
  variants: method

- func: igammac.out(Tensor self, Tensor other, *, Tensor(a!) out) -> Tensor(a!)
  structured: True
  structured_inherits: TensorIteratorBase
  dispatch:
    CPU, CUDA: igammac_out

- func: igammac(Tensor self, Tensor other) -> Tensor
  structured_delegate: igammac.out
  variants: method, function

- func: igammac_(Tensor(a!) self, Tensor other) -> Tensor(a!)
  structured_delegate: igammac.out
  variants: method

- func: nextafter.out(Tensor self, Tensor other, *, Tensor(a!) out) -> Tensor(a!)
  structured: True
  structured_inherits: TensorIteratorBase
  dispatch:
    CPU, CUDA: nextafter_out

- func: nextafter(Tensor self, Tensor other) -> Tensor
  structured_delegate: nextafter.out
  variants: method, function

- func: nextafter_(Tensor(a!) self, Tensor other) -> Tensor(a!)
  structured_delegate: nextafter.out
  variants: method
  dispatch:
    CompositeExplicitAutograd: nextafter_

- func: remainder.Scalar_out(Tensor self, Scalar other, *, Tensor(a!) out) -> Tensor(a!)
  dispatch:
    CompositeExplicitAutograd: remainder_out

- func: remainder.Scalar(Tensor self, Scalar other) -> Tensor
  variants: method, function
  dispatch:
    CompositeExplicitAutograd: remainder

- func: remainder_.Scalar(Tensor(a!) self, Scalar other) -> Tensor(a!)
  variants: method
  dispatch:
    CompositeExplicitAutograd: remainder_

- func: remainder.Tensor_out(Tensor self, Tensor other, *, Tensor(a!) out) -> Tensor(a!)
  device_check: NoCheck   # TensorIterator
  structured: True
  structured_inherits: TensorIteratorBase
  dispatch:
    CPU, CUDA: remainder_out

- func: remainder.Tensor(Tensor self, Tensor other) -> Tensor
  device_check: NoCheck   # TensorIterator
  structured_delegate: remainder.Tensor_out
  variants: method, function

- func: remainder_.Tensor(Tensor(a!) self, Tensor other) -> Tensor(a!)
  device_check: NoCheck   # TensorIterator
  structured_delegate: remainder.Tensor_out
  variants: method

- func: remainder.Scalar_Tensor(Scalar self, Tensor other) -> Tensor
  device_check: NoCheck   # TensorIterator
  variants: function
  dispatch:
    CPU, CUDA: remainder

- func: min(Tensor self) -> Tensor
  device_check: NoCheck   # TensorIterator
  variants: method, function
  dispatch:
    CPU, CUDA: min
    QuantizedCPU: min_quantized_cpu

- func: fmin(Tensor self, Tensor other) -> Tensor
  structured_delegate: fmin.out
  device_check: NoCheck   # TensorIterator
  variants: method, function

- func: fmin.out(Tensor self, Tensor other, *, Tensor(a!) out) -> Tensor(a!)
  structured: True
  structured_inherits: TensorIteratorBase
  device_check: NoCheck   # TensorIterator
  dispatch:
    CPU, CUDA: fmin_out

- func: max(Tensor self) -> Tensor
  device_check: NoCheck   # TensorIterator
  variants: method, function
  dispatch:
    CPU, CUDA: max
    QuantizedCPU: max_quantized_cpu

- func: fmax(Tensor self, Tensor other) -> Tensor
  structured_delegate: fmax.out
  device_check: NoCheck   # TensorIterator
  variants: method, function

- func: fmax.out(Tensor self, Tensor other, *, Tensor(a!) out) -> Tensor(a!)
  structured: True
  structured_inherits: TensorIteratorBase
  device_check: NoCheck   # TensorIterator
  dispatch:
    CPU, CUDA: fmax_out

- func: maximum(Tensor self, Tensor other) -> Tensor
  structured_delegate: maximum.out
  device_check: NoCheck   # TensorIterator
  variants: method, function

- func: maximum.out(Tensor self, Tensor other, *, Tensor(a!) out) -> Tensor(a!)
  structured: True
  structured_inherits: TensorIteratorBase
  device_check: NoCheck   # TensorIterator
  dispatch:
    CPU, CUDA: maximum_out

# binary max, alias of maximum
# NOTE: max is not an alias for maximum, since there is also unary max
- func: max.other(Tensor self, Tensor other) -> Tensor
  device_check: NoCheck   # TensorIterator
  variants: method, function

- func: max.out(Tensor self, Tensor other, *, Tensor(a!) out) -> Tensor(a!)
  device_check: NoCheck   # TensorIterator

- func: minimum(Tensor self, Tensor other) -> Tensor
  structured_delegate: minimum.out
  device_check: NoCheck   # TensorIterator
  variants: method, function

- func: minimum.out(Tensor self, Tensor other, *, Tensor(a!) out) -> Tensor(a!)
  structured: True
  structured_inherits: TensorIteratorBase
  device_check: NoCheck   # TensorIterator
  dispatch:
    CPU, CUDA: minimum_out

# binary min, alias for minimum
# NOTE: min is not an alias for minimum, since there is also unary min
- func: min.out(Tensor self, Tensor other, *, Tensor(a!) out) -> Tensor(a!)
  device_check: NoCheck   # TensorIterator

- func: min.other(Tensor self, Tensor other) -> Tensor
  device_check: NoCheck   # TensorIterator
  variants: method, function

- func: quantile(Tensor self, Tensor q, int? dim=None, bool keepdim=False, *, str interpolation='linear') -> Tensor
  variants: method, function

- func: quantile.out(Tensor self, Tensor q, int? dim=None, bool keepdim=False, *, str interpolation='linear', Tensor(a!) out) -> Tensor(a!)

- func: quantile.scalar(Tensor self, float q, int? dim=None, bool keepdim=False, *, str interpolation='linear') -> Tensor
  variants: method, function

- func: quantile.scalar_out(Tensor self, float q, int? dim=None, bool keepdim=False, *, str interpolation='linear', Tensor(a!) out) -> Tensor(a!)

- func: nanquantile(Tensor self, Tensor q, int? dim=None, bool keepdim=False, *, str interpolation='linear') -> Tensor
  variants: method, function

- func: nanquantile.out(Tensor self, Tensor q, int? dim=None, bool keepdim=False, *, str interpolation='linear', Tensor(a!) out) -> Tensor(a!)

- func: nanquantile.scalar(Tensor self, float q, int? dim=None, bool keepdim=False, *, str interpolation='linear') -> Tensor
  variants: method, function

- func: nanquantile.scalar_out(Tensor self, float q, int? dim=None, bool keepdim=False, *, str interpolation='linear', Tensor(a!) out) -> Tensor(a!)

- func: sort.values(Tensor self, int dim=-1, bool descending=False, *, Tensor(a!) values, Tensor(b!) indices) -> (Tensor(a!) values, Tensor(b!) indices)
  device_check: NoCheck   # TensorIterator
  dispatch:
    CPU: sort_out_cpu
    CUDA: sort_out_cuda

- func: sort.values_stable(Tensor self, *, bool? stable, int dim=-1, bool descending=False, Tensor(a!) values, Tensor(b!) indices) -> (Tensor(a!) values, Tensor(b!) indices)
  dispatch:
    CPU: sort_out_cpu_stable
    CUDA: sort_out_stable_cuda

- func: sort(Tensor self, int dim=-1, bool descending=False) -> (Tensor values, Tensor indices)
  device_check: NoCheck   # TensorIterator
  variants: method, function
  dispatch:
    CPU: sort_cpu
    CUDA: sort_cuda
    QuantizedCPU: sort_quantized_cpu

- func: sort.stable(Tensor self, *, bool? stable, int dim=-1, bool descending=False) -> (Tensor values, Tensor indices)
  variants: method, function
  dispatch:
    CPU: sort_cpu_stable
    CUDA: sort_stable_cuda
    QuantizedCPU: sort_quantized_cpu_stable

- func: sort.dimname_values(Tensor self, Dimname dim, bool descending=False, *, Tensor(a!) values, Tensor(b!) indices) -> (Tensor(a!) values, Tensor(b!) indices)

- func: sort.dimname_values_stable(Tensor self, *, bool? stable, Dimname dim, bool descending=False, Tensor(a!) values, Tensor(b!) indices) -> (Tensor(a!) values, Tensor(b!) indices)

- func: sort.dimname(Tensor self, Dimname dim, bool descending=False) -> (Tensor values, Tensor indices)
  variants: method, function

- func: sort.dimname_stable(Tensor self, *, bool? stable, Dimname dim, bool descending=False) -> (Tensor values, Tensor indices)
  variants: method, function

- func: msort.out(Tensor self, *, Tensor(a!) out) -> Tensor(a!)

- func: msort(Tensor self) -> Tensor
  variants: method, function

- func: argsort(Tensor self, int dim=-1, bool descending=False) -> Tensor
  device_check: NoCheck   # TensorIterator
  variants: method, function

- func: argsort.dimname(Tensor self, Dimname dim, bool descending=False) -> Tensor
  variants: method, function

- func: topk.values(Tensor self, int k, int dim=-1, bool largest=True, bool sorted=True, *, Tensor(a!) values, Tensor(b!) indices) -> (Tensor(a!) values, Tensor(b!) indices)
  structured: True
  dispatch:
    CPU: topk_out_cpu
    CUDA: topk_out_cuda

- func: topk(Tensor self, int k, int dim=-1, bool largest=True, bool sorted=True) -> (Tensor values, Tensor indices)
  variants: method, function
  structured_delegate: topk.values
  dispatch:
    QuantizedCPU: topk_quantized_cpu

- func: all(Tensor self) -> Tensor
  device_check: NoCheck   # TensorIterator
  structured_delegate: all.all_out
  variants: method, function

- func: all.all_out(Tensor self, *, Tensor(a!) out) -> Tensor(a!)
  device_check: NoCheck
  structured: True
  dispatch:
    CPU, CUDA: all_all_out

- func: any(Tensor self) -> Tensor
  device_check: NoCheck   # TensorIterator
  structured_delegate: any.all_out
  variants: method, function
  dispatch:
    SparseCPU, SparseCUDA: any_sparse

- func: any.all_out(Tensor self, *, Tensor(a!) out) -> Tensor(a!)
  device_check: NoCheck
  structured: True
  dispatch:
    CPU, CUDA: any_all_out

- func: renorm.out(Tensor self, Scalar p, int dim, Scalar maxnorm, *, Tensor(a!) out) -> Tensor(a!)
  device_check: NoCheck   # TensorIterator
  structured: True
  dispatch:
    CPU, CUDA: renorm_out

- func: renorm(Tensor self, Scalar p, int dim, Scalar maxnorm) -> Tensor
  device_check: NoCheck   # TensorIterator
  variants: method, function
  structured_delegate: renorm.out

- func: renorm_(Tensor(a!) self, Scalar p, int dim, Scalar maxnorm) -> Tensor(a!)
  device_check: NoCheck   # TensorIterator
  variants: method
  structured_delegate: renorm.out

- func: unfold(Tensor(a) self, int dimension, int size, int step) -> Tensor(a)
  variants: method
  device_check: NoCheck
  device_guard: False
  dispatch:
    CPU, CUDA: unfold
    QuantizedCPU, QuantizedCUDA: unfold

- func: unfold_backward(Tensor grad_in, int[] input_sizes, int dim, int size, int step) -> Tensor
  variants: function
  dispatch:
    CPU, CUDA: unfold_backward

- func: equal(Tensor self, Tensor other) -> bool
  variants: method, function
  dispatch:
    CPU: cpu_equal
    CUDA: cuda_equal
    QuantizedCPU: equal_quantized_cpu

- func: pow.Tensor_Tensor_out(Tensor self, Tensor exponent, *, Tensor(a!) out) -> Tensor(a!)
  device_check: NoCheck   # TensorIterator
  structured: True
  structured_inherits: TensorIteratorBase
  dispatch:
    CPU, CUDA: pow_Tensor_Tensor_out

- func: pow.Tensor_Tensor(Tensor self, Tensor exponent) -> Tensor
  device_check: NoCheck   # TensorIterator
  structured_delegate: pow.Tensor_Tensor_out
  variants: method, function

- func: pow.Scalar_out(Scalar self, Tensor exponent, *, Tensor(a!) out) -> Tensor(a!)
  device_check: NoCheck   # TensorIterator
  structured: True
  dispatch:
    CPU, CUDA: pow_Scalar_out

- func: pow.Scalar(Scalar self, Tensor exponent) -> Tensor
  device_check: NoCheck   # TensorIterator
  structured_delegate: pow.Scalar_out

- func: pow.Tensor_Scalar_out(Tensor self, Scalar exponent, *, Tensor(a!) out) -> Tensor(a!)
  device_check: NoCheck   # TensorIterator
  structured: True
  structured_inherits: TensorIteratorBase
  dispatch:
    CPU, CUDA: pow_Tensor_Scalar_out
    SparseCPU, SparseCUDA: pow_out_sparse_scalar

- func: pow.Tensor_Scalar(Tensor self, Scalar exponent) -> Tensor
  device_check: NoCheck   # TensorIterator
  structured_delegate: pow.Tensor_Scalar_out
  variants: function, method
  dispatch:
    SparseCPU, SparseCUDA: pow_sparse_scalar

- func: pow_.Scalar(Tensor(a!) self, Scalar exponent) -> Tensor(a!)
  device_check: NoCheck   # TensorIterator
  structured_delegate: pow.Tensor_Scalar_out
  variants: method

- func: pow_.Tensor(Tensor(a!) self, Tensor exponent) -> Tensor(a!)
  device_check: NoCheck   # TensorIterator
  structured_delegate: pow.Tensor_Tensor_out
  variants: method

- func: float_power.Tensor_Tensor_out(Tensor self, Tensor exponent, *, Tensor(a!) out) -> Tensor(a!)

- func: float_power.Tensor_Tensor(Tensor self, Tensor exponent) -> Tensor
  variants: function, method

- func: float_power.Scalar_out(Scalar self, Tensor exponent, *, Tensor(a!) out) -> Tensor(a!)

- func: float_power.Scalar(Scalar self, Tensor exponent) -> Tensor

- func: float_power.Tensor_Scalar_out(Tensor self, Scalar exponent, *, Tensor(a!) out) -> Tensor(a!)

- func: float_power.Tensor_Scalar(Tensor self, Scalar exponent) -> Tensor
  variants: function, method

- func: float_power_.Scalar(Tensor(a!) self, Scalar exponent) -> Tensor(a!)
  variants: method

- func: float_power_.Tensor(Tensor(a!) self, Tensor exponent) -> Tensor(a!)
  variants: method

- func: normal_(Tensor(a!) self, float mean=0, float std=1, *, Generator? generator=None) -> Tensor(a!)
  device_check: NoCheck   # TensorIterator
  variants: method
  dispatch:
    CPU, CUDA: normal_
    Meta: normal_meta_
    SparseCsrCPU, SparseCsrCUDA: normal_sparse_csr_

- func: normal.Tensor_float_out(Tensor mean, float std=1, *, Generator? generator=None, Tensor(a!) out) -> Tensor(a!)
  dispatch:
    CPU, CUDA: normal_out
    Meta: normal_out_meta

- func: normal.Tensor_float(Tensor mean, float std=1, *, Generator? generator=None) -> Tensor
  dispatch:
    CPU, CUDA: normal
    Meta: normal_meta

- func: normal.float_Tensor_out(float mean, Tensor std, *, Generator? generator=None, Tensor(a!) out) -> Tensor(a!)
  dispatch:
    CPU, CUDA: normal_out
    Meta: normal_out_meta

- func: normal.float_Tensor(float mean, Tensor std, *, Generator? generator=None) -> Tensor
  dispatch:
    CPU, CUDA: normal
    Meta: normal_meta

- func: normal.Tensor_Tensor_out(Tensor mean, Tensor std, *, Generator? generator=None, Tensor(a!) out) -> Tensor(a!)
  dispatch:
    CPU, CUDA: normal_out
    Meta: normal_out_meta

- func: normal.Tensor_Tensor(Tensor mean, Tensor std, *, Generator? generator=None) -> Tensor
  dispatch:
    CPU, CUDA: normal
    Meta: normal_meta

- func: normal.float_float(float mean, float std, int[] size, *, Generator? generator=None, ScalarType? dtype=None, Layout? layout=None, Device? device=None, bool? pin_memory=None) -> Tensor

- func: normal.float_float_out(float mean, float std, int[] size, *, Generator? generator=None, Tensor(a!) out) -> Tensor(a!)

- func: alias(Tensor(a) self) -> Tensor(a)
  variants: method, function
  dispatch:
    CompositeExplicitAutograd: alias

- func: _amp_foreach_non_finite_check_and_unscale_(Tensor(a!)[] self, Tensor(b!) found_inf, Tensor inv_scale) -> ()
  variants: function
  dispatch:
    CUDA: _amp_foreach_non_finite_check_and_unscale_cuda_

- func: _amp_update_scale_(Tensor(a!) self, Tensor(b!) growth_tracker, Tensor found_inf, float scale_growth_factor, float scale_backoff_factor, int growth_interval) -> Tensor(a!)
  variants: function
  dispatch:
    CUDA: _amp_update_scale_cuda_

- func: _cat(Tensor[] tensors, int dim=0) -> Tensor
  dispatch:
    CPU: _cat_cpu
    CUDA: cat_cuda
    QuantizedCPU: cat_quantized_cpu

- func: _cat.out(Tensor[] tensors, int dim=0, *, Tensor(a!) out) -> Tensor(a!)
  dispatch:
    CPU: _cat_out_cpu
    CUDA: cat_out_cuda
    QuantizedCPU: cat_out_quantized_cpu

- func: _foreach_add.Scalar(Tensor[] tensors, Scalar scalar) -> Tensor[]
  device_check: NoCheck   # foreach kernels fall back to slow path when tensor are on different devices
  variants: function
  dispatch:
    CPU: foreach_tensor_add_scalar_kernel_slow
    CUDA: foreach_tensor_add_scalar_kernel_cuda

- func: _foreach_add_.Scalar(Tensor(a!)[] self, Scalar scalar) -> ()
  device_check: NoCheck   # foreach kernels fall back to slow path when tensor are on different devices
  variants: function
  dispatch:
    CPU: foreach_tensor_add_scalar_kernel_slow_
    CUDA: foreach_tensor_add_scalar_kernel_cuda_

- func: _foreach_sub.Scalar(Tensor[] tensors, Scalar scalar) -> Tensor[]
  device_check: NoCheck   # foreach kernels fall back to slow path when tensor are on different devices
  variants: function
  dispatch:
    CPU: foreach_tensor_sub_scalar_kernel_slow
    CUDA: foreach_tensor_sub_scalar_kernel_cuda

- func: _foreach_sub_.Scalar(Tensor(a!)[] self, Scalar scalar) -> ()
  device_check: NoCheck   # foreach kernels fall back to slow path when tensor are on different devices
  variants: function
  dispatch:
    CPU: foreach_tensor_sub_scalar_kernel_slow_
    CUDA: foreach_tensor_sub_scalar_kernel_cuda_

- func: _foreach_mul.Scalar(Tensor[] tensors, Scalar scalar) -> Tensor[]
  device_check: NoCheck   # foreach kernels fall back to slow path when tensor are on different devices
  variants: function
  dispatch:
    CPU: foreach_tensor_mul_scalar_kernel_slow
    CUDA: foreach_tensor_mul_scalar_kernel_cuda

- func: _foreach_mul_.Scalar(Tensor(a!)[] self, Scalar scalar) -> ()
  device_check: NoCheck   # foreach kernels fall back to slow path when tensor are on different devices
  variants: function
  dispatch:
    CPU: foreach_tensor_mul_scalar_kernel_slow_
    CUDA: foreach_tensor_mul_scalar_kernel_cuda_

- func: _foreach_div.Scalar(Tensor[] tensors, Scalar scalar) -> Tensor[]
  device_check: NoCheck   # foreach kernels fall back to slow path when tensor are on different devices
  variants: function
  dispatch:
    CPU: foreach_tensor_div_scalar_kernel_slow
    CUDA: foreach_tensor_div_scalar_kernel_cuda

- func: _foreach_div_.Scalar(Tensor(a!)[] self, Scalar scalar) -> ()
  device_check: NoCheck   # foreach kernels fall back to slow path when tensor are on different devices
  variants: function
  dispatch:
    CPU: foreach_tensor_div_scalar_kernel_slow_
    CUDA: foreach_tensor_div_scalar_kernel_cuda_

- func: _foreach_add.List(Tensor[] tensors1, Tensor[] tensors2, *, Scalar alpha=1) -> Tensor[]
  device_check: NoCheck   # foreach kernels fall back to slow path when tensor are on different devices
  variants: function
  dispatch:
    CPU: foreach_tensor_add_list_kernel_slow
    CUDA: foreach_tensor_add_list_kernel_cuda

- func: _foreach_add_.List(Tensor(a!)[] self, Tensor[] other, *, Scalar alpha=1) -> ()
  device_check: NoCheck   # foreach kernels fall back to slow path when tensor are on different devices
  variants: function
  dispatch:
    CPU: foreach_tensor_add_list_kernel_slow_
    CUDA: foreach_tensor_add_list_kernel_cuda_

- func: _foreach_sub.List(Tensor[] tensors1, Tensor[] tensors2, *, Scalar alpha=1) -> Tensor[]
  device_check: NoCheck   # foreach kernels fall back to slow path when tensor are on different devices
  variants: function
  dispatch:
    CPU: foreach_tensor_sub_list_kernel_slow
    CUDA: foreach_tensor_sub_list_kernel_cuda

- func: _foreach_sub_.List(Tensor(a!)[] self, Tensor[] other, *, Scalar alpha=1) -> ()
  device_check: NoCheck   # foreach kernels fall back to slow path when tensor are on different devices
  variants: function
  dispatch:
    CPU: foreach_tensor_sub_list_kernel_slow_
    CUDA: foreach_tensor_sub_list_kernel_cuda_

- func: _foreach_mul.List(Tensor[] tensors1, Tensor[] tensors2) -> Tensor[]
  device_check: NoCheck   # foreach kernels fall back to slow path when tensor are on different devices
  variants: function
  dispatch:
    CPU: foreach_tensor_mul_list_kernel_slow
    CUDA: foreach_tensor_mul_list_kernel_cuda

- func: _foreach_mul_.List(Tensor(a!)[] self, Tensor[] other) -> ()
  device_check: NoCheck   # foreach kernels fall back to slow path when tensor are on different devices
  variants: function
  dispatch:
    CPU: foreach_tensor_mul_list_kernel_slow_
    CUDA: foreach_tensor_mul_list_kernel_cuda_

- func: _foreach_div.List(Tensor[] tensors1, Tensor[] tensors2) -> Tensor[]
  device_check: NoCheck   # foreach kernels fall back to slow path when tensor are on different devices
  variants: function
  dispatch:
    CPU: foreach_tensor_div_list_kernel_slow
    CUDA: foreach_tensor_div_list_kernel_cuda

- func: _foreach_div_.List(Tensor(a!)[] self, Tensor[] other) -> ()
  device_check: NoCheck   # foreach kernels fall back to slow path when tensor are on different devices
  variants: function
  dispatch:
    CPU: foreach_tensor_div_list_kernel_slow_
    CUDA: foreach_tensor_div_list_kernel_cuda_

- func: _foreach_add.ScalarList(Tensor[] tensors, Scalar[] scalars) -> Tensor[]
  device_check: NoCheck   # foreach kernels fall back to slow path when tensor are on different devices
  variants: function
  dispatch:
    CPU: foreach_tensor_add_scalarlist_kernel_slow
    CUDA: foreach_tensor_add_scalarlist_kernel_cuda

- func: _foreach_add_.ScalarList(Tensor(a!)[] self, Scalar[] scalars) -> ()
  device_check: NoCheck   # foreach kernels fall back to slow path when tensor are on different devices
  variants: function
  dispatch:
    CPU: foreach_tensor_add_scalarlist_kernel_slow_
    CUDA: foreach_tensor_add_scalarlist_kernel_cuda_

- func: _foreach_sub.ScalarList(Tensor[] tensors, Scalar[] scalars) -> Tensor[]
  device_check: NoCheck   # foreach kernels fall back to slow path when tensor are on different devices
  variants: function
  dispatch:
    CPU: foreach_tensor_sub_scalarlist_kernel_slow
    CUDA: foreach_tensor_sub_scalarlist_kernel_cuda

- func: _foreach_sub_.ScalarList(Tensor(a!)[] self, Scalar[] scalars) -> ()
  device_check: NoCheck   # foreach kernels fall back to slow path when tensor are on different devices
  variants: function
  dispatch:
    CPU: foreach_tensor_sub_scalarlist_kernel_slow_
    CUDA: foreach_tensor_sub_scalarlist_kernel_cuda_

- func: _foreach_div.ScalarList(Tensor[] tensors, Scalar[] scalars) -> Tensor[]
  device_check: NoCheck   # foreach kernels fall back to slow path when tensor are on different devices
  variants: function
  dispatch:
    CPU: foreach_tensor_div_scalarlist_kernel_slow
    CUDA: foreach_tensor_div_scalarlist_kernel_cuda

- func: _foreach_div_.ScalarList(Tensor(a!)[] self, Scalar[] scalars) -> ()
  device_check: NoCheck   # foreach kernels fall back to slow path when tensor are on different devices
  variants: function
  dispatch:
    CPU: foreach_tensor_div_scalarlist_kernel_slow_
    CUDA: foreach_tensor_div_scalarlist_kernel_cuda_

- func: _foreach_mul.ScalarList(Tensor[] tensors, Scalar[] scalars) -> Tensor[]
  device_check: NoCheck   # foreach kernels fall back to slow path when tensor are on different devices
  variants: function
  dispatch:
    CPU: foreach_tensor_mul_scalarlist_kernel_slow
    CUDA: foreach_tensor_mul_scalarlist_kernel_cuda

- func: _foreach_mul_.ScalarList(Tensor(a!)[] self, Scalar[] scalars) -> ()
  device_check: NoCheck   # foreach kernels fall back to slow path when tensor are on different devices
  variants: function
  dispatch:
    CPU: foreach_tensor_mul_scalarlist_kernel_slow_
    CUDA: foreach_tensor_mul_scalarlist_kernel_cuda_

- func: _foreach_exp(Tensor[] tensors) -> Tensor[]
  device_check: NoCheck   # foreach kernels fall back to slow path when tensor are on different devices
  variants: function
  dispatch:
    CPU: foreach_tensor_exp_slow
    CUDA: foreach_tensor_exp_cuda

- func: _foreach_zero_(Tensor(a!)[] self) -> ()
  device_check: NoCheck   # foreach kernels fall back to slow path when tensor are on different devices
  variants: function
  dispatch:
    CPU: foreach_tensor_zero_slow_
    CUDA: foreach_tensor_zero_cuda_

- func: _foreach_exp_(Tensor(a!)[] self) -> ()
  device_check: NoCheck   # foreach kernels fall back to slow path when tensor are on different devices
  variants: function
  dispatch:
    CPU: foreach_tensor_exp_slow_
    CUDA: foreach_tensor_exp_cuda_

- func: _foreach_sqrt(Tensor[] tensors) -> Tensor[]
  device_check: NoCheck   # foreach kernels fall back to slow path when tensor are on different devices
  variants: function
  dispatch:
    CPU: foreach_tensor_sqrt_slow
    CUDA: foreach_tensor_sqrt_cuda

- func: _foreach_sqrt_(Tensor(a!)[] self) -> ()
  device_check: NoCheck   # foreach kernels fall back to slow path when tensor are on different devices
  variants: function
  dispatch:
    CPU: foreach_tensor_sqrt_slow_
    CUDA: foreach_tensor_sqrt_cuda_

- func: _foreach_abs(Tensor[] tensors) -> Tensor[]
  device_check: NoCheck   # foreach kernels fall back to slow path when tensor are on different devices
  variants: function
  dispatch:
    CPU: foreach_tensor_abs_slow
    CUDA: foreach_tensor_abs_cuda

- func: _foreach_abs_(Tensor(a!)[] self) -> ()
  device_check: NoCheck   # foreach kernels fall back to slow path when tensor are on different devices
  variants: function
  dispatch:
    CPU: foreach_tensor_abs_slow_
    CUDA: foreach_tensor_abs_cuda_

- func: _foreach_acos(Tensor[] tensors) -> Tensor[]
  device_check: NoCheck   # foreach kernels fall back to slow path when tensor are on different devices
  variants: function
  dispatch:
    CPU: foreach_tensor_acos_slow
    CUDA: foreach_tensor_acos_cuda

- func: _foreach_acos_(Tensor(a!)[] self) -> ()
  device_check: NoCheck   # foreach kernels fall back to slow path when tensor are on different devices
  variants: function
  dispatch:
    CPU: foreach_tensor_acos_slow_
    CUDA: foreach_tensor_acos_cuda_

- func: _foreach_asin(Tensor[] tensors) -> Tensor[]
  device_check: NoCheck   # foreach kernels fall back to slow path when tensor are on different devices
  variants: function
  dispatch:
    CPU: foreach_tensor_asin_slow
    CUDA: foreach_tensor_asin_cuda

- func: _foreach_asin_(Tensor(a!)[] self) -> ()
  device_check: NoCheck   # foreach kernels fall back to slow path when tensor are on different devices
  variants: function
  dispatch:
    CPU: foreach_tensor_asin_slow_
    CUDA: foreach_tensor_asin_cuda_

- func: _foreach_atan(Tensor[] tensors) -> Tensor[]
  device_check: NoCheck   # foreach kernels fall back to slow path when tensor are on different devices
  variants: function
  dispatch:
    CPU: foreach_tensor_atan_slow
    CUDA: foreach_tensor_atan_cuda

- func: _foreach_atan_(Tensor(a!)[] self) -> ()
  device_check: NoCheck   # foreach kernels fall back to slow path when tensor are on different devices
  variants: function
  dispatch:
    CPU: foreach_tensor_atan_slow_
    CUDA: foreach_tensor_atan_cuda_

- func: _foreach_ceil(Tensor[] tensors) -> Tensor[]
  device_check: NoCheck   # foreach kernels fall back to slow path when tensor are on different devices
  variants: function
  dispatch:
    CPU: foreach_tensor_ceil_slow
    CUDA: foreach_tensor_ceil_cuda

- func: _foreach_ceil_(Tensor(a!)[] self) -> ()
  device_check: NoCheck   # foreach kernels fall back to slow path when tensor are on different devices
  variants: function
  dispatch:
    CPU: foreach_tensor_ceil_slow_
    CUDA: foreach_tensor_ceil_cuda_

- func: _foreach_cos(Tensor[] tensors) -> Tensor[]
  device_check: NoCheck   # foreach kernels fall back to slow path when tensor are on different devices
  variants: function
  dispatch:
    CPU: foreach_tensor_cos_slow
    CUDA: foreach_tensor_cos_cuda

- func: _foreach_cos_(Tensor(a!)[] self) -> ()
  device_check: NoCheck   # foreach kernels fall back to slow path when tensor are on different devices
  variants: function
  dispatch:
    CPU: foreach_tensor_cos_slow_
    CUDA: foreach_tensor_cos_cuda_

- func: _foreach_cosh(Tensor[] tensors) -> Tensor[]
  device_check: NoCheck   # foreach kernels fall back to slow path when tensor are on different devices
  variants: function
  dispatch:
    CPU: foreach_tensor_cosh_slow
    CUDA: foreach_tensor_cosh_cuda

- func: _foreach_cosh_(Tensor(a!)[] self) -> ()
  device_check: NoCheck   # foreach kernels fall back to slow path when tensor are on different devices
  variants: function
  dispatch:
    CPU: foreach_tensor_cosh_slow_
    CUDA: foreach_tensor_cosh_cuda_

- func: _foreach_erf(Tensor[] tensors) -> Tensor[]
  device_check: NoCheck   # foreach kernels fall back to slow path when tensor are on different devices
  variants: function
  dispatch:
    CPU: foreach_tensor_erf_slow
    CUDA: foreach_tensor_erf_cuda

- func: _foreach_erf_(Tensor(a!)[] self) -> ()
  device_check: NoCheck   # foreach kernels fall back to slow path when tensor are on different devices
  variants: function
  dispatch:
    CPU: foreach_tensor_erf_slow_
    CUDA: foreach_tensor_erf_cuda_

- func: _foreach_erfc(Tensor[] tensors) -> Tensor[]
  device_check: NoCheck   # foreach kernels fall back to slow path when tensor are on different devices
  variants: function
  dispatch:
    CPU: foreach_tensor_erfc_slow
    CUDA: foreach_tensor_erfc_cuda

- func: _foreach_erfc_(Tensor(a!)[] self) -> ()
  device_check: NoCheck   # foreach kernels fall back to slow path when tensor are on different devices
  variants: function
  dispatch:
    CPU: foreach_tensor_erfc_slow_
    CUDA: foreach_tensor_erfc_cuda_

- func: _foreach_expm1(Tensor[] tensors) -> Tensor[]
  device_check: NoCheck   # foreach kernels fall back to slow path when tensor are on different devices
  variants: function
  dispatch:
    CPU: foreach_tensor_expm1_slow
    CUDA: foreach_tensor_expm1_cuda

- func: _foreach_expm1_(Tensor(a!)[] self) -> ()
  device_check: NoCheck   # foreach kernels fall back to slow path when tensor are on different devices
  variants: function
  dispatch:
    CPU: foreach_tensor_expm1_slow_
    CUDA: foreach_tensor_expm1_cuda_

- func: _foreach_floor(Tensor[] tensors) -> Tensor[]
  device_check: NoCheck   # foreach kernels fall back to slow path when tensor are on different devices
  variants: function
  dispatch:
    CPU: foreach_tensor_floor_slow
    CUDA: foreach_tensor_floor_cuda

- func: _foreach_floor_(Tensor(a!)[] self) -> ()
  device_check: NoCheck   # foreach kernels fall back to slow path when tensor are on different devices
  variants: function
  dispatch:
    CPU: foreach_tensor_floor_slow_
    CUDA: foreach_tensor_floor_cuda_

- func: _foreach_log(Tensor[] tensors) -> Tensor[]
  device_check: NoCheck   # foreach kernels fall back to slow path when tensor are on different devices
  variants: function
  dispatch:
    CPU: foreach_tensor_log_slow
    CUDA: foreach_tensor_log_cuda

- func: _foreach_log_(Tensor(a!)[] self) -> ()
  device_check: NoCheck   # foreach kernels fall back to slow path when tensor are on different devices
  variants: function
  dispatch:
    CPU: foreach_tensor_log_slow_
    CUDA: foreach_tensor_log_cuda_

- func: _foreach_log10(Tensor[] tensors) -> Tensor[]
  device_check: NoCheck   # foreach kernels fall back to slow path when tensor are on different devices
  variants: function
  dispatch:
    CPU: foreach_tensor_log10_slow
    CUDA: foreach_tensor_log10_cuda

- func: _foreach_log10_(Tensor(a!)[] self) -> ()
  device_check: NoCheck   # foreach kernels fall back to slow path when tensor are on different devices
  variants: function
  dispatch:
    CPU: foreach_tensor_log10_slow_
    CUDA: foreach_tensor_log10_cuda_

- func: _foreach_log1p(Tensor[] tensors) -> Tensor[]
  device_check: NoCheck   # foreach kernels fall back to slow path when tensor are on different devices
  variants: function
  dispatch:
    CPU: foreach_tensor_log1p_slow
    CUDA: foreach_tensor_log1p_cuda

- func: _foreach_log1p_(Tensor(a!)[] self) -> ()
  device_check: NoCheck   # foreach kernels fall back to slow path when tensor are on different devices
  variants: function
  dispatch:
    CPU: foreach_tensor_log1p_slow_
    CUDA: foreach_tensor_log1p_cuda_

- func: _foreach_log2(Tensor[] tensors) -> Tensor[]
  device_check: NoCheck   # foreach kernels fall back to slow path when tensor are on different devices
  variants: function
  dispatch:
    CPU: foreach_tensor_log2_slow
    CUDA: foreach_tensor_log2_cuda

- func: _foreach_log2_(Tensor(a!)[] self) -> ()
  device_check: NoCheck   # foreach kernels fall back to slow path when tensor are on different devices
  variants: function
  dispatch:
    CPU: foreach_tensor_log2_slow_
    CUDA: foreach_tensor_log2_cuda_

- func: _foreach_neg(Tensor[] tensors) -> Tensor[]
  device_check: NoCheck   # foreach kernels fall back to slow path when tensor are on different devices
  variants: function
  dispatch:
    CPU: foreach_tensor_neg_slow
    CUDA: foreach_tensor_neg_cuda

- func: _foreach_neg_(Tensor(a!)[] self) -> ()
  device_check: NoCheck   # foreach kernels fall back to slow path when tensor are on different devices
  variants: function
  dispatch:
    CPU: foreach_tensor_neg_slow_
    CUDA: foreach_tensor_neg_cuda_

- func: _foreach_tan(Tensor[] tensors) -> Tensor[]
  device_check: NoCheck   # foreach kernels fall back to slow path when tensor are on different devices
  variants: function
  dispatch:
    CPU: foreach_tensor_tan_slow
    CUDA: foreach_tensor_tan_cuda

- func: _foreach_tan_(Tensor(a!)[] self) -> ()
  device_check: NoCheck   # foreach kernels fall back to slow path when tensor are on different devices
  variants: function
  dispatch:
    CPU: foreach_tensor_tan_slow_
    CUDA: foreach_tensor_tan_cuda_

- func: _foreach_tanh(Tensor[] tensors) -> Tensor[]
  device_check: NoCheck   # foreach kernels fall back to slow path when tensor are on different devices
  variants: function
  dispatch:
    CPU: foreach_tensor_tanh_slow
    CUDA: foreach_tensor_tanh_cuda

- func: _foreach_tanh_(Tensor(a!)[] self) -> ()
  device_check: NoCheck   # foreach kernels fall back to slow path when tensor are on different devices
  variants: function
  dispatch:
    CPU: foreach_tensor_tanh_slow_
    CUDA: foreach_tensor_tanh_cuda_

- func: _foreach_sin(Tensor[] tensors) -> Tensor[]
  device_check: NoCheck   # foreach kernels fall back to slow path when tensor are on different devices
  variants: function
  dispatch:
    CPU: foreach_tensor_sin_slow
    CUDA: foreach_tensor_sin_cuda

- func: _foreach_sin_(Tensor(a!)[] self) -> ()
  device_check: NoCheck   # foreach kernels fall back to slow path when tensor are on different devices
  variants: function
  dispatch:
    CPU: foreach_tensor_sin_slow_
    CUDA: foreach_tensor_sin_cuda_

- func: _foreach_sinh(Tensor[] tensors) -> Tensor[]
  device_check: NoCheck   # foreach kernels fall back to slow path when tensor are on different devices
  variants: function
  dispatch:
    CPU: foreach_tensor_sinh_slow
    CUDA: foreach_tensor_sinh_cuda

- func: _foreach_sinh_(Tensor(a!)[] self) -> ()
  device_check: NoCheck   # foreach kernels fall back to slow path when tensor are on different devices
  variants: function
  dispatch:
    CPU: foreach_tensor_sinh_slow_
    CUDA: foreach_tensor_sinh_cuda_

- func: _foreach_round(Tensor[] tensors) -> Tensor[]
  device_check: NoCheck   # foreach kernels fall back to slow path when tensor are on different devices
  variants: function
  dispatch:
    CPU: foreach_tensor_round_slow
    CUDA: foreach_tensor_round_cuda

- func: _foreach_round_(Tensor(a!)[] self) -> ()
  device_check: NoCheck   # foreach kernels fall back to slow path when tensor are on different devices
  variants: function
  dispatch:
    CPU: foreach_tensor_round_slow_
    CUDA: foreach_tensor_round_cuda_

- func: _foreach_lgamma(Tensor[] tensors) -> Tensor[]
  device_check: NoCheck   # foreach kernels fall back to slow path when tensor are on different devices
  variants: function
  dispatch:
    CPU: foreach_tensor_lgamma_slow
    CUDA: foreach_tensor_lgamma_cuda

- func: _foreach_lgamma_(Tensor(a!)[] self) -> ()
  device_check: NoCheck   # foreach kernels fall back to slow path when tensor are on different devices
  variants: function
  dispatch:
    CPU: foreach_tensor_lgamma_slow_
    CUDA: foreach_tensor_lgamma_cuda_

- func: _foreach_frac(Tensor[] tensors) -> Tensor[]
  device_check: NoCheck   # foreach kernels fall back to slow path when tensor are on different devices
  variants: function
  dispatch:
    CPU: foreach_tensor_frac_slow
    CUDA: foreach_tensor_frac_cuda

- func: _foreach_frac_(Tensor(a!)[] self) -> ()
  device_check: NoCheck   # foreach kernels fall back to slow path when tensor are on different devices
  variants: function
  dispatch:
    CPU: foreach_tensor_frac_slow_
    CUDA: foreach_tensor_frac_cuda_

- func: _foreach_reciprocal(Tensor[] tensors) -> Tensor[]
  device_check: NoCheck   # foreach kernels fall back to slow path when tensor are on different devices
  variants: function
  dispatch:
    CPU: foreach_tensor_reciprocal_slow
    CUDA: foreach_tensor_reciprocal_cuda

- func: _foreach_reciprocal_(Tensor(a!)[] self) -> ()
  device_check: NoCheck   # foreach kernels fall back to slow path when tensor are on different devices
  variants: function
  dispatch:
    CPU: foreach_tensor_reciprocal_slow_
    CUDA: foreach_tensor_reciprocal_cuda_

- func: _foreach_sigmoid(Tensor[] tensors) -> Tensor[]
  device_check: NoCheck   # foreach kernels fall back to slow path when tensor are on different devices
  variants: function
  dispatch:
    CPU: foreach_tensor_sigmoid_slow
    CUDA: foreach_tensor_sigmoid_cuda

- func: _foreach_sigmoid_(Tensor(a!)[] self) -> ()
  device_check: NoCheck   # foreach kernels fall back to slow path when tensor are on different devices
  variants: function
  dispatch:
    CPU: foreach_tensor_sigmoid_slow_
    CUDA: foreach_tensor_sigmoid_cuda_

- func: _foreach_trunc(Tensor[] tensors) -> Tensor[]
  device_check: NoCheck   # foreach kernels fall back to slow path when tensor are on different devices
  variants: function
  dispatch:
    CPU: foreach_tensor_trunc_slow
    CUDA: foreach_tensor_trunc_cuda

- func: _foreach_trunc_(Tensor(a!)[] self) -> ()
  device_check: NoCheck   # foreach kernels fall back to slow path when tensor are on different devices
  variants: function
  dispatch:
    CPU: foreach_tensor_trunc_slow_
    CUDA: foreach_tensor_trunc_cuda_

- func: _foreach_addcdiv_.Scalar(Tensor(a!)[] self, Tensor[] tensor1, Tensor[] tensor2, Scalar value=1) -> ()
  device_check: NoCheck   # foreach kernels fall back to slow path when tensor are on different devices
  variants: function
  dispatch:
    CPU: foreach_tensor_addcdiv_scalar_slow_
    CUDA: foreach_tensor_addcdiv_scalar_cuda_

- func: _foreach_addcmul_.Scalar(Tensor(a!)[] self, Tensor[] tensor1, Tensor[] tensor2, Scalar value=1) -> ()
  device_check: NoCheck   # foreach kernels fall back to slow path when tensor are on different devices
  variants: function
  dispatch:
    CPU: foreach_tensor_addcmul_scalar_slow_
    CUDA: foreach_tensor_addcmul_scalar_cuda_

- func: _foreach_addcdiv_.ScalarList(Tensor(a!)[] self, Tensor[] tensor1, Tensor[] tensor2, Scalar[] scalars) -> ()
  device_check: NoCheck   # foreach kernels fall back to slow path when tensor are on different devices
  variants: function
  dispatch:
    CPU: foreach_tensor_addcdiv_scalarlist_slow_
    CUDA: foreach_tensor_addcdiv_scalarlist_cuda_

- func: _foreach_addcmul_.ScalarList(Tensor(a!)[] self, Tensor[] tensor1, Tensor[] tensor2, Scalar[] scalars) -> ()
  device_check: NoCheck   # foreach kernels fall back to slow path when tensor are on different devices
  variants: function
  dispatch:
    CPU: foreach_tensor_addcmul_scalarlist_slow_
    CUDA: foreach_tensor_addcmul_scalarlist_cuda_

- func: _foreach_addcdiv.Scalar(Tensor[] input, Tensor[] tensor1, Tensor[] tensor2, Scalar value=1) -> Tensor[]
  device_check: NoCheck   # foreach kernels fall back to slow path when tensor are on different devices
  variants: function
  dispatch:
    CPU: foreach_tensor_addcdiv_scalar_slow
    CUDA: foreach_tensor_addcdiv_scalar_cuda

- func: _foreach_addcmul.Scalar(Tensor[] input, Tensor[] tensor1, Tensor[] tensor2, Scalar value=1) -> Tensor[]
  device_check: NoCheck   # foreach kernels fall back to slow path when tensor are on different devices
  variants: function
  dispatch:
    CPU: foreach_tensor_addcmul_scalar_slow
    CUDA: foreach_tensor_addcmul_scalar_cuda

- func: _foreach_addcdiv.ScalarList(Tensor[] input, Tensor[] tensor1, Tensor[] tensor2, Scalar[] scalars) -> Tensor[]
  device_check: NoCheck   # foreach kernels fall back to slow path when tensor are on different devices
  variants: function
  dispatch:
    CPU: foreach_tensor_addcdiv_scalarlist_slow
    CUDA: foreach_tensor_addcdiv_scalarlist_cuda

- func: _foreach_addcmul.ScalarList(Tensor[] input, Tensor[] tensor1, Tensor[] tensor2, Scalar[] scalars) -> Tensor[]
  device_check: NoCheck   # foreach kernels fall back to slow path when tensor are on different devices
  variants: function
  dispatch:
    CPU: foreach_tensor_addcmul_scalarlist_slow
    CUDA: foreach_tensor_addcmul_scalarlist_cuda

- func: _foreach_maximum.List(Tensor[] tensors1, Tensor[] tensors2) -> Tensor[]
  device_check: NoCheck   # foreach kernels fall back to slow path when tensor are on different devices
  variants: function
  dispatch:
    CPU: foreach_tensor_maximum_slow
    CUDA: foreach_tensor_maximum_cuda

- func: _foreach_minimum.List(Tensor[] tensors1, Tensor[] tensors2) -> Tensor[]
  device_check: NoCheck   # foreach kernels fall back to slow path when tensor are on different devices
  variants: function
  dispatch:
    CPU: foreach_tensor_minimum_slow
    CUDA: foreach_tensor_minimum_cuda

- func: _foreach_norm.Scalar(Tensor[] tensors, Scalar ord=2) -> Tensor[]
  device_check: NoCheck   # foreach kernels fall back to slow path when tensor are on different devices
  variants: function
  dispatch:
    CPU: foreach_tensor_norm_slow
    CUDA: foreach_tensor_norm_cuda

- func: bucketize.Tensor(Tensor self, Tensor boundaries, *, bool out_int32=False, bool right=False) -> Tensor
  dispatch:
    CPU: bucketize_cpu
    CUDA: bucketize_cuda

- func: bucketize.Tensor_out(Tensor self, Tensor boundaries, *, bool out_int32=False, bool right=False, Tensor(a!) out) -> Tensor(a!)
  dispatch:
    CPU: bucketize_out_cpu
    CUDA: bucketize_out_cuda

- func: bucketize.Scalar(Scalar self, Tensor boundaries, *, bool out_int32=False, bool right=False) -> Tensor
  dispatch:
    CPU: bucketize_cpu
    CUDA: bucketize_cuda

- func: searchsorted.Tensor(Tensor sorted_sequence, Tensor self, *, bool out_int32=False, bool right=False, str? side=None, Tensor? sorter=None) -> Tensor
  dispatch:
    CPU: searchsorted_cpu
    CUDA: searchsorted_cuda

# [Note about _torch_cuda_cu_linker_symbol_op and torch_cuda_cu]
# This is a DUMMY function to force the linking against torch_cuda_cu on Windows.
# Otherwise, the Windows linker will optimize and not include torch_cuda_cu even when we
# want it to be included. This is similar to what we do with warp_size for torch_cuda_cpp,
# described as the solution to this issue: https://github.com/pytorch/pytorch/issues/31611
# This op should NOT be used or exposed or edited or else Windows builds (with BUILD_SPLIT_CUDA) will break.
- func: _torch_cuda_cu_linker_symbol_op(Tensor self) -> Tensor
  dispatch:
    CUDA: _torch_cuda_cu_linker_symbol_op_cuda

- func: searchsorted.Tensor_out(Tensor sorted_sequence, Tensor self, *, bool out_int32=False, bool right=False, str? side=None, Tensor? sorter=None, Tensor(a!) out) -> Tensor(a!)
  dispatch:
    CPU: searchsorted_out_cpu
    CUDA: searchsorted_out_cuda

- func: searchsorted.Scalar(Tensor sorted_sequence, Scalar self, *, bool out_int32=False, bool right=False, str? side=None, Tensor? sorter=None) -> Tensor
  dispatch:
    CPU: searchsorted_cpu
    CUDA: searchsorted_cuda

- func: _convert_indices_from_coo_to_csr(Tensor self, int size, *, bool out_int32=False) -> Tensor
  structured_delegate: _convert_indices_from_coo_to_csr.out

- func: _convert_indices_from_coo_to_csr.out(Tensor self, int size, *, bool out_int32=False, Tensor(a!) out) -> Tensor(a!)
  structured: True
  dispatch:
    CPU: _convert_indices_from_coo_to_csr_structured_cpu
    CUDA: _convert_indices_from_coo_to_csr_structured_cuda

- func: _convert_indices_from_csr_to_coo(Tensor crow_indices, Tensor col_indices, *, bool out_int32=False, bool transpose=False) -> Tensor
  structured_delegate: _convert_indices_from_csr_to_coo.out

- func: _convert_indices_from_csr_to_coo.out(Tensor crow_indices, Tensor col_indices, *, bool out_int32=False, bool transpose=False, Tensor(a!) out) -> Tensor(a!)
  structured: True
  dispatch:
    CPU: _convert_indices_from_csr_to_coo_structured_cpu
    CUDA: _convert_indices_from_csr_to_coo_structured_cuda

- func: _csr_to_block_csr(Tensor self, int[2] block_size) -> Tensor
  python_module: sparse

## NN wrappers

- func: mse_loss.out(Tensor self, Tensor target, int reduction=Mean, *, Tensor(a!) out) -> Tensor(a!)
  device_check: NoCheck   # TensorIterator
  structured: True
  structured_inherits: TensorIteratorBase
  python_module: nn
  dispatch:
    CPU, CUDA: mse_loss_out

- func: mse_loss(Tensor self, Tensor target, int reduction=Mean) -> Tensor
  device_check: NoCheck   # TensorIterator
  structured_delegate: mse_loss.out
  python_module: nn

- func: mse_loss_backward.grad_input(Tensor grad_output, Tensor self, Tensor target, int reduction, *, Tensor(a!) grad_input) -> Tensor(a!)
  python_module: nn
  dispatch:
    CPU, CUDA: mse_loss_backward_out

- func: mse_loss_backward(Tensor grad_output, Tensor self, Tensor target, int reduction) -> Tensor
  python_module: nn
  dispatch:
    CPU, CUDA: mse_loss_backward

- func: l1_loss.out(Tensor self, Tensor target, int reduction=Mean, *, Tensor(a!) out) -> Tensor(a!)
  python_module: nn
  dispatch:
    CompositeExplicitAutograd: l1_loss_out

- func: l1_loss(Tensor self, Tensor target, int reduction=Mean) -> Tensor
  python_module: nn
  dispatch:
    CompositeExplicitAutograd: l1_loss

- func: l1_loss_backward.grad_input(Tensor grad_output, Tensor self, Tensor target, int reduction, *, Tensor(a!) grad_input) -> Tensor(a!)
  python_module: nn
  dispatch:
    CPU, CUDA: l1_loss_backward_out

- func: l1_loss_backward(Tensor grad_output, Tensor self, Tensor target, int reduction) -> Tensor
  python_module: nn
  dispatch:
    CompositeExplicitAutograd: l1_loss_backward

- func: multi_margin_loss.out(Tensor self, Tensor target, Scalar p=1, Scalar margin=1, Tensor? weight=None, int reduction=Mean, *, Tensor(a!) out) -> Tensor(a!)
  python_module: nn
  dispatch:
    CPU: multi_margin_loss_cpu_out
    CUDA: multi_margin_loss_cuda_out

- func: multi_margin_loss(Tensor self, Tensor target, Scalar p=1, Scalar margin=1, Tensor? weight=None, int reduction=Mean) -> Tensor
  python_module: nn
  dispatch:
    CPU: multi_margin_loss_cpu
    CUDA: multi_margin_loss_cuda

- func: multi_margin_loss_backward.grad_input(Tensor grad_output, Tensor self, Tensor target, Scalar p, Scalar margin, Tensor? weight=None, int reduction=Mean, *, Tensor(a!) grad_input) -> Tensor(a!)
  python_module: nn
  dispatch:
    CPU: multi_margin_loss_cpu_backward_out
    CUDA: multi_margin_loss_cuda_backward_out

- func: multi_margin_loss_backward(Tensor grad_output, Tensor self, Tensor target, Scalar p, Scalar margin, Tensor? weight=None, int reduction=Mean) -> Tensor
  python_module: nn
  dispatch:
    CPU: multi_margin_loss_cpu_backward
    CUDA: multi_margin_loss_cuda_backward

- func: multilabel_margin_loss.out(Tensor self, Tensor target, int reduction=Mean, *, Tensor(a!) out) -> Tensor(a!)
  python_module: nn

- func: multilabel_margin_loss(Tensor self, Tensor target, int reduction=Mean) -> Tensor
  python_module: nn

- func: multilabel_margin_loss_forward.output(Tensor self, Tensor target, int reduction, *, Tensor(a!) output, Tensor(b!) is_target) -> (Tensor(a!), Tensor(b!))
  python_module: nn
  dispatch:
    CPU: multilabel_margin_loss_forward_out_cpu
    CUDA: multilabel_margin_loss_forward_out_cuda

- func: multilabel_margin_loss_forward(Tensor self, Tensor target, int reduction) -> (Tensor output, Tensor is_target)
  python_module: nn
  dispatch:
    CPU: multilabel_margin_loss_forward_cpu
    CUDA: multilabel_margin_loss_forward_cuda

- func: multilabel_margin_loss_backward.grad_input(Tensor grad_output, Tensor self, Tensor target, int reduction, Tensor is_target, *, Tensor(a!) grad_input) -> Tensor(a!)
  python_module: nn
  dispatch:
    CPU: multilabel_margin_loss_backward_cpu_out
    CUDA: multilabel_margin_loss_backward_cuda_out

- func: multilabel_margin_loss_backward(Tensor grad_output, Tensor self, Tensor target, int reduction, Tensor is_target) -> Tensor
  python_module: nn
  dispatch:
    CPU: multilabel_margin_loss_backward_cpu
    CUDA: multilabel_margin_loss_backward_cuda

- func: nll_loss.out(Tensor self, Tensor target, Tensor? weight=None, int reduction=Mean, int ignore_index=-100, *, Tensor(a!) out) -> Tensor(a!)
  python_module: nn

- func: nll_loss_nd(Tensor self, Tensor target, Tensor? weight=None, int reduction=Mean, int ignore_index=-100) -> Tensor
  python_module: nn

- func: nll_loss(Tensor self, Tensor target, Tensor? weight=None, int reduction=Mean, int ignore_index=-100) -> Tensor
  python_module: nn

- func: nll_loss_forward.output(Tensor self, Tensor target, Tensor? weight, int reduction, int ignore_index, *, Tensor(a!) output, Tensor(b!) total_weight) -> (Tensor(a!), Tensor(b!))
  python_module: nn
  structured: True
  dispatch:
    CPU: nll_loss_forward_out_cpu
    CUDA: nll_loss_forward_out_cuda

- func: nll_loss_forward(Tensor self, Tensor target, Tensor? weight, int reduction, int ignore_index) -> (Tensor output, Tensor total_weight)
  python_module: nn
  structured_delegate: nll_loss_forward.output

- func: nll_loss_backward.grad_input(Tensor grad_output, Tensor self, Tensor target, Tensor? weight, int reduction, int ignore_index, Tensor total_weight, *, Tensor(a!) grad_input) -> Tensor(a!)
  python_module: nn
  structured: True
  dispatch:
    CPU: nll_loss_backward_out_cpu
    CUDA: nll_loss_backward_out_cuda

- func: nll_loss_backward(Tensor grad_output, Tensor self, Tensor target, Tensor? weight, int reduction, int ignore_index, Tensor total_weight) -> Tensor
  python_module: nn
  structured_delegate: nll_loss_backward.grad_input

- func: nll_loss2d.out(Tensor self, Tensor target, Tensor? weight=None, int reduction=Mean, int ignore_index=-100, *, Tensor(a!) out) -> Tensor(a!)
  python_module: nn

- func: nll_loss2d(Tensor self, Tensor target, Tensor? weight=None, int reduction=Mean, int ignore_index=-100) -> Tensor
  python_module: nn

- func: nll_loss2d_forward.output(Tensor self, Tensor target, Tensor? weight, int reduction, int ignore_index, *, Tensor(a!) output, Tensor(b!) total_weight) -> (Tensor(a!), Tensor(b!))
  python_module: nn
  dispatch:
    CPU: nll_loss2d_forward_out_cpu
    CUDA: nll_loss2d_forward_out_cuda

- func: nll_loss2d_forward(Tensor self, Tensor target, Tensor? weight, int reduction, int ignore_index) -> (Tensor output, Tensor total_weight)
  python_module: nn
  dispatch:
    CPU: nll_loss2d_forward_cpu
    CUDA: nll_loss2d_forward_cuda

- func: nll_loss2d_backward.grad_input(Tensor grad_output, Tensor self, Tensor target, Tensor? weight, int reduction, int ignore_index, Tensor total_weight, *, Tensor(a!) grad_input) -> Tensor(a!)
  python_module: nn
  dispatch:
    CPU: nll_loss2d_backward_out_cpu
    CUDA: nll_loss2d_backward_out_cuda

- func: nll_loss2d_backward(Tensor grad_output, Tensor self, Tensor target, Tensor? weight, int reduction, int ignore_index, Tensor total_weight) -> Tensor
  python_module: nn
  dispatch:
    CPU: nll_loss2d_backward_cpu
    CUDA: nll_loss2d_backward_cuda

- func: smooth_l1_loss.out(Tensor self, Tensor target, int reduction=Mean, float beta=1.0, *, Tensor(a!) out) -> Tensor(a!)
  device_check: NoCheck   # TensorIterator
  structured: True
  structured_inherits: TensorIteratorBase
  python_module: nn
  dispatch:
    CPU, CUDA: smooth_l1_loss_out

- func: smooth_l1_loss(Tensor self, Tensor target, int reduction=Mean, float beta=1.0) -> Tensor
  device_check: NoCheck   # TensorIterator
  structured_delegate: smooth_l1_loss.out
  python_module: nn

- func: smooth_l1_loss_backward.grad_input(Tensor grad_output, Tensor self, Tensor target, int reduction, float beta, *, Tensor(a!) grad_input) -> Tensor(a!)
  python_module: nn
  dispatch:
    CPU: smooth_l1_loss_backward_out
    CUDA: smooth_l1_loss_backward_out

- func: smooth_l1_loss_backward(Tensor grad_output, Tensor self, Tensor target, int reduction, float beta) -> Tensor
  python_module: nn
  dispatch:
    CompositeExplicitAutograd: smooth_l1_loss_backward

- func: huber_loss.out(Tensor self, Tensor target, int reduction=Mean, float delta=1.0, *, Tensor(a!) out) -> Tensor(a!)
  python_module: nn
  dispatch:
    CPU, CUDA: huber_loss_out

- func: huber_loss(Tensor self, Tensor target, int reduction=Mean, float delta=1.0) -> Tensor
  python_module: nn
  dispatch:
    CPU, CUDA: huber_loss

- func: huber_loss_backward.out(Tensor grad_output, Tensor self, Tensor target, int reduction, float delta, *, Tensor(a!) grad_input) -> Tensor(a!)
  python_module: nn
  dispatch:
    CPU, CUDA: huber_loss_backward_out

- func: huber_loss_backward(Tensor grad_output, Tensor self, Tensor target, int reduction, float delta) -> Tensor
  python_module: nn
  dispatch:
    CompositeExplicitAutograd: huber_loss_backward

- func: soft_margin_loss.out(Tensor self, Tensor target, int reduction=Mean, *, Tensor(a!) out) -> Tensor(a!)
  python_module: nn
  dispatch:
    CompositeExplicitAutograd: soft_margin_loss_out

- func: soft_margin_loss(Tensor self, Tensor target, int reduction=Mean) -> Tensor
  python_module: nn
  dispatch:
    CompositeExplicitAutograd: soft_margin_loss

- func: soft_margin_loss_backward.grad_input(Tensor grad_output, Tensor self, Tensor target, int reduction, *, Tensor(a!) grad_input) -> Tensor(a!)
  python_module: nn
  dispatch:
    CompositeExplicitAutograd: soft_margin_loss_backward_out

- func: soft_margin_loss_backward(Tensor grad_output, Tensor self, Tensor target, int reduction) -> Tensor
  python_module: nn
  dispatch:
    CompositeExplicitAutograd: soft_margin_loss_backward

- func: elu.out(Tensor self, Scalar alpha=1, Scalar scale=1, Scalar input_scale=1, *, Tensor(a!) out) -> Tensor(a!)
  structured: True
  structured_inherits: TensorIteratorBase
  device_check: NoCheck   # TensorIterator
  python_module: nn
  dispatch:
    CPU, CUDA: elu_out

- func: elu(Tensor self, Scalar alpha=1, Scalar scale=1, Scalar input_scale=1) -> Tensor
  structured_delegate: elu.out
  device_check: NoCheck   # TensorIterator
  python_module: nn

- func: elu_backward.grad_input(Tensor grad_output, Scalar alpha, Scalar scale, Scalar input_scale, bool is_result, Tensor self_or_result, *, Tensor(a!) grad_input) -> Tensor(a!)
  structured: True
  structured_inherits: TensorIteratorBase
  python_module: nn
  dispatch:
    CPU, CUDA: elu_backward_out

- func: elu_backward(Tensor grad_output, Scalar alpha, Scalar scale, Scalar input_scale, bool is_result, Tensor self_or_result) -> Tensor
  structured_delegate: elu_backward.grad_input
  python_module: nn

- func: elu_(Tensor(a!) self, Scalar alpha=1, Scalar scale=1, Scalar input_scale=1) -> Tensor(a!)
  structured_delegate: elu.out
  device_check: NoCheck   # TensorIterator
  python_module: nn
  dispatch:
    CompositeExplicitAutograd: elu_

- func: glu.out(Tensor self, int dim=-1, *, Tensor(a!) out) -> Tensor(a!)
  structured: True
  structured_inherits: TensorIteratorBase
  python_module: nn
  dispatch:
    CPU, CUDA: glu_out

- func: glu(Tensor self, int dim=-1) -> Tensor
  structured_delegate: glu.out
  device_check: NoCheck   # TensorIterator
  python_module: nn

- func: glu_backward.grad_input(Tensor grad_output, Tensor self, int dim, *, Tensor(a!) grad_input) -> Tensor(a!)
  python_module: nn
  dispatch:
    CPU: glu_backward_cpu_out
    CUDA: glu_backward_cuda_out

- func: glu_backward(Tensor grad_output, Tensor self, int dim) -> Tensor
  python_module: nn
  dispatch:
    CPU: glu_backward_cpu
    CUDA: glu_backward_cuda

- func: hardsigmoid.out(Tensor self, *, Tensor(a!) out) -> Tensor(a!)
  structured: True
  structured_inherits: TensorIteratorBase
  device_check: NoCheck   # TensorIterator
  python_module: nn
  dispatch:
    CPU, CUDA: hardsigmoid_out
    QuantizedCPU: hardsigmoid_out_quantized_cpu

- func: hardsigmoid(Tensor self) -> Tensor
  structured_delegate: hardsigmoid.out
  device_check: NoCheck   # TensorIterator
  python_module: nn
  dispatch:
    QuantizedCPU: hardsigmoid_quantized_cpu

- func: hardsigmoid_(Tensor(a!) self) -> Tensor(a!)
  structured_delegate: hardsigmoid.out
  device_check: NoCheck   # TensorIterator
  python_module: nn

- func: hardsigmoid_backward.grad_input(Tensor grad_output, Tensor self, *, Tensor(a!) grad_input) -> Tensor(a!)
  structured: True
  structured_inherits: TensorIteratorBase
  python_module: nn
  dispatch:
    CPU, CUDA: hardsigmoid_backward_out

- func: hardsigmoid_backward(Tensor grad_output, Tensor self) -> Tensor
  structured_delegate: hardsigmoid_backward.grad_input
  python_module: nn

- func: hardtanh.out(Tensor self, Scalar min_val=-1, Scalar max_val=1, *, Tensor(a!) out) -> Tensor(a!)
  device_check: NoCheck   # TensorIterator
  python_module: nn
  dispatch:
    CPU, CUDA: hardtanh_out
    QuantizedCPU: hardtanh_out_quantized_cpu

- func: hardtanh(Tensor self, Scalar min_val=-1, Scalar max_val=1) -> Tensor
  device_check: NoCheck   # TensorIterator
  python_module: nn
  dispatch:
    CPU, CUDA: hardtanh
    QuantizedCPU: hardtanh_quantized_cpu

- func: hardtanh_backward.grad_input(Tensor grad_output, Tensor self, Scalar min_val, Scalar max_val, *, Tensor(a!) grad_input) -> Tensor(a!)
  python_module: nn
  dispatch:
    CPU, CUDA: hardtanh_backward_out

- func: hardtanh_backward(Tensor grad_output, Tensor self, Scalar min_val, Scalar max_val) -> Tensor
  python_module: nn
  dispatch:
    CPU, CUDA: hardtanh_backward

- func: hardtanh_(Tensor(a!) self, Scalar min_val=-1, Scalar max_val=1) -> Tensor(a!)
  device_check: NoCheck   # TensorIterator
  python_module: nn
  dispatch:
    CPU, CUDA: hardtanh_
    QuantizedCPU: hardtanh_quantized_cpu_

- func: hardswish.out(Tensor self, *, Tensor(a!) out) -> Tensor(a!)
  device_check: NoCheck   # TensorIterator
  python_module: nn
  dispatch:
    CPU, CUDA: hardswish_out

- func: hardswish(Tensor self) -> Tensor
  device_check: NoCheck   # TensorIterator
  python_module: nn
  dispatch:
    CPU, CUDA: hardswish

- func: hardswish_(Tensor(a!) self) -> Tensor(a!)
  device_check: NoCheck   # TensorIterator
  python_module: nn
  dispatch:
    CPU, CUDA: hardswish_

- func: hardswish_backward(Tensor grad_output, Tensor self) -> Tensor
  python_module: nn
  dispatch:
    CPU, CUDA: hardswish_backward

- func: leaky_relu.out(Tensor self, Scalar negative_slope=0.01, *, Tensor(a!) out) -> Tensor(a!)
  structured: True
  structured_inherits: TensorIteratorBase
  device_check: NoCheck   # TensorIterator
  python_module: nn
  dispatch:
    CPU, CUDA: leaky_relu_out
    QuantizedCPU: leaky_relu_out_quantized_cpu

- func: leaky_relu(Tensor self, Scalar negative_slope=0.01) -> Tensor
  structured_delegate: leaky_relu.out
  device_check: NoCheck   # TensorIterator
  python_module: nn
  dispatch:
    QuantizedCPU: leaky_relu_quantized_cpu

- func: leaky_relu_backward.grad_input(Tensor grad_output, Tensor self, Scalar negative_slope, bool self_is_result, *, Tensor(a!) grad_input) -> Tensor(a!)
  structured: True
  structured_inherits: TensorIteratorBase
  python_module: nn
  dispatch:
    CPU, CUDA: leaky_relu_backward_out

- func: leaky_relu_backward(Tensor grad_output, Tensor self, Scalar negative_slope, bool self_is_result) -> Tensor
  structured_delegate: leaky_relu_backward.grad_input
  python_module: nn

- func: leaky_relu_(Tensor(a!) self, Scalar negative_slope=0.01) -> Tensor(a!)
  structured_delegate: leaky_relu.out
  device_check: NoCheck   # TensorIterator
  python_module: nn
  dispatch:
    QuantizedCPU: leaky_relu_quantized_cpu_

- func: log_sigmoid.out(Tensor self, *, Tensor(a!) out) -> Tensor(a!)
  device_check: NoCheck   # TensorIterator
  python_module: nn

- func: log_sigmoid(Tensor self) -> Tensor
  device_check: NoCheck   # TensorIterator
  python_module: nn

- func: log_sigmoid_forward.output(Tensor self, *, Tensor(a!) output, Tensor(b!) buffer) -> (Tensor(a!), Tensor(b!))
  device_check: NoCheck   # TensorIterator
  python_module: nn
  dispatch:
    CPU: log_sigmoid_forward_out_cpu
    CUDA: log_sigmoid_forward_out_cuda

- func: log_sigmoid_forward(Tensor self) -> (Tensor output, Tensor buffer)
  device_check: NoCheck   # TensorIterator
  python_module: nn
  dispatch:
    CPU: log_sigmoid_forward_cpu
    CUDA: log_sigmoid_forward_cuda

- func: log_sigmoid_backward.grad_input(Tensor grad_output, Tensor self, Tensor buffer, *, Tensor(a!) grad_input) -> Tensor(a!)
  python_module: nn
  dispatch:
    CPU: log_sigmoid_backward_cpu_out
    CUDA: log_sigmoid_backward_cuda_out

- func: log_sigmoid_backward(Tensor grad_output, Tensor self, Tensor buffer) -> Tensor
  python_module: nn
  dispatch:
    CPU: log_sigmoid_backward_cpu
    CUDA: log_sigmoid_backward_cuda

- func: rrelu_with_noise.out(Tensor self, Tensor noise, Scalar lower=0.125, Scalar upper=0.3333333333333333, bool training=False, Generator? generator=None, *, Tensor(a!) out) -> Tensor(a!)
  python_module: nn
  dispatch:
    CPU: rrelu_with_noise_out_cpu
    CUDA: rrelu_with_noise_out_cuda

- func: rrelu_with_noise(Tensor self, Tensor noise, Scalar lower=0.125, Scalar upper=0.3333333333333333, bool training=False, Generator? generator=None) -> Tensor
  python_module: nn
  dispatch:
    CPU: rrelu_with_noise_cpu
    CUDA: rrelu_with_noise_cuda

- func: rrelu_with_noise_backward(Tensor grad_output, Tensor self, Tensor noise, Scalar lower, Scalar upper, bool training, bool self_is_result) -> Tensor
  python_module: nn
  dispatch:
    CompositeExplicitAutograd: rrelu_with_noise_backward

- func: rrelu_with_noise_(Tensor(a!) self, Tensor noise, Scalar lower=0.125, Scalar upper=0.3333333333333333, bool training=False, Generator? generator=None) -> Tensor(a!)
  python_module: nn
  dispatch:
    CPU: rrelu_with_noise_cpu_
    CUDA: rrelu_with_noise_cuda_

- func: softplus.out(Tensor self, Scalar beta=1, Scalar threshold=20, *, Tensor(a!) out) -> Tensor(a!)
  structured: True
  structured_inherits: TensorIteratorBase
  device_check: NoCheck   # TensorIterator
  python_module: nn
  dispatch:
    CPU, CUDA: softplus_out

- func: softplus(Tensor self, Scalar beta=1, Scalar threshold=20) -> Tensor
  structured_delegate: softplus.out
  device_check: NoCheck   # TensorIterator
  python_module: nn

- func: softplus_backward.grad_input(Tensor grad_output, Tensor self, Scalar beta, Scalar threshold, *, Tensor(a!) grad_input) -> Tensor(a!)
  structured: True
  structured_inherits: TensorIteratorBase
  python_module: nn
  dispatch:
    CPU, CUDA: softplus_backward_out

- func: softplus_backward(Tensor grad_output, Tensor self, Scalar beta, Scalar threshold) -> Tensor
  structured_delegate: softplus_backward.grad_input
  python_module: nn

- func: softshrink.out(Tensor self, Scalar lambd=0.5, *, Tensor(a!) out) -> Tensor(a!)
  structured: True
  structured_inherits: TensorIteratorBase
  device_check: NoCheck   # TensorIterator
  python_module: nn
  dispatch:
    CPU, CUDA: softshrink_out

- func: softshrink(Tensor self, Scalar lambd=0.5) -> Tensor
  structured_delegate: softshrink.out
  device_check: NoCheck   # TensorIterator
  python_module: nn

- func: softshrink_backward.grad_input(Tensor grad_output, Tensor self, Scalar lambd, *, Tensor(a!) grad_input) -> Tensor(a!)
  structured: True
  structured_inherits: TensorIteratorBase
  python_module: nn
  dispatch:
    CPU, CUDA: softshrink_backward_out

- func: softshrink_backward(Tensor grad_output, Tensor self, Scalar lambd) -> Tensor
  structured_delegate: softshrink_backward.grad_input
  python_module: nn

- func: adaptive_avg_pool2d.out(Tensor self, int[2] output_size, *, Tensor(a!) out) -> Tensor(a!)
  python_module: nn
  dispatch:
    CPU: adaptive_avg_pool2d_out_cpu
    CUDA: adaptive_avg_pool2d_out_cuda
    MkldnnCPU: mkldnn_adaptive_avg_pool2d_out

- func: adaptive_avg_pool2d(Tensor self, int[2] output_size) -> Tensor
  python_module: nn

- func: mkldnn_adaptive_avg_pool2d(Tensor self, int[2] output_size) -> Tensor
  dispatch:
    MkldnnCPU: mkldnn_adaptive_avg_pool2d

- func: mkldnn_adaptive_avg_pool2d_backward(Tensor grad_output, Tensor self) -> Tensor
  dispatch:
    MkldnnCPU: mkldnn_adaptive_avg_pool2d_backward

- func: _adaptive_avg_pool2d(Tensor self, int[2] output_size) -> Tensor
  dispatch:
    CPU: adaptive_avg_pool2d_cpu
    CUDA: adaptive_avg_pool2d_cuda
    QuantizedCPU: adaptive_avg_pool2d_quantized_cpu

- func: _adaptive_avg_pool2d_backward(Tensor grad_output, Tensor self) -> Tensor
  python_module: nn
  dispatch:
    CPU: adaptive_avg_pool2d_backward_cpu
    CUDA: adaptive_avg_pool2d_backward_cuda

- func: adaptive_avg_pool3d.out(Tensor self, int[3] output_size, *, Tensor(a!) out) -> Tensor(a!)
  python_module: nn
  dispatch:
    CPU: adaptive_avg_pool3d_out_cpu
    CUDA: adaptive_avg_pool3d_out_cuda
    QuantizedCPU: adaptive_avg_pool3d_out_quantized_cpu

- func: adaptive_avg_pool3d(Tensor self, int[3] output_size) -> Tensor
  python_module: nn

- func: _adaptive_avg_pool3d(Tensor self, int[3] output_size) -> Tensor
  dispatch:
    CPU: adaptive_avg_pool3d_cpu
    CUDA: adaptive_avg_pool3d_cuda
    QuantizedCPU: adaptive_avg_pool3d_quantized_cpu

- func: adaptive_avg_pool3d_backward.grad_input(Tensor grad_output, Tensor self, *, Tensor(a!) grad_input) -> Tensor(a!)
  python_module: nn
  dispatch:
    CPU: adaptive_avg_pool3d_backward_out_cpu
    CUDA: adaptive_avg_pool3d_backward_out_cuda

- func: _adaptive_avg_pool3d_backward(Tensor grad_output, Tensor self) -> Tensor
  python_module: nn
  dispatch:
    CPU: adaptive_avg_pool3d_backward_cpu
    CUDA: adaptive_avg_pool3d_backward_cuda

# Return: (Tensor output, Tensor indices)
- func: adaptive_max_pool2d.out(Tensor self, int[2] output_size, *, Tensor(a!) out, Tensor(b!) indices) -> (Tensor(a!), Tensor(b!))
  python_module: nn
  structured: True
  dispatch:
    CPU: adaptive_max_pool2d_out_cpu
    CUDA: adaptive_max_pool2d_out_cuda

# Return: (Tensor output, Tensor indices)
- func: adaptive_max_pool2d(Tensor self, int[2] output_size) -> (Tensor, Tensor)
  python_module: nn
  structured_delegate: adaptive_max_pool2d.out

- func: adaptive_max_pool2d_backward.grad_input(Tensor grad_output, Tensor self, Tensor indices, *, Tensor(a!) grad_input) -> Tensor(a!)
  python_module: nn
  structured: True
  dispatch:
    CPU: adaptive_max_pool2d_backward_out_cpu
    CUDA: adaptive_max_pool2d_backward_out_cuda

- func: adaptive_max_pool2d_backward(Tensor grad_output, Tensor self, Tensor indices) -> Tensor
  python_module: nn
  structured_delegate: adaptive_max_pool2d_backward.grad_input

# Return: (Tensor output, Tensor indices)
- func: adaptive_max_pool3d.out(Tensor self, int[3] output_size, *, Tensor(a!) out, Tensor(b!) indices) -> (Tensor(a!), Tensor(b!))
  python_module: nn
  structured: True
  dispatch:
    CPU: adaptive_max_pool3d_out_cpu
    CUDA: adaptive_max_pool3d_out_cuda

# Return: (Tensor output, Tensor indices)
- func: adaptive_max_pool3d(Tensor self, int[3] output_size) -> (Tensor, Tensor)
  python_module: nn
  structured_delegate: adaptive_max_pool3d.out

- func: adaptive_max_pool3d_backward.grad_input(Tensor grad_output, Tensor self, Tensor indices, *, Tensor(a!) grad_input) -> Tensor(a!)
  python_module: nn
  structured: True
  dispatch:
    CPU: adaptive_max_pool3d_backward_out_cpu
    CUDA: adaptive_max_pool3d_backward_out_cuda

- func: adaptive_max_pool3d_backward(Tensor grad_output, Tensor self, Tensor indices) -> Tensor
  python_module: nn
  structured_delegate: adaptive_max_pool3d_backward.grad_input

- func: avg_pool2d.out(Tensor self, int[2] kernel_size, int[2] stride=[], int[2] padding=0, bool ceil_mode=False, bool count_include_pad=True, int? divisor_override=None, *, Tensor(a!) out) -> Tensor(a!)
  python_module: nn
  structured: True
  precomputed:
  - kernel_size -> int kH, int kW
  - stride -> int dH, int dW
  - padding -> int padH, int padW
  dispatch:
    CPU: avg_pool2d_out_cpu
    CUDA: avg_pool2d_out_cuda
    MkldnnCPU: mkldnn_avg_pool2d_out

- func: avg_pool2d(Tensor self, int[2] kernel_size, int[2] stride=[], int[2] padding=0, bool ceil_mode=False, bool count_include_pad=True, int? divisor_override=None) -> Tensor
  python_module: nn
  structured_delegate: avg_pool2d.out
  dispatch:
    MkldnnCPU: mkldnn_avg_pool2d
    QuantizedCPU: avg_pool2d_quantized_cpu

- func: avg_pool2d_backward.grad_input(Tensor grad_output, Tensor self, int[2] kernel_size, int[2] stride, int[2] padding, bool ceil_mode, bool count_include_pad, int? divisor_override, *, Tensor(a!) grad_input) -> Tensor(a!)
  python_module: nn
  structured: True
  dispatch:
    CPU: avg_pool2d_backward_out_cpu
    CUDA: avg_pool2d_backward_out_cuda
    MkldnnCPU: mkldnn_avg_pool2d_backward_out

- func: avg_pool2d_backward(Tensor grad_output, Tensor self, int[2] kernel_size, int[2] stride, int[2] padding, bool ceil_mode, bool count_include_pad, int? divisor_override) -> Tensor
  python_module: nn
  structured_delegate: avg_pool2d_backward.grad_input
  dispatch:
    MkldnnCPU: mkldnn_avg_pool2d_backward

- func: avg_pool3d.out(Tensor self, int[3] kernel_size, int[3] stride=[], int[3] padding=0, bool ceil_mode=False, bool count_include_pad=True, int? divisor_override=None, *, Tensor(a!) out) -> Tensor(a!)
  python_module: nn
  structured: True
  dispatch:
    CPU: avg_pool3d_out_cpu
    CUDA: avg_pool3d_out_cuda
    MkldnnCPU: mkldnn_avg_pool3d_out

- func: avg_pool3d(Tensor self, int[3] kernel_size, int[3] stride=[], int[3] padding=0, bool ceil_mode=False, bool count_include_pad=True, int? divisor_override=None) -> Tensor
  python_module: nn
  structured_delegate: avg_pool3d.out
  dispatch:
    MkldnnCPU: mkldnn_avg_pool3d
    QuantizedCPU: avg_pool3d_quantized_cpu

- func: avg_pool3d_backward.grad_input(Tensor grad_output, Tensor self, int[3] kernel_size, int[3] stride, int[3] padding, bool ceil_mode, bool count_include_pad, int? divisor_override, *, Tensor(a!) grad_input) -> Tensor(a!)
  python_module: nn
  structured: True
  dispatch:
    CPU: avg_pool3d_backward_out_cpu
    CUDA: avg_pool3d_backward_out_cuda
    MkldnnCPU: mkldnn_avg_pool3d_backward_out

- func: avg_pool3d_backward(Tensor grad_output, Tensor self, int[3] kernel_size, int[3] stride, int[3] padding, bool ceil_mode, bool count_include_pad, int? divisor_override) -> Tensor
  python_module: nn
  structured_delegate: avg_pool3d_backward.grad_input
  dispatch:
    MkldnnCPU: mkldnn_avg_pool3d_backward

# Return: (Tensor output, Tensor indices)
- func: fractional_max_pool2d.output(Tensor self, int[2] kernel_size, int[2] output_size, Tensor random_samples, *, Tensor(a!) output, Tensor(b!) indices) -> (Tensor(a!), Tensor(b!))
  python_module: nn
  structured: True
  dispatch:
    CPU: fractional_max_pool2d_out_cpu
    CUDA: fractional_max_pool2d_out_cuda

# Return: (Tensor output, Tensor indices)
- func: fractional_max_pool2d(Tensor self, int[2] kernel_size, int[2] output_size, Tensor random_samples) -> (Tensor, Tensor)
  python_module: nn
  structured_delegate: fractional_max_pool2d.output

- func: fractional_max_pool2d_backward.grad_input(Tensor grad_output, Tensor self, int[2] kernel_size, int[2] output_size, Tensor indices, *, Tensor(a!) grad_input) -> Tensor(a!)
  python_module: nn
  structured: True
  dispatch:
    CPU: fractional_max_pool2d_backward_cpu
    CUDA: fractional_max_pool2d_backward_cuda

- func: fractional_max_pool2d_backward(Tensor grad_output, Tensor self, int[2] kernel_size, int[2] output_size, Tensor indices) -> Tensor
  python_module: nn
  structured_delegate: fractional_max_pool2d_backward.grad_input

# Return: (Tensor output, Tensor indices)
- func: fractional_max_pool3d.output(Tensor self, int[3] kernel_size, int[3] output_size, Tensor random_samples, *, Tensor(a!) output, Tensor(b!) indices) -> (Tensor(a!), Tensor(b!))
  python_module: nn
  structured: True
  precomputed:
  - kernel_size -> int poolSizeT, int poolSizeH, int poolSizeW
  - output_size -> int outputT, int outputH, int outputW
  - int numBatch, int numPlanes, int inputT, int inputH, int inputW
  dispatch:
    CPU: fractional_max_pool3d_out_cpu
    CUDA: fractional_max_pool3d_out_cuda

# Return: (Tensor output, Tensor indices)
- func: fractional_max_pool3d(Tensor self, int[3] kernel_size, int[3] output_size, Tensor random_samples) -> (Tensor, Tensor)
  python_module: nn
  structured_delegate: fractional_max_pool3d.output

- func: fractional_max_pool3d_backward.grad_input(Tensor grad_output, Tensor self, int[3] kernel_size, int[3] output_size, Tensor indices, *, Tensor(a!) grad_input) -> Tensor(a!)
  python_module: nn
  dispatch:
    CPU: fractional_max_pool3d_backward_out_cpu
    CUDA: fractional_max_pool3d_backward_out_cuda

- func: fractional_max_pool3d_backward(Tensor grad_output, Tensor self, int[3] kernel_size, int[3] output_size, Tensor indices) -> Tensor
  python_module: nn
  dispatch:
    CPU: fractional_max_pool3d_backward_cpu
    CUDA: fractional_max_pool3d_backward_cuda

# Return: (Tensor output, Tensor indices)
- func: max_pool2d_with_indices.out(Tensor self, int[2] kernel_size, int[2] stride=[], int[2] padding=0, int[2] dilation=1, bool ceil_mode=False, *, Tensor(a!) out, Tensor(b!) indices) -> (Tensor(a!), Tensor(b!))
  python_module: nn
  structured: True
  dispatch:
    CPU: max_pool2d_with_indices_out_cpu
    CUDA: max_pool2d_with_indices_out_cuda

# Return: (Tensor output, Tensor indices)
- func: max_pool2d_with_indices(Tensor self, int[2] kernel_size, int[2] stride=[], int[2] padding=0, int[2] dilation=1, bool ceil_mode=False) -> (Tensor, Tensor)
  python_module: nn
  structured_delegate: max_pool2d_with_indices.out

- func: max_pool2d_with_indices_backward.grad_input(Tensor grad_output, Tensor self, int[2] kernel_size, int[2] stride, int[2] padding, int[2] dilation, bool ceil_mode, Tensor indices, *, Tensor(a!) grad_input) -> Tensor(a!)
  python_module: nn
  structured: True
  dispatch:
    CPU: max_pool2d_with_indices_backward_out_cpu
    CUDA: max_pool2d_with_indices_backward_out_cuda

- func: max_pool2d_with_indices_backward(Tensor grad_output, Tensor self, int[2] kernel_size, int[2] stride, int[2] padding, int[2] dilation, bool ceil_mode, Tensor indices) -> Tensor
  python_module: nn
  structured_delegate: max_pool2d_with_indices_backward.grad_input

# Return: (Tensor output, Tensor indices)
- func: max_pool3d_with_indices.out(Tensor self, int[3] kernel_size, int[3] stride=[], int[3] padding=0, int[3] dilation=1, bool ceil_mode=False, *, Tensor(a!) out, Tensor(b!) indices) -> (Tensor(a!), Tensor(b!))
  python_module: nn
  dispatch:
    CPU: max_pool3d_with_indices_out_cpu
    CUDA: max_pool3d_with_indices_out_cuda

# Return: (Tensor output, Tensor indices)
- func: max_pool3d_with_indices(Tensor self, int[3] kernel_size, int[3] stride=[], int[3] padding=0, int[3] dilation=1, bool ceil_mode=False) -> (Tensor, Tensor)
  python_module: nn
  dispatch:
    CPU: max_pool3d_with_indices_cpu
    CUDA: max_pool3d_with_indices_cuda

- func: max_pool3d_with_indices_backward.grad_input(Tensor grad_output, Tensor self, int[3] kernel_size, int[3] stride, int[3] padding, int[3] dilation, bool ceil_mode, Tensor indices, *, Tensor(a!) grad_input) -> Tensor(a!)
  python_module: nn
  dispatch:
    CPU: max_pool3d_with_indices_backward_out_cpu
    CUDA: max_pool3d_with_indices_backward_out_cuda

- func: max_pool3d_with_indices_backward(Tensor grad_output, Tensor self, int[3] kernel_size, int[3] stride, int[3] padding, int[3] dilation, bool ceil_mode, Tensor indices) -> Tensor
  python_module: nn
  dispatch:
    CPU: max_pool3d_with_indices_backward_cpu
    CUDA: max_pool3d_with_indices_backward_cuda

- func: max_unpool2d.out(Tensor self, Tensor indices, int[2] output_size, *, Tensor(a!) out) -> Tensor(a!)
  python_module: nn
  dispatch:
    CPU: max_unpooling2d_forward_out_cpu
    CUDA: max_unpooling2d_forward_out_cuda

- func: max_unpool2d(Tensor self, Tensor indices, int[2] output_size) -> Tensor
  python_module: nn
  dispatch:
    CPU: max_unpooling2d_forward_cpu
    CUDA: max_unpooling2d_forward_cuda

- func: max_unpool2d_backward.grad_input(Tensor grad_output, Tensor self, Tensor indices, int[2] output_size, *, Tensor(a!) grad_input) -> Tensor(a!)
  python_module: nn
  dispatch:
    CPU: max_unpooling2d_backward_out_cpu
    CUDA: max_unpooling2d_backward_out_cuda

- func: max_unpool2d_backward(Tensor grad_output, Tensor self, Tensor indices, int[2] output_size) -> Tensor
  python_module: nn
  dispatch:
    CPU: max_unpooling2d_backward_cpu
    CUDA: max_unpooling2d_backward_cuda

- func: max_unpool3d.out(Tensor self, Tensor indices, int[3] output_size, int[3] stride, int[3] padding, *, Tensor(a!) out) -> Tensor(a!)
  python_module: nn
  dispatch:
    CPU: max_unpooling3d_forward_out_cpu
    CUDA: max_unpooling3d_forward_out_cuda

- func: max_unpool3d(Tensor self, Tensor indices, int[3] output_size, int[3] stride, int[3] padding) -> Tensor
  python_module: nn
  dispatch:
    CPU: max_unpooling3d_forward_cpu
    CUDA: max_unpooling3d_forward_cuda

- func: max_unpool3d_backward.grad_input(Tensor grad_output, Tensor self, Tensor indices, int[3] output_size, int[3] stride, int[3] padding, *, Tensor(a!) grad_input) -> Tensor(a!)
  python_module: nn
  dispatch:
    CPU: max_unpooling3d_backward_out_cpu
    CUDA: max_unpooling3d_backward_out_cuda

- func: max_unpool3d_backward(Tensor grad_output, Tensor self, Tensor indices, int[3] output_size, int[3] stride, int[3] padding) -> Tensor
  python_module: nn
  dispatch:
    CPU: max_unpooling3d_backward_cpu
    CUDA: max_unpooling3d_backward_cuda

- func: reflection_pad1d.out(Tensor self, int[2] padding, *, Tensor(a!) out) -> Tensor(a!)
  python_module: nn
  structured: True
  dispatch:
    CPU: reflection_pad1d_out_cpu
    QuantizedCPU: reflection_pad1d_out_quantized_cpu
    CUDA: reflection_pad1d_out_cuda

- func: reflection_pad1d(Tensor self, int[2] padding) -> Tensor
  python_module: nn
  structured_delegate: reflection_pad1d.out

- func: reflection_pad1d_backward.grad_input(Tensor grad_output, Tensor self, int[2] padding, *, Tensor(a!) grad_input) -> Tensor(a!)
  python_module: nn
  structured: True
  dispatch:
    CPU: reflection_pad1d_backward_out_cpu
    CUDA: reflection_pad1d_backward_out_cuda

- func: reflection_pad1d_backward(Tensor grad_output, Tensor self, int[2] padding) -> Tensor
  python_module: nn
  structured_delegate: reflection_pad1d_backward.grad_input

- func: reflection_pad2d.out(Tensor self, int[4] padding, *, Tensor(a!) out) -> Tensor(a!)
  python_module: nn
  dispatch:
    CPU, QuantizedCPU: reflection_pad2d_out_cpu
    CUDA: reflection_pad2d_out_cuda

- func: reflection_pad2d(Tensor self, int[4] padding) -> Tensor
  python_module: nn
  dispatch:
    CPU: reflection_pad2d_cpu
    QuantizedCPU: reflection_pad2d_quantized_cpu
    CUDA: reflection_pad2d_cuda

- func: reflection_pad2d_backward.grad_input(Tensor grad_output, Tensor self, int[4] padding, *, Tensor(a!) grad_input) -> Tensor(a!)
  python_module: nn
  dispatch:
    CPU: reflection_pad2d_backward_out_cpu
    CUDA: reflection_pad2d_backward_out_cuda

- func: reflection_pad2d_backward(Tensor grad_output, Tensor self, int[4] padding) -> Tensor
  python_module: nn
  dispatch:
    CPU: reflection_pad2d_backward_cpu
    CUDA: reflection_pad2d_backward_cuda

- func: reflection_pad3d.out(Tensor self, int[6] padding, *, Tensor(a!) out) -> Tensor(a!)
  python_module: nn
  structured: True
  dispatch:
    CPU: reflection_pad3d_out_cpu
    CUDA: reflection_pad3d_out_cuda

- func: reflection_pad3d(Tensor self, int[6] padding) -> Tensor
  python_module: nn
  structured_delegate: reflection_pad3d.out

- func: reflection_pad3d_backward.grad_input(Tensor grad_output, Tensor self, int[6] padding, *, Tensor(a!) grad_input) -> Tensor(a!)
  python_module: nn
  structured: True
  dispatch:
    CPU: reflection_pad3d_backward_out_cpu
    CUDA: reflection_pad3d_backward_out_cuda

- func: reflection_pad3d_backward(Tensor grad_output, Tensor self, int[6] padding) -> Tensor
  python_module: nn
  structured_delegate: reflection_pad3d_backward.grad_input

- func: replication_pad1d.out(Tensor self, int[2] padding, *, Tensor(a!) out) -> Tensor(a!)
  python_module: nn
  structured: True
  dispatch:
    CPU: replication_pad1d_out_cpu
    CUDA: replication_pad1d_out_cuda

- func: replication_pad1d(Tensor self, int[2] padding) -> Tensor
  python_module: nn
  structured_delegate: replication_pad1d.out

- func: replication_pad1d_backward.grad_input(Tensor grad_output, Tensor self, int[2] padding, *, Tensor(a!) grad_input) -> Tensor(a!)
  python_module: nn
  structured: True
  dispatch:
    CPU: replication_pad1d_backward_out_cpu
    CUDA: replication_pad1d_backward_out_cuda

- func: replication_pad1d_backward(Tensor grad_output, Tensor self, int[2] padding) -> Tensor
  python_module: nn
  structured_delegate: replication_pad1d_backward.grad_input

- func: replication_pad2d.out(Tensor self, int[4] padding, *, Tensor(a!) out) -> Tensor(a!)
  python_module: nn
  structured: True
  dispatch:
    CPU: replication_pad2d_out_cpu
    CUDA: replication_pad2d_out_cuda

- func: replication_pad2d(Tensor self, int[4] padding) -> Tensor
  python_module: nn
  structured_delegate: replication_pad2d.out

- func: replication_pad2d_backward.grad_input(Tensor grad_output, Tensor self, int[4] padding, *, Tensor(a!) grad_input) -> Tensor(a!)
  python_module: nn
  dispatch:
    CPU: replication_pad2d_backward_out_cpu
    CUDA: replication_pad2d_backward_out_cuda

- func: replication_pad2d_backward(Tensor grad_output, Tensor self, int[4] padding) -> Tensor
  python_module: nn
  dispatch:
    CPU: replication_pad2d_backward_cpu
    CUDA: replication_pad2d_backward_cuda

- func: replication_pad3d.out(Tensor self, int[6] padding, *, Tensor(a!) out) -> Tensor(a!)
  python_module: nn
  structured: True
  dispatch:
    CPU: replication_pad3d_out_cpu
    CUDA: replication_pad3d_out_cuda

- func: replication_pad3d(Tensor self, int[6] padding) -> Tensor
  python_module: nn
  structured_delegate: replication_pad3d.out

- func: replication_pad3d_backward.grad_input(Tensor grad_output, Tensor self, int[6] padding, *, Tensor(a!) grad_input) -> Tensor(a!)
  python_module: nn
  dispatch:
    CPU: replication_pad3d_backward_out_cpu
    CUDA: replication_pad3d_backward_out_cuda

- func: replication_pad3d_backward(Tensor grad_output, Tensor self, int[6] padding) -> Tensor
  python_module: nn
  dispatch:
    CPU: replication_pad3d_backward_cpu
    CUDA: replication_pad3d_backward_cuda

- func: _pad_circular(Tensor self, int[] pad) -> Tensor
  python_module: nn

- func: _pad_enum(Tensor self, int[] pad, int mode, float? value=None) -> Tensor
  python_module: nn

- func: pad(Tensor self, int[] pad, str mode="constant", float? value=None) -> Tensor
  python_module: nn

- func: upsample_linear1d.vec(Tensor input, int[]? output_size, bool align_corners, float[]? scale_factors) -> Tensor
  python_module: nn
  dispatch:
    CompositeExplicitAutograd: upsample_linear1d

- func: upsample_linear1d_backward.vec(Tensor grad_output, int[]? output_size, int[] input_size, bool align_corners, float[]? scale_factors) -> Tensor
  python_module: nn
  dispatch:
    CompositeExplicitAutograd: upsample_linear1d_backward

- func: upsample_bilinear2d.vec(Tensor input, int[]? output_size, bool align_corners, float[]? scale_factors) -> Tensor
  python_module: nn
  dispatch:
    CompositeExplicitAutograd: upsample_bilinear2d

- func: upsample_bilinear2d_backward.vec(Tensor grad_output, int[]? output_size, int[] input_size, bool align_corners, float[]? scale_factors) -> Tensor
  python_module: nn
  dispatch:
    CompositeExplicitAutograd: upsample_bilinear2d_backward

- func: _upsample_bilinear2d_aa.vec(Tensor input, int[]? output_size, bool align_corners, float[]? scale_factors) -> Tensor
  python_module: nn
  dispatch:
    CompositeExplicitAutograd: _upsample_bilinear2d_aa

- func: _upsample_bilinear2d_aa_backward.vec(Tensor grad_output, int[]? output_size, int[] input_size, bool align_corners, float[]? scale_factors) -> Tensor
  python_module: nn
  dispatch:
    CompositeExplicitAutograd: _upsample_bilinear2d_aa_backward

- func: upsample_trilinear3d.vec(Tensor input, int[]? output_size, bool align_corners, float[]? scale_factors) -> Tensor
  python_module: nn
  dispatch:
    CompositeExplicitAutograd: upsample_trilinear3d

- func: upsample_trilinear3d_backward.vec(Tensor grad_output, int[]? output_size, int[] input_size, bool align_corners, float[]? scale_factors) -> Tensor
  python_module: nn
  dispatch:
    CompositeExplicitAutograd: upsample_trilinear3d_backward

- func: upsample_bicubic2d.vec(Tensor input, int[]? output_size, bool align_corners, float[]? scale_factors) -> Tensor
  python_module: nn
  dispatch:
    CompositeExplicitAutograd: upsample_bicubic2d

- func: upsample_bicubic2d_backward.vec(Tensor grad_output, int[]? output_size, int[] input_size, bool align_corners, float[]? scale_factors) -> Tensor
  python_module: nn
  dispatch:
    CompositeExplicitAutograd: upsample_bicubic2d_backward

- func: _upsample_bicubic2d_aa.vec(Tensor input, int[]? output_size, bool align_corners, float[]? scale_factors) -> Tensor
  python_module: nn
  dispatch:
    CompositeExplicitAutograd: _upsample_bicubic2d_aa

- func: _upsample_bicubic2d_aa_backward.vec(Tensor grad_output, int[]? output_size, int[] input_size, bool align_corners, float[]? scale_factors) -> Tensor
  python_module: nn
  dispatch:
    CompositeExplicitAutograd: _upsample_bicubic2d_aa_backward

- func: upsample_nearest1d.vec(Tensor input, int[]? output_size, float[]? scale_factors) -> Tensor
  python_module: nn
  dispatch:
    CompositeExplicitAutograd: upsample_nearest1d

- func: _upsample_nearest_exact1d.vec(Tensor input, int[]? output_size, float[]? scale_factors) -> Tensor
  python_module: nn
  dispatch:
    CompositeExplicitAutograd: _upsample_nearest_exact1d

- func: upsample_nearest1d_backward.vec(Tensor grad_output, int[]? output_size, int[] input_size, float[]? scale_factors) -> Tensor
  python_module: nn
  dispatch:
    CompositeExplicitAutograd: upsample_nearest1d_backward

- func: _upsample_nearest_exact1d_backward.vec(Tensor grad_output, int[]? output_size, int[] input_size, float[]? scale_factors) -> Tensor
  python_module: nn
  dispatch:
    CompositeExplicitAutograd: _upsample_nearest_exact1d_backward

- func: upsample_nearest2d.vec(Tensor input, int[]? output_size, float[]? scale_factors) -> Tensor
  python_module: nn
  dispatch:
    CompositeExplicitAutograd: upsample_nearest2d

- func: _upsample_nearest_exact2d.vec(Tensor input, int[]? output_size, float[]? scale_factors) -> Tensor
  python_module: nn
  dispatch:
    CompositeExplicitAutograd: _upsample_nearest_exact2d

- func: upsample_nearest2d_backward.vec(Tensor grad_output, int[]? output_size, int[] input_size, float[]? scale_factors) -> Tensor
  python_module: nn
  dispatch:
    CompositeExplicitAutograd: upsample_nearest2d_backward

- func: _upsample_nearest_exact2d_backward.vec(Tensor grad_output, int[]? output_size, int[] input_size, float[]? scale_factors) -> Tensor
  python_module: nn
  dispatch:
    CompositeExplicitAutograd: _upsample_nearest_exact2d_backward

- func: upsample_nearest3d.vec(Tensor input, int[]? output_size, float[]? scale_factors) -> Tensor
  python_module: nn
  dispatch:
    CPU: upsample_nearest3d_cpu
    CUDA: upsample_nearest3d_cuda
    QuantizedCPU: upsample_nearest3d_quantized_cpu

- func: _upsample_nearest_exact3d.vec(Tensor input, int[]? output_size, float[]? scale_factors) -> Tensor
  python_module: nn
  dispatch:
    CPU: _upsample_nearest_exact3d_cpu
    CUDA: _upsample_nearest_exact3d_cuda
    QuantizedCPU: _upsample_nearest_exact3d_quantized_cpu

- func: upsample_nearest3d_backward.vec(Tensor grad_output, int[]? output_size, int[] input_size, float[]? scale_factors) -> Tensor
  python_module: nn
  dispatch:
    CPU: upsample_nearest3d_backward_cpu
    CUDA: upsample_nearest3d_backward_cuda

- func: _upsample_nearest_exact3d_backward.vec(Tensor grad_output, int[]? output_size, int[] input_size, float[]? scale_factors) -> Tensor
  python_module: nn
  dispatch:
    CPU: _upsample_nearest_exact3d_backward_cpu
    CUDA: _upsample_nearest_exact3d_backward_cuda

# NOTE: all of the non-"vec" upsample overloads are only kept for backward compatibility.
- func: upsample_linear1d.out(Tensor self, int[1] output_size, bool align_corners, float? scales=None, *, Tensor(a!) out) -> Tensor(a!)
  python_module: nn
  structured: True
  dispatch:
    CPU: upsample_linear1d_out_cpu
    CUDA: upsample_linear1d_out_cuda

- func: upsample_linear1d(Tensor self, int[1] output_size, bool align_corners, float? scales=None) -> Tensor
  python_module: nn
  structured_delegate: upsample_linear1d.out

- func: upsample_linear1d_backward.grad_input(Tensor grad_output, int[1] output_size, int[3] input_size, bool align_corners, float? scales=None, *, Tensor(a!) grad_input) -> Tensor(a!)
  python_module: nn
  structured: True
  dispatch:
    CPU: upsample_linear1d_backward_out_cpu
    CUDA: upsample_linear1d_backward_out_cuda

- func: upsample_linear1d_backward(Tensor grad_output, int[1] output_size, int[3] input_size, bool align_corners, float? scales=None) -> Tensor
  python_module: nn
  structured_delegate: upsample_linear1d_backward.grad_input

- func: upsample_bilinear2d.out(Tensor self, int[2] output_size, bool align_corners, float? scales_h=None, float? scales_w=None, *, Tensor(a!) out) -> Tensor(a!)
  python_module: nn
  structured: True
  dispatch:
    CPU: upsample_bilinear2d_out_cpu
    CUDA: upsample_bilinear2d_out_cuda

- func: upsample_bilinear2d(Tensor self, int[2] output_size, bool align_corners, float? scales_h=None, float? scales_w=None) -> Tensor
  python_module: nn
  structured_delegate: upsample_bilinear2d.out
  dispatch:
    QuantizedCPU: upsample_bilinear2d_quantized_cpu

- func: upsample_bilinear2d_backward.grad_input(Tensor grad_output, int[2] output_size, int[4] input_size, bool align_corners, float? scales_h=None, float? scales_w=None, *, Tensor(a!) grad_input) -> Tensor(a!)
  python_module: nn
  structured: True
  dispatch:
    CPU: upsample_bilinear2d_backward_out_cpu
    CUDA: upsample_bilinear2d_backward_out_cuda

- func: upsample_bilinear2d_backward(Tensor grad_output, int[2] output_size, int[4] input_size, bool align_corners, float? scales_h=None, float? scales_w=None) -> Tensor
  python_module: nn
  structured_delegate: upsample_bilinear2d_backward.grad_input

- func: _upsample_bilinear2d_aa.out(Tensor self, int[2] output_size, bool align_corners, float? scales_h=None, float? scales_w=None, *, Tensor(a!) out) -> Tensor(a!)
  python_module: nn
  structured: True
  dispatch:
    CPU: _upsample_bilinear2d_aa_out_cpu
    CUDA: _upsample_bilinear2d_aa_out_cuda

- func: _upsample_bilinear2d_aa(Tensor self, int[2] output_size, bool align_corners, float? scales_h=None, float? scales_w=None) -> Tensor
  python_module: nn
  structured_delegate: _upsample_bilinear2d_aa.out

- func: _upsample_bilinear2d_aa_backward.grad_input(Tensor grad_output, int[2] output_size, int[4] input_size, bool align_corners, float? scales_h=None, float? scales_w=None, *, Tensor(a!) grad_input) -> Tensor(a!)
  python_module: nn
  structured: True
  dispatch:
    CPU: _upsample_bilinear2d_aa_backward_out_cpu
    CUDA: _upsample_bilinear2d_aa_backward_out_cuda

- func: _upsample_bilinear2d_aa_backward(Tensor grad_output, int[2] output_size, int[4] input_size, bool align_corners, float? scales_h=None, float? scales_w=None) -> Tensor
  python_module: nn
  structured_delegate: _upsample_bilinear2d_aa_backward.grad_input

- func: upsample_bicubic2d.out(Tensor self, int[2] output_size, bool align_corners, float? scales_h=None, float? scales_w=None, *, Tensor(a!) out) -> Tensor(a!)
  python_module: nn
  structured: True
  dispatch:
    CPU: upsample_bicubic2d_out_cpu
    CUDA: upsample_bicubic2d_out_cuda

- func: upsample_bicubic2d(Tensor self, int[2] output_size, bool align_corners, float? scales_h=None, float? scales_w=None) -> Tensor
  python_module: nn
  structured_delegate: upsample_bicubic2d.out

- func: upsample_bicubic2d_backward.grad_input(Tensor grad_output, int[2] output_size, int[4] input_size, bool align_corners, float? scales_h=None, float? scales_w=None, *, Tensor(a!) grad_input) -> Tensor(a!)
  python_module: nn
  structured: True
  dispatch:
    CPU: upsample_bicubic2d_backward_out_cpu
    CUDA: upsample_bicubic2d_backward_out_cuda

- func: upsample_bicubic2d_backward(Tensor grad_output, int[2] output_size, int[4] input_size, bool align_corners, float? scales_h=None, float? scales_w=None) -> Tensor
  python_module: nn
  structured_delegate: upsample_bicubic2d_backward.grad_input

- func: _upsample_bicubic2d_aa.out(Tensor self, int[2] output_size, bool align_corners, float? scales_h=None, float? scales_w=None, *, Tensor(a!) out) -> Tensor(a!)
  python_module: nn
  structured: True
  dispatch:
    CPU: _upsample_bicubic2d_aa_out_cpu
    CUDA: _upsample_bicubic2d_aa_out_cuda

- func: _upsample_bicubic2d_aa(Tensor self, int[2] output_size, bool align_corners, float? scales_h=None, float? scales_w=None) -> Tensor
  python_module: nn
  structured_delegate: _upsample_bicubic2d_aa.out

- func: _upsample_bicubic2d_aa_backward.grad_input(Tensor grad_output, int[2] output_size, int[4] input_size, bool align_corners, float? scales_h=None, float? scales_w=None, *, Tensor(a!) grad_input) -> Tensor(a!)
  python_module: nn
  structured: True
  dispatch:
    CPU: _upsample_bicubic2d_aa_backward_out_cpu
    CUDA: _upsample_bicubic2d_aa_backward_out_cuda

- func: _upsample_bicubic2d_aa_backward(Tensor grad_output, int[2] output_size, int[4] input_size, bool align_corners, float? scales_h=None, float? scales_w=None) -> Tensor
  python_module: nn
  structured_delegate: _upsample_bicubic2d_aa_backward.grad_input

- func: upsample_trilinear3d.out(Tensor self, int[3] output_size, bool align_corners, float? scales_d=None, float? scales_h=None, float? scales_w=None, *, Tensor(a!) out) -> Tensor(a!)
  python_module: nn
  structured: True
  dispatch:
    CPU: upsample_trilinear3d_out_cpu
    CUDA: upsample_trilinear3d_out_cuda

- func: upsample_trilinear3d(Tensor self, int[3] output_size, bool align_corners, float? scales_d=None, float? scales_h=None, float? scales_w=None) -> Tensor
  python_module: nn
  structured_delegate: upsample_trilinear3d.out

- func: upsample_trilinear3d_backward.grad_input(Tensor grad_output, int[3] output_size, int[5] input_size, bool align_corners, float? scales_d=None, float? scales_h=None, float? scales_w=None, *, Tensor(a!) grad_input) -> Tensor(a!)
  python_module: nn
  structured: True
  dispatch:
    CPU: upsample_trilinear3d_backward_out_cpu
    CUDA: upsample_trilinear3d_backward_out_cuda

- func: upsample_trilinear3d_backward(Tensor grad_output, int[3] output_size, int[5] input_size, bool align_corners, float? scales_d=None, float? scales_h=None, float? scales_w=None) -> Tensor
  python_module: nn
  structured_delegate: upsample_trilinear3d_backward.grad_input

- func: upsample_nearest1d.out(Tensor self, int[1] output_size, float? scales=None, *, Tensor(a!) out) -> Tensor(a!)
  python_module: nn
  structured: True
  dispatch:
    CPU: upsample_nearest1d_out_cpu
    CUDA: upsample_nearest1d_out_cuda

- func: _upsample_nearest_exact1d.out(Tensor self, int[1] output_size, float? scales=None, *, Tensor(a!) out) -> Tensor(a!)
  python_module: nn
  structured: True
  dispatch:
    CPU: _upsample_nearest_exact1d_out_cpu
    CUDA: _upsample_nearest_exact1d_out_cuda

- func: upsample_nearest1d(Tensor self, int[1] output_size, float? scales=None) -> Tensor
  python_module: nn
  structured_delegate: upsample_nearest1d.out

- func: _upsample_nearest_exact1d(Tensor self, int[1] output_size, float? scales=None) -> Tensor
  python_module: nn
  structured_delegate: _upsample_nearest_exact1d.out

- func: upsample_nearest1d_backward.grad_input(Tensor grad_output, int[1] output_size, int[3] input_size, float? scales=None, *, Tensor(a!) grad_input) -> Tensor(a!)
  python_module: nn
  structured: True
  dispatch:
    CPU: upsample_nearest1d_backward_out_cpu
    CUDA: upsample_nearest1d_backward_out_cuda

- func: _upsample_nearest_exact1d_backward.grad_input(Tensor grad_output, int[1] output_size, int[3] input_size, float? scales=None, *, Tensor(a!) grad_input) -> Tensor(a!)
  python_module: nn
  structured: True
  dispatch:
    CPU: _upsample_nearest_exact1d_backward_out_cpu
    CUDA: _upsample_nearest_exact1d_backward_out_cuda

- func: upsample_nearest1d_backward(Tensor grad_output, int[1] output_size, int[3] input_size, float? scales=None) -> Tensor
  python_module: nn
  structured_delegate: upsample_nearest1d_backward.grad_input

- func: _upsample_nearest_exact1d_backward(Tensor grad_output, int[1] output_size, int[3] input_size, float? scales=None) -> Tensor
  python_module: nn
  structured_delegate: _upsample_nearest_exact1d_backward.grad_input

- func: upsample_nearest2d.out(Tensor self, int[2] output_size, float? scales_h=None, float? scales_w=None, *, Tensor(a!) out) -> Tensor(a!)
  python_module: nn
  structured: True
  dispatch:
    CPU: upsample_nearest2d_out_cpu
    CUDA: upsample_nearest2d_out_cuda

- func: _upsample_nearest_exact2d.out(Tensor self, int[2] output_size, float? scales_h=None, float? scales_w=None, *, Tensor(a!) out) -> Tensor(a!)
  python_module: nn
  structured: True
  dispatch:
    CPU: _upsample_nearest_exact2d_out_cpu
    CUDA: _upsample_nearest_exact2d_out_cuda

- func: upsample_nearest2d(Tensor self, int[2] output_size, float? scales_h=None, float? scales_w=None) -> Tensor
  python_module: nn
  structured_delegate: upsample_nearest2d.out
  dispatch:
    QuantizedCPU: upsample_nearest2d_quantized_cpu

- func: _upsample_nearest_exact2d(Tensor self, int[2] output_size, float? scales_h=None, float? scales_w=None) -> Tensor
  python_module: nn
  structured_delegate: _upsample_nearest_exact2d.out
  dispatch:
    QuantizedCPU: _upsample_nearest_exact2d_quantized_cpu

- func: upsample_nearest2d_backward.grad_input(Tensor grad_output, int[2] output_size, int[4] input_size, float? scales_h=None, float? scales_w=None, *, Tensor(a!) grad_input) -> Tensor(a!)
  python_module: nn
  structured: True
  dispatch:
    CPU: upsample_nearest2d_backward_out_cpu
    CUDA: upsample_nearest2d_backward_out_cuda

- func: _upsample_nearest_exact2d_backward.grad_input(Tensor grad_output, int[2] output_size, int[4] input_size, float? scales_h=None, float? scales_w=None, *, Tensor(a!) grad_input) -> Tensor(a!)
  python_module: nn
  structured: True
  dispatch:
    CPU: _upsample_nearest_exact2d_backward_out_cpu
    CUDA: _upsample_nearest_exact2d_backward_out_cuda

- func: upsample_nearest2d_backward(Tensor grad_output, int[2] output_size, int[4] input_size, float? scales_h=None, float? scales_w=None) -> Tensor
  python_module: nn
  structured_delegate: upsample_nearest2d_backward.grad_input

- func: _upsample_nearest_exact2d_backward(Tensor grad_output, int[2] output_size, int[4] input_size, float? scales_h=None, float? scales_w=None) -> Tensor
  python_module: nn
  structured_delegate: _upsample_nearest_exact2d_backward.grad_input

- func: upsample_nearest3d.out(Tensor self, int[3] output_size, float? scales_d=None, float? scales_h=None, float? scales_w=None, *, Tensor(a!) out) -> Tensor(a!)
  python_module: nn
  structured: True
  dispatch:
    CPU: upsample_nearest3d_out_cpu
    CUDA: upsample_nearest3d_out_cuda

- func: _upsample_nearest_exact3d.out(Tensor self, int[3] output_size, float? scales_d=None, float? scales_h=None, float? scales_w=None, *, Tensor(a!) out) -> Tensor(a!)
  python_module: nn
  structured: True
  dispatch:
    CPU: _upsample_nearest_exact3d_out_cpu
    CUDA: _upsample_nearest_exact3d_out_cuda

- func: upsample_nearest3d(Tensor self, int[3] output_size, float? scales_d=None, float? scales_h=None, float? scales_w=None) -> Tensor
  python_module: nn
  structured_delegate: upsample_nearest3d.out
  dispatch:
    QuantizedCPU: upsample_nearest3d_quantized_cpu

- func: _upsample_nearest_exact3d(Tensor self, int[3] output_size, float? scales_d=None, float? scales_h=None, float? scales_w=None) -> Tensor
  python_module: nn
  structured_delegate: _upsample_nearest_exact3d.out
  dispatch:
    QuantizedCPU: _upsample_nearest_exact3d_quantized_cpu

- func: upsample_nearest3d_backward.grad_input(Tensor grad_output, int[3] output_size, int[5] input_size, float? scales_d=None, float? scales_h=None, float? scales_w=None, *, Tensor(a!) grad_input) -> Tensor(a!)
  python_module: nn
  structured: True
  dispatch:
    CPU: upsample_nearest3d_backward_out_cpu
    CUDA: upsample_nearest3d_backward_out_cuda

- func: _upsample_nearest_exact3d_backward.grad_input(Tensor grad_output, int[3] output_size, int[5] input_size, float? scales_d=None, float? scales_h=None, float? scales_w=None, *, Tensor(a!) grad_input) -> Tensor(a!)
  python_module: nn
  structured: True
  dispatch:
    CPU: _upsample_nearest_exact3d_backward_out_cpu
    CUDA: _upsample_nearest_exact3d_backward_out_cuda

- func: upsample_nearest3d_backward(Tensor grad_output, int[3] output_size, int[5] input_size, float? scales_d=None, float? scales_h=None, float? scales_w=None) -> Tensor
  python_module: nn
  structured_delegate: upsample_nearest3d_backward.grad_input

- func: _upsample_nearest_exact3d_backward(Tensor grad_output, int[3] output_size, int[5] input_size, float? scales_d=None, float? scales_h=None, float? scales_w=None) -> Tensor
  python_module: nn
  structured_delegate: _upsample_nearest_exact3d_backward.grad_input

- func: sigmoid_backward.grad_input(Tensor grad_output, Tensor output, *, Tensor(a!) grad_input) -> Tensor(a!)
  python_module: nn
  structured: True
  structured_inherits: TensorIteratorBase
  dispatch:
    CPU, CUDA: sigmoid_backward_out

- func: sigmoid_backward(Tensor grad_output, Tensor output) -> Tensor
  python_module: nn
  structured_delegate: sigmoid_backward.grad_input

- func: logit_backward.grad_input(Tensor grad_output, Tensor self, float? eps=None, *, Tensor(a!) grad_input) -> Tensor(a!)
  python_module: nn
  structured: True
  structured_inherits: TensorIteratorBase
  dispatch:
    CPU, CUDA: logit_backward_out

- func: logit_backward(Tensor grad_output, Tensor self, float? eps=None) -> Tensor
  python_module: nn
  structured_delegate: logit_backward.grad_input

- func: tanh_backward.grad_input(Tensor grad_output, Tensor output, *, Tensor(a!) grad_input) -> Tensor(a!)
  python_module: nn
  structured: True
  structured_inherits: TensorIteratorBase
  dispatch:
    CPU, CUDA: tanh_backward_out

- func: tanh_backward(Tensor grad_output, Tensor output) -> Tensor
  python_module: nn
  structured_delegate: tanh_backward.grad_input

# What's a thnn_conv_ versus a slow_conv_?
#
# Historically, we have inefficient implementations of convolutions
# coming from the THNN/THCUNN library.  These convolutions typically
# operated by computing the Toeplitz matrix and then doing a matrix
# multiply with the input; this is very memory inefficient!  However,
# occasionally, we really don't have anything better, so it's helpful
# to have these fallbacks when there is no more optimized implementation
# in cudnn or mkldnn, etc.  Both thnn_ and slow_ convolutions fall
# into this bucket.
#
# The difference between these two designations, is that thnn_ refers
# to a convolution that is still written in the "legacy" style; that is,
# C code in the THNN/ or THCUNN/ directory.  A slow_ convolution is
# one that is written in the native style: modern C++.  Algorithmically,
# these are the same thing, but we give them different prefixes to
# make the operational distinction clear.

- func: slow_conv_transpose2d.out(Tensor self, Tensor weight, int[2] kernel_size, Tensor? bias=None, int[2] stride=1, int[2] padding=0, int[2] output_padding=0, int[2] dilation=1, *, Tensor(a!) out) -> Tensor(a!)
  python_module: nn
  structured: True
  dispatch:
    CPU: slow_conv_transpose2d_structured_cpu
    CUDA: slow_conv_transpose2d_structured_cuda

- func: slow_conv_transpose2d(Tensor self, Tensor weight, int[2] kernel_size, Tensor? bias=None, int[2] stride=1, int[2] padding=0, int[2] output_padding=0, int[2] dilation=1) -> Tensor
  python_module: nn
  structured_delegate: slow_conv_transpose2d.out

- func: slow_conv_transpose3d.out(Tensor self, Tensor weight, int[3] kernel_size, Tensor? bias=None, int[3] stride=1, int[3] padding=0, int[3] output_padding=0, int[3] dilation=1, *, Tensor(a!) out) -> Tensor(a!)
  python_module: nn
  dispatch:
    CPU: slow_conv_transpose3d_out_cpu
    CUDA: slow_conv_transpose3d_out_cuda

- func: slow_conv_transpose3d(Tensor self, Tensor weight, int[3] kernel_size, Tensor? bias=None, int[3] stride=1, int[3] padding=0, int[3] output_padding=0, int[3] dilation=1) -> Tensor
  python_module: nn
  dispatch:
    CPU: slow_conv_transpose3d_cpu
    CUDA: slow_conv_transpose3d_cuda

- func: thnn_conv2d.out(Tensor self, Tensor weight, int[2] kernel_size, Tensor? bias=None, int[2] stride=1, int[2] padding=0, *, Tensor(a!) out) -> Tensor(a!)
  python_module: nn

- func: thnn_conv2d(Tensor self, Tensor weight, int[2] kernel_size, Tensor? bias=None, int[2] stride=1, int[2] padding=0) -> Tensor
  python_module: nn

- func: _slow_conv2d_forward.output(Tensor self, Tensor weight, int[2] kernel_size, Tensor? bias, int[2] stride, int[2] padding, *, Tensor(a!) output) -> Tensor(a!)
  python_module: nn
  dispatch:
    CPU: slow_conv2d_forward_out_cpu
    CUDA: slow_conv2d_forward_out_cuda

- func: _slow_conv2d_forward(Tensor self, Tensor weight, int[2] kernel_size, Tensor? bias, int[2] stride, int[2] padding) -> Tensor
  python_module: nn
  dispatch:
    CPU: slow_conv2d_forward_cpu
    CUDA: slow_conv2d_forward_cuda

- func: _slow_conv2d_backward.grad_input(Tensor grad_output, Tensor self, Tensor weight, int[2] kernel_size, int[2] stride, int[2] padding, *, Tensor(a!) grad_input, Tensor(b!) grad_weight, Tensor(c!) grad_bias) -> (Tensor(a!), Tensor(b!), Tensor(c!))
  python_module: nn
  dispatch:
    CPU: slow_conv2d_backward_out_cpu
    CUDA: slow_conv2d_backward_out_cuda

- func: _slow_conv2d_backward.output_mask(Tensor grad_output, Tensor self, Tensor weight, int[2] kernel_size, int[2] stride, int[2] padding, bool[3] output_mask) -> (Tensor grad_input, Tensor grad_weight, Tensor grad_bias)
  python_module: nn
  dispatch:
    CPU: slow_conv2d_backward_cpu
    CUDA: slow_conv2d_backward_cuda

- func: _conv_depthwise2d.out(Tensor self, Tensor weight, int[2] kernel_size, Tensor? bias, int[2] stride, int[2] padding, int[2] dilation, *, Tensor(a!) out) -> Tensor(a!)
  use_const_ref_for_mutable_tensors: True
  python_module: nn
  dispatch:
    CUDA: conv_depthwise2d_cuda_out

- func: _conv_depthwise2d(Tensor self, Tensor weight, int[2] kernel_size, Tensor? bias, int[2] stride, int[2] padding, int[2] dilation) -> Tensor
  python_module: nn
  dispatch:
    CUDA: conv_depthwise2d_cuda

- func: conv_depthwise3d(Tensor self, Tensor weight, int[3] kernel_size, Tensor? bias, int[3] stride, int[3] padding, int[3] dilation) -> Tensor
  python_module: nn
  dispatch:
    CUDA: conv_depthwise3d_cuda

- func: slow_conv3d.out(Tensor self, Tensor weight, int[3] kernel_size, Tensor? bias=None, int[3] stride=1, int[3] padding=0, *, Tensor(a!) out) -> Tensor(a!)
  python_module: nn

- func: slow_conv3d(Tensor self, Tensor weight, int[3] kernel_size, Tensor? bias=None, int[3] stride=1, int[3] padding=0) -> Tensor
  python_module: nn

- func: slow_conv3d_forward.output(Tensor self, Tensor weight, int[3] kernel_size, Tensor? bias, int[3] stride, int[3] padding, *, Tensor(a!) output) -> Tensor(a!)
  python_module: nn
  dispatch:
    CPU: slow_conv3d_forward_out_cpu

- func: slow_conv3d_forward(Tensor self, Tensor weight, int[3] kernel_size, Tensor? bias, int[3] stride, int[3] padding) -> Tensor
  python_module: nn
  dispatch:
    CPU: slow_conv3d_forward_cpu

- func: slow_conv_dilated2d(Tensor self, Tensor weight, int[2] kernel_size, Tensor? bias=None, int[2] stride=1, int[2] padding=0, int[2] dilation=1) -> Tensor
  python_module: nn
  dispatch:
    CPU: slow_conv_dilated2d_cpu
    CUDA: slow_conv_dilated2d_cuda

- func: slow_conv_dilated3d(Tensor self, Tensor weight, int[3] kernel_size, Tensor? bias=None, int[3] stride=1, int[3] padding=0, int[3] dilation=1) -> Tensor
  python_module: nn
  dispatch:
    CPU: slow_conv_dilated3d_cpu
    CUDA: slow_conv_dilated3d_cuda

- func: col2im.out(Tensor self, int[2] output_size, int[2] kernel_size, int[2] dilation, int[2] padding, int[2] stride, *, Tensor(a!) out) -> Tensor(a!)
  python_module: nn
  dispatch:
    CPU: col2im_out_cpu
    CUDA: col2im_out_cuda

- func: col2im(Tensor self, int[2] output_size, int[2] kernel_size, int[2] dilation, int[2] padding, int[2] stride) -> Tensor
  python_module: nn
  dispatch:
    CPU: col2im_cpu
    CUDA: col2im_cuda

- func: col2im_backward.grad_input(Tensor grad_output, int[2] kernel_size, int[2] dilation, int[2] padding, int[2] stride, *, Tensor(a!) grad_input) -> Tensor(a!)
  python_module: nn
  dispatch:
    CPU: col2im_backward_out_cpu
    CUDA: col2im_backward_out_cuda

- func: col2im_backward(Tensor grad_output, int[2] kernel_size, int[2] dilation, int[2] padding, int[2] stride) -> Tensor
  python_module: nn
  dispatch:
    CPU: col2im_backward_cpu
    CUDA: col2im_backward_cuda

- func: column_stack(Tensor[] tensors) -> Tensor

- func: column_stack.out(Tensor[] tensors, *, Tensor(a!) out) -> Tensor(a!)

- func: im2col.out(Tensor self, int[2] kernel_size, int[2] dilation, int[2] padding, int[2] stride, *, Tensor(a!) out) -> Tensor(a!)
  python_module: nn
  dispatch:
    CPU: im2col_out_cpu
    CUDA: im2col_out_cuda

- func: im2col(Tensor self, int[2] kernel_size, int[2] dilation, int[2] padding, int[2] stride) -> Tensor
  python_module: nn
  dispatch:
    CPU: im2col_cpu
    CUDA: im2col_cuda

- func: im2col_backward.grad_input(Tensor grad_output, int[2] input_size, int[2] kernel_size, int[2] dilation, int[2] padding, int[2] stride, *, Tensor(a!) grad_input) -> Tensor(a!)
  python_module: nn
  dispatch:
    CPU: im2col_backward_out_cpu
    CUDA: im2col_backward_out_cuda

- func: im2col_backward(Tensor grad_output, int[2] input_size, int[2] kernel_size, int[2] dilation, int[2] padding, int[2] stride) -> Tensor
  python_module: nn
  dispatch:
    CPU: im2col_backward_cpu
    CUDA: im2col_backward_cuda

- func: isfinite(Tensor self) -> Tensor
  variants: function, method
  device_check: NoCheck
  device_guard: False

- func: isinf(Tensor self) -> Tensor
  variants: function, method
  device_check: NoCheck
  device_guard: False
  dispatch:
    CompositeExplicitAutograd: isinf
    SparseCPU, SparseCUDA: isinf_sparse
    SparseCsrCPU, SparseCsrCUDA: isinf_sparse_csr

- func: record_stream(Tensor(a!) self, Stream s) -> ()
  variants: method
  dispatch:
    CUDA: record_stream_cuda

- func: isposinf(Tensor self) -> Tensor
  variants: function, method
  structured_delegate: isposinf.out
  dispatch:
    SparseCPU, SparseCUDA: isposinf_sparse
    SparseCsrCPU, SparseCsrCUDA: isposinf_sparse_csr

- func: isposinf.out(Tensor self, *, Tensor(a!) out) -> Tensor(a!)
  structured: True
  structured_inherits: TensorIteratorBase
  dispatch:
    CPU, CUDA: isposinf_out
    SparseCPU, SparseCUDA: isposinf_sparse_out
    SparseCsrCPU, SparseCsrCUDA: isposinf_sparse_csr_out

- func: isneginf(Tensor self) -> Tensor
  variants: function, method
  structured_delegate: isneginf.out
  dispatch:
    SparseCPU, SparseCUDA: isneginf_sparse
    SparseCsrCPU, SparseCsrCUDA: isneginf_sparse_csr

- func: isneginf.out(Tensor self, *, Tensor(a!) out) -> Tensor(a!)
  structured: True
  structured_inherits: TensorIteratorBase
  dispatch:
    CPU, CUDA: isneginf_out
    SparseCPU, SparseCUDA: isneginf_sparse_out
    SparseCsrCPU, SparseCsrCUDA: isneginf_sparse_csr_out

# NOTE [_add_batch_dim and _remove_batch_dim]
# _add_batch_dim and _remove_batch_dim are meant to be used in the implementation
# of the vmap frontend API (see torch/_vmap_internals.py). They are not
# user-facing, hence the leading underscore. Please don't use them them anywhere else.
- func: _add_batch_dim(Tensor self, int batch_dim, int level) -> Tensor
  variants: function

# See NOTE [_add_batch_dim and _remove_batch_dim]
- func: _remove_batch_dim(Tensor self, int level, int batch_size, int out_dim) -> Tensor
  variants: function

## Functions related to the `torch.special` namespace
# Note [special namespace binding]
# Functions in the special python module should have their names start with
#   "special_" underscore and be bound to the desired Python name in
#   torch/special/__init__.py, and the desired C++ name in torch/csrc/api/include/torch/special.h.
#   The "special_" names should be hidden from the user and not documented.

- func: special_entr(Tensor self) -> Tensor
  structured_delegate: special_entr.out
  python_module: special
  variants: function

- func: special_entr.out(Tensor self, *, Tensor(a!) out) -> Tensor(a!)
  structured: True
  structured_inherits: TensorIteratorBase
  python_module: special
  variants: function
  dispatch:
    CPU, CUDA: special_entr_out

- func: special_ndtri(Tensor self) -> Tensor
  structured_delegate: special_ndtri.out
  python_module: special
  variants: function

- func: special_ndtri.out(Tensor self, *, Tensor(a!) out) -> Tensor(a!)
  structured: True
  structured_inherits: TensorIteratorBase
  python_module: special
  variants: function
  dispatch:
    CPU, CUDA: special_ndtri_out

- func: special_log_ndtr(Tensor self) -> Tensor
  structured_delegate: special_log_ndtr.out
  python_module: special
  variants: function

- func: special_log_ndtr.out(Tensor self, *, Tensor(a!) out) -> Tensor(a!)
  structured: True
  structured_inherits: TensorIteratorBase
  python_module: special
  variants: function
  dispatch:
    CPU, CUDA: special_log_ndtr_out

- func: special_expm1(Tensor self) -> Tensor
  python_module: special
  variants: function

- func: special_expm1.out(Tensor self, *, Tensor(a!) out) -> Tensor(a!)
  python_module: special
  variants: function

- func: special_exp2(Tensor self) -> Tensor
  python_module: special
  variants: function

- func: special_exp2.out(Tensor self, *, Tensor(a!) out) -> Tensor(a!)
  python_module: special
  variants: function

- func: special_psi(Tensor self) -> Tensor
  python_module: special
  variants: function

- func: special_psi.out(Tensor self, *, Tensor(a!) out) -> Tensor(a!)
  python_module: special
  variants: function

- func: special_digamma(Tensor self) -> Tensor
  python_module: special
  variants: function

- func: special_digamma.out(Tensor self, *, Tensor(a!) out) -> Tensor(a!)
  python_module: special
  variants: function

- func: special_gammaln(Tensor self) -> Tensor
  python_module: special
  variants: function

- func: special_gammaln.out(Tensor self, *, Tensor(a!) out) -> Tensor(a!)
  python_module: special
  variants: function

- func: special_erf(Tensor self) -> Tensor
  python_module: special
  variants: function

- func: special_erf.out(Tensor self, *, Tensor(a!) out) -> Tensor(a!)
  python_module: special
  variants: function

- func: special_erfc(Tensor self) -> Tensor
  python_module: special
  variants: function

- func: special_erfc.out(Tensor self, *, Tensor(a!) out) -> Tensor(a!)
  python_module: special

- func: special_erfcx(Tensor self) -> Tensor
  python_module: special
  variants: function
  structured_delegate: special_erfcx.out

- func: special_erfcx.out(Tensor self, *, Tensor(a!) out) -> Tensor(a!)
  python_module: special
  structured: True
  structured_inherits: TensorIteratorBase
  dispatch:
    CPU, CUDA: special_erfcx_out

- func: special_erfinv(Tensor self) -> Tensor
  python_module: special
  variants: function

- func: special_erfinv.out(Tensor self, *, Tensor(a!) out) -> Tensor(a!)
  python_module: special

- func: special_ndtr(Tensor self) -> Tensor
  python_module: special
  variants: function

- func: special_ndtr.out(Tensor self, *, Tensor(a!) out) -> Tensor(a!)
  python_module: special
  variants: function

- func: special_xlog1py(Tensor self, Tensor other) -> Tensor
  device_check: NoCheck   # TensorIterator
  python_module: special
  variants: function
  structured_delegate: special_xlog1py.out

- func: special_xlog1py.self_scalar(Scalar self, Tensor other) -> Tensor
  device_check: NoCheck   # TensorIterator
  python_module: special
  variants: function
  dispatch:
    CompositeExplicitAutograd: special_xlog1py

- func: special_xlog1py.other_scalar(Tensor self, Scalar other) -> Tensor
  device_check: NoCheck   # TensorIterator
  python_module: special
  variants: function
  dispatch:
    CompositeExplicitAutograd: special_xlog1py

- func: special_xlog1py.out(Tensor self, Tensor other, *, Tensor(a!) out) -> Tensor(a!)
  device_check: NoCheck   # TensorIterator
  structured: True
  structured_inherits: TensorIteratorBase
  python_module: special
  variants: function
  dispatch:
    CPU, CUDA: special_xlog1py_out

- func: special_xlog1py.self_scalar_out(Scalar self, Tensor other, *, Tensor(a!) out) -> Tensor(a!)
  device_check: NoCheck   # TensorIterator
  python_module: special
  variants: function
  dispatch:
    CompositeExplicitAutograd: special_xlog1py_out

- func: special_xlog1py.other_scalar_out(Tensor self, Scalar other, *, Tensor(a!) out) -> Tensor(a!)
  device_check: NoCheck   # TensorIterator
  python_module: special
  variants: function
  dispatch:
    CompositeExplicitAutograd: special_xlog1py_out

- func: special_xlogy(Tensor self, Tensor other) -> Tensor
  device_check: NoCheck   # TensorIterator
  python_module: special
  variants: function

- func: special_xlogy.self_scalar(Scalar self, Tensor other) -> Tensor
  device_check: NoCheck   # TensorIterator
  python_module: special
  variants: function

- func: special_xlogy.other_scalar(Tensor self, Scalar other) -> Tensor
  device_check: NoCheck   # TensorIterator
  python_module: special
  variants: function

- func: special_xlogy.out(Tensor self, Tensor other, *, Tensor(a!) out) -> Tensor(a!)
  device_check: NoCheck   # TensorIterator
  python_module: special
  variants: function

- func: special_xlogy.self_scalar_out(Scalar self, Tensor other, *, Tensor(a!) out) -> Tensor(a!)
  device_check: NoCheck   # TensorIterator
  python_module: special
  variants: function

- func: special_xlogy.other_scalar_out(Tensor self, Scalar other, *, Tensor(a!) out) -> Tensor(a!)
  device_check: NoCheck   # TensorIterator
  python_module: special
  variants: function

- func: special_zeta(Tensor self, Tensor other) -> Tensor
  device_check: NoCheck   # TensorIterator
  python_module: special
  variants: function
  structured_delegate: special_zeta.out
  dispatch:
    CompositeExplicitAutograd: special_zeta

- func: special_zeta.self_scalar(Scalar self, Tensor other) -> Tensor
  device_check: NoCheck   # TensorIterator
  python_module: special
  variants: function
  dispatch:
    CompositeExplicitAutograd: special_zeta

- func: special_zeta.other_scalar(Tensor self, Scalar other) -> Tensor
  device_check: NoCheck   # TensorIterator
  python_module: special
  variants: function
  dispatch:
    CompositeExplicitAutograd: special_zeta

- func: special_zeta.out(Tensor self, Tensor other, *, Tensor(a!) out) -> Tensor(a!)
  device_check: NoCheck   # TensorIterator
  structured: True
  structured_inherits: TensorIteratorBase
  python_module: special
  variants: function
  dispatch:
    CPU, CUDA: special_zeta_out

- func: special_zeta.self_scalar_out(Scalar self, Tensor other, *, Tensor(a!) out) -> Tensor(a!)
  device_check: NoCheck   # TensorIterator
  python_module: special
  variants: function
  dispatch:
    CompositeExplicitAutograd: special_zeta_out

- func: special_zeta.other_scalar_out(Tensor self, Scalar other, *, Tensor(a!) out) -> Tensor(a!)
  device_check: NoCheck   # TensorIterator
  python_module: special
  variants: function
  dispatch:
    CompositeExplicitAutograd: special_zeta_out

- func: special_i0(Tensor self) -> Tensor
  python_module: special
  variants: function

- func: special_i0.out(Tensor self, *, Tensor(a!) out) -> Tensor(a!)
  python_module: special
  variants: function

- func: special_i0e(Tensor self) -> Tensor
  python_module: special
  variants: function
  structured_delegate: special_i0e.out

- func: special_i0e.out(Tensor self, *, Tensor(a!) out) -> Tensor(a!)
  python_module: special
  structured: True
  structured_inherits: TensorIteratorBase
  dispatch:
    CPU, CUDA: special_i0e_out

- func: special_i1(Tensor self) -> Tensor
  python_module: special
  variants: function
  structured_delegate: special_i1.out

- func: special_i1.out(Tensor self, *, Tensor(a!) out) -> Tensor(a!)
  python_module: special
  structured: True
  structured_inherits: TensorIteratorBase
  dispatch:
    CPU, CUDA: special_i1_out

- func: special_i1e(Tensor self) -> Tensor
  python_module: special
  variants: function
  structured_delegate: special_i1e.out

- func: special_i1e.out(Tensor self, *, Tensor(a!) out) -> Tensor(a!)
  python_module: special
  structured: True
  structured_inherits: TensorIteratorBase
  dispatch:
    CPU, CUDA: special_i1e_out

- func: special_logit(Tensor self, float? eps=None) -> Tensor
  python_module: special
  variants: function

- func: special_logit.out(Tensor self, float? eps=None, *, Tensor(a!) out) -> Tensor(a!)
  python_module: special

- func: special_polygamma(int n, Tensor self) -> Tensor
  python_module: special
  variants: function

- func: special_polygamma.out(int n, Tensor self, *, Tensor(a!) out) -> Tensor(a!)
  python_module: special

- func: special_logsumexp(Tensor self, int[1] dim, bool keepdim=False) -> Tensor
  python_module: special
  variants: function

- func: special_logsumexp.out(Tensor self, int[1] dim, bool keepdim=False, *, Tensor(a!) out) -> Tensor(a!)
  python_module: special

- func: special_expit(Tensor self) -> Tensor
  python_module: special
  variants: function

- func: special_expit.out(Tensor self, *, Tensor(a!) out) -> Tensor(a!)
  python_module: special
  variants: function

- func: special_sinc(Tensor self) -> Tensor
  python_module: special
  variants: function

- func: special_sinc.out(Tensor self, *, Tensor(a!) out) -> Tensor(a!)
  python_module: special
  variants: function

- func: special_round(Tensor self, *, int decimals=0) -> Tensor
  python_module: special
  variants: function

- func: special_round.out(Tensor self, *, int decimals=0, Tensor(a!) out) -> Tensor(a!)
  python_module: special
  variants: function

- func: special_log1p(Tensor self) -> Tensor
  python_module: special
  variants: function

- func: special_log1p.out(Tensor self, *, Tensor(a!) out) -> Tensor(a!)
  python_module: special
  variants: function

- func: special_log_softmax(Tensor self, int dim, *, ScalarType? dtype=None) -> Tensor
  python_module: special
  variants: function

- func: special_gammainc.out(Tensor self, Tensor other, *, Tensor(a!) out) -> Tensor(a!)
  python_module: special
  variants: function

- func: special_gammainc(Tensor self, Tensor other) -> Tensor
  python_module: special
  variants: function

- func: special_gammaincc.out(Tensor self, Tensor other, *, Tensor(a!) out) -> Tensor(a!)
  python_module: special
  variants: function

- func: special_gammaincc(Tensor self, Tensor other) -> Tensor
  python_module: special
  variants: function

- func: special_multigammaln(Tensor self, int p) -> Tensor
  python_module: special
  variants: function

- func: special_multigammaln.out(Tensor self, int p, *, Tensor(a!) out) -> Tensor(a!)
  python_module: special
  variants: function

- func: special_softmax(Tensor self, int dim, ScalarType? dtype=None) -> Tensor
  python_module: special
  variants: function

## Functions related to the fast Fourier transform and the torch.fft namespace
# Note [FFT namespace binding]
# Functions in the fft python module should have their names start with
#   "fft_" underscore and be bound to the desired Python name in
#   torch/fft/__init__.py, and the desired C++ name in torch/csrc/api/include/torch/fft.h.
#   The "fft_" names should be hidden from the user and not documented.
#
# See fft_fft as an example.

# torch.fft.fft
# NOTE: NOT an alias for torch.fft, which has different semantics
- func: fft_fft(Tensor self, int? n=None, int dim=-1, str? norm=None) -> Tensor
  python_module: fft
  variants: function

- func: fft_fft.out(Tensor self, int? n=None, int dim=-1, str? norm=None, *, Tensor(a!) out) -> Tensor(a!)
  python_module: fft
  variants: function

- func: fft_ifft(Tensor self, int? n=None, int dim=-1, str? norm=None) -> Tensor
  python_module: fft
  variants: function

- func: fft_ifft.out(Tensor self, int? n=None, int dim=-1, str? norm=None, *, Tensor(a!) out) -> Tensor(a!)
  python_module: fft
  variants: function

- func: fft_rfft(Tensor self, int? n=None, int dim=-1, str? norm=None) -> Tensor
  python_module: fft
  variants: function

- func: fft_rfft.out(Tensor self, int? n=None, int dim=-1, str? norm=None, *, Tensor(a!) out) -> Tensor(a!)
  python_module: fft
  variants: function

- func: fft_irfft(Tensor self, int? n=None, int dim=-1, str? norm=None) -> Tensor
  python_module: fft
  variants: function

- func: fft_irfft.out(Tensor self, int? n=None, int dim=-1, str? norm=None, *, Tensor(a!) out) -> Tensor(a!)
  python_module: fft
  variants: function

- func: fft_hfft(Tensor self, int? n=None, int dim=-1, str? norm=None) -> Tensor
  python_module: fft
  variants: function

- func: fft_hfft.out(Tensor self, int? n=None, int dim=-1, str? norm=None, *, Tensor(a!) out) -> Tensor(a!)
  python_module: fft
  variants: function

- func: fft_ihfft(Tensor self, int? n=None, int dim=-1, str? norm=None) -> Tensor
  python_module: fft
  variants: function

- func: fft_ihfft.out(Tensor self, int? n=None, int dim=-1, str? norm=None, *, Tensor(a!) out) -> Tensor(a!)
  python_module: fft
  variants: function

- func: fft_fft2(Tensor self, int[1]? s=None, int[1] dim=[-2,-1], str? norm=None) -> Tensor
  python_module: fft
  variants: function

- func: fft_fft2.out(Tensor self, int[1]? s=None, int[1] dim=[-2,-1], str? norm=None, *, Tensor(a!) out) -> Tensor(a!)
  python_module: fft
  variants: function

- func: fft_ifft2(Tensor self, int[1]? s=None, int[1] dim=[-2,-1], str? norm=None) -> Tensor
  python_module: fft
  variants: function

- func: fft_ifft2.out(Tensor self, int[1]? s=None, int[1] dim=[-2,-1], str? norm=None, *, Tensor(a!) out) -> Tensor(a!)
  python_module: fft
  variants: function

- func: fft_rfft2(Tensor self, int[1]? s=None, int[1] dim=[-2,-1], str? norm=None) -> Tensor
  python_module: fft
  variants: function

- func: fft_rfft2.out(Tensor self, int[1]? s=None, int[1] dim=[-2,-1], str? norm=None, *, Tensor(a!) out) -> Tensor(a!)
  python_module: fft
  variants: function

- func: fft_irfft2(Tensor self, int[1]? s=None, int[1] dim=[-2,-1], str? norm=None) -> Tensor
  python_module: fft
  variants: function

- func: fft_irfft2.out(Tensor self, int[1]? s=None, int[1] dim=[-2,-1], str? norm=None, *, Tensor(a!) out) -> Tensor(a!)
  python_module: fft
  variants: function

- func: fft_hfft2(Tensor self, int[1]? s=None, int[1] dim=[-2,-1], str? norm=None) -> Tensor
  use_const_ref_for_mutable_tensors: True
  python_module: fft
  variants: function

- func: fft_hfft2.out(Tensor self, int[1]? s=None, int[1] dim=[-2,-1], str? norm=None, *, Tensor(a!) out) -> Tensor(a!)
  use_const_ref_for_mutable_tensors: True
  python_module: fft
  variants: function

- func: fft_ihfft2(Tensor self, int[1]? s=None, int[1] dim=[-2,-1], str? norm=None) -> Tensor
  use_const_ref_for_mutable_tensors: True
  python_module: fft
  variants: function

- func: fft_ihfft2.out(Tensor self, int[1]? s=None, int[1] dim=[-2,-1], str? norm=None, *, Tensor(a!) out) -> Tensor(a!)
  use_const_ref_for_mutable_tensors: True
  python_module: fft
  variants: function

- func: fft_fftn(Tensor self, int[1]? s=None, int[1]? dim=None, str? norm=None) -> Tensor
  python_module: fft
  variants: function

- func: fft_fftn.out(Tensor self, int[1]? s=None, int[1]? dim=None, str? norm=None, *, Tensor(a!) out) -> Tensor(a!)
  python_module: fft
  variants: function

- func: fft_ifftn(Tensor self, int[1]? s=None, int[1]? dim=None, str? norm=None) -> Tensor
  python_module: fft
  variants: function

- func: fft_ifftn.out(Tensor self, int[1]? s=None, int[1]? dim=None, str? norm=None, *, Tensor(a!) out) -> Tensor(a!)
  python_module: fft
  variants: function

- func: fft_rfftn(Tensor self, int[1]? s=None, int[1]? dim=None, str? norm=None) -> Tensor
  python_module: fft
  variants: function

- func: fft_rfftn.out(Tensor self, int[1]? s=None, int[1]? dim=None, str? norm=None, *, Tensor(a!) out) -> Tensor(a!)
  python_module: fft
  variants: function

- func: fft_irfftn(Tensor self, int[1]? s=None, int[1]? dim=None, str? norm=None) -> Tensor
  python_module: fft
  variants: function

- func: fft_irfftn.out(Tensor self, int[1]? s=None, int[1]? dim=None, str? norm=None, *, Tensor(a!) out) -> Tensor(a!)
  python_module: fft
  variants: function

- func: fft_hfftn(Tensor self, int[1]? s=None, int[1]? dim=None, str? norm=None) -> Tensor
  use_const_ref_for_mutable_tensors: True
  python_module: fft
  variants: function

- func: fft_hfftn.out(Tensor self, int[1]? s=None, int[1]? dim=None, str? norm=None, *, Tensor(a!) out) -> Tensor(a!)
  use_const_ref_for_mutable_tensors: True
  python_module: fft
  variants: function

- func: fft_ihfftn(Tensor self, int[1]? s=None, int[1]? dim=None, str? norm=None) -> Tensor
  use_const_ref_for_mutable_tensors: True
  python_module: fft
  variants: function

- func: fft_ihfftn.out(Tensor self, int[1]? s=None, int[1]? dim=None, str? norm=None, *, Tensor(a!) out) -> Tensor(a!)
  use_const_ref_for_mutable_tensors: True
  python_module: fft
  variants: function

- func: fft_fftfreq(int n, float d=1.0, *, ScalarType? dtype=None, Layout? layout=None, Device? device=None, bool? pin_memory=None) -> Tensor
  python_module: fft
  variants: function

- func: fft_fftfreq.out(int n, float d=1.0, *, Tensor(a!) out) -> Tensor(a!)
  python_module: fft
  variants: function

- func: fft_rfftfreq(int n, float d=1.0, *, ScalarType? dtype=None, Layout? layout=None, Device? device=None, bool? pin_memory=None) -> Tensor
  python_module: fft
  variants: function

- func: fft_rfftfreq.out(int n, float d=1.0, *, Tensor(a!) out) -> Tensor(a!)
  python_module: fft
  variants: function

- func: fft_fftshift(Tensor self, int[1]? dim=None) -> Tensor
  python_module: fft
  variants: function

- func: fft_ifftshift(Tensor self, int[1]? dim=None) -> Tensor
  python_module: fft
  variants: function

## Functions for linear algebra and the torch.linalg namespace
# Note [linalg namespace binding]
# Functions in the linalg python module should have their names start with
#   "linalg_" and be bound to the desired Python name in
#   torch/linalg/__init__.py, and the desired C++ name in torch/csrc/api/include/torch/linalg.h.
#   The "linalg_" names should be hidden from the user and not documented.
#
# See linalg_det as an example.

# "_ex" stands for experimental
- func: linalg_cholesky_ex(Tensor self, *, bool upper=False, bool check_errors=False) -> (Tensor L, Tensor info)
  python_module: linalg
  variants: function
  dispatch:
    CPU, CUDA: linalg_cholesky_ex

- func: linalg_cholesky_ex.L(Tensor self, *, bool upper=False, bool check_errors=False, Tensor(a!) L, Tensor(b!) info) -> (Tensor(a!) L, Tensor(b!) info)
  python_module: linalg
  variants: function
  dispatch:
    CPU, CUDA: linalg_cholesky_ex_out

- func: linalg_cholesky(Tensor self, *, bool upper=False) -> Tensor
  python_module: linalg
  variants: function

- func: linalg_cholesky.out(Tensor self, *, bool upper=False, Tensor(a!) out) -> Tensor(a!)
  python_module: linalg
  variants: function

- func: linalg_cross(Tensor self, Tensor other, *, int dim=-1) -> Tensor
  python_module: linalg
  variants: function
  structured_delegate: linalg_cross.out

- func: linalg_cross.out(Tensor self, Tensor other, *, int dim=-1, Tensor(a!) out) -> Tensor(a!)
  python_module: linalg
  structured: True
  precomputed:
  - dim -> int dim
  dispatch:
    CPU, CUDA: linalg_cross_out

# linalg.lu_factor
- func: linalg_lu_factor(Tensor A, *, bool pivot=True) -> (Tensor LU, Tensor pivots)
  python_module: linalg
  variants: function

- func: linalg_lu_factor.out(Tensor A, *, bool pivot=True, Tensor(a!) LU, Tensor(b!) pivots) -> (Tensor(a!) LU, Tensor(b!) pivots)
  python_module: linalg
  variants: function

- func: linalg_lu_factor_ex(Tensor A, *, bool pivot=True, bool check_errors=False) -> (Tensor LU, Tensor pivots, Tensor info)
  python_module: linalg
  structured_delegate: linalg_lu_factor_ex.out
  variants: function

- func: linalg_lu_factor_ex.out(Tensor A, *, bool pivot=True, bool check_errors=False, Tensor(a!) LU, Tensor(b!) pivots, Tensor(c!) info) -> (Tensor(a!) LU, Tensor(b!) pivots, Tensor(c!) info)
  python_module: linalg
  variants: function
  structured: True
  dispatch:
    CPU, CUDA: linalg_lu_factor_ex_out

- func: linalg_det(Tensor self) -> Tensor
  python_module: linalg
  variants: function

- func: linalg_det.out(Tensor self, *, Tensor(a!) out) -> Tensor(a!)
  python_module: linalg

# torch.det, alias for torch.linalg.det
- func: det(Tensor self) -> Tensor
  variants: function, method

- func: _det_lu_based_helper(Tensor self) -> (Tensor det, Tensor lu, Tensor pivs)
  variants: function
  dispatch:
    CPU, CUDA: _det_lu_based_helper

- func: _det_lu_based_helper_backward_helper(Tensor det_grad, Tensor det, Tensor self, Tensor lu, Tensor pivs) -> Tensor
  variants: function
  dispatch:
    CPU, CUDA: _det_lu_based_helper_backward_helper

- func: linalg_lstsq(Tensor self, Tensor b, float? rcond=None, *, str? driver=None) -> (Tensor solution, Tensor residuals, Tensor rank, Tensor singular_values)
  python_module: linalg
  variants: function
  dispatch:
    CompositeExplicitAutograd: linalg_lstsq

- func: linalg_lstsq.out(Tensor self, Tensor b, float? rcond=None, *, str? driver=None, Tensor(a!) solution, Tensor(b!) residuals, Tensor(c!) rank, Tensor(d!) singular_values) -> (Tensor(a!) solution, Tensor(b!) residuals, Tensor(c!) rank, Tensor(d!) singular_values)
  python_module: linalg
  variants: function
  dispatch:
    CPU, CUDA: linalg_lstsq_out

# torch.linalg.matmul, alias for torch.matmul
- func: linalg_matmul(Tensor self, Tensor other) -> Tensor
  python_module: linalg
  variants: function

- func: linalg_matmul.out(Tensor self, Tensor other, *, Tensor(a!) out) -> Tensor(a!)
  python_module: linalg

- func: linalg_matrix_exp(Tensor self) -> Tensor
  python_module: linalg
  variants: function
  dispatch:
    CPU, CUDA: linalg_matrix_exp

- func: linalg_slogdet(Tensor self) -> (Tensor sign, Tensor logabsdet)
  python_module: linalg
  variants: function
  dispatch:
    CPU, CUDA: linalg_slogdet

- func: linalg_slogdet.out(Tensor self, *, Tensor(a!) sign, Tensor(b!) logabsdet) -> (Tensor(a!) sign, Tensor(b!) logabsdet)
  python_module: linalg
  dispatch:
    CPU, CUDA: linalg_slogdet_out

- func: linalg_eig(Tensor self) -> (Tensor eigenvalues, Tensor eigenvectors)
  python_module: linalg
  variants: function
  dispatch:
    CPU, CUDA: linalg_eig

- func: linalg_eig.out(Tensor self, *, Tensor(a!) eigenvalues, Tensor(b!) eigenvectors) -> (Tensor(a!) eigenvalues, Tensor(b!) eigenvectors)
  python_module: linalg
  dispatch:
    CPU, CUDA: linalg_eig_out

- func: linalg_eigvals(Tensor self) -> Tensor
  python_module: linalg

- func: linalg_eigvals.out(Tensor self, *, Tensor(a!) out) -> Tensor(a!)
  python_module: linalg

- func: linalg_eigh(Tensor self, str UPLO="L") -> (Tensor eigenvalues, Tensor eigenvectors)
  python_module: linalg
  variants: function
  dispatch:
    CPU, CUDA: linalg_eigh

- func: linalg_eigh.eigvals(Tensor self, str UPLO="L", *, Tensor(a!) eigvals, Tensor(b!) eigvecs) -> (Tensor(a!) eigenvalues, Tensor(b!) eigenvectors)
  python_module: linalg
  dispatch:
    CPU, CUDA: linalg_eigh_out

- func: linalg_eigvalsh(Tensor self, str UPLO="L") -> Tensor
  python_module: linalg
  variants: function

- func: linalg_eigvalsh.out(Tensor self, str UPLO='L', *, Tensor(a!) out) -> Tensor(a!)
  python_module: linalg
  dispatch:
    CPU, CUDA: linalg_eigvalsh_out

- func: linalg_householder_product(Tensor input, Tensor tau) -> Tensor
  python_module: linalg
  variants: function
  dispatch:
    CPU, CUDA: linalg_householder_product

- func: linalg_householder_product.out(Tensor input, Tensor tau, *, Tensor(a!) out) -> Tensor(a!)
  python_module: linalg
  dispatch:
    CPU, CUDA: linalg_householder_product_out

- func: _linalg_inv_out_helper_(Tensor(a!) self, Tensor(b!) infos_lu, Tensor(c!) infos_getri) -> Tensor(a!)
  variants: function
  dispatch:
    CPU: _linalg_inv_out_helper_cpu
    CUDA: _linalg_inv_out_helper_cuda

- func: linalg_inv_ex(Tensor self, *, bool check_errors=False) -> (Tensor inverse, Tensor info)
  python_module: linalg
  variants: function
  dispatch:
    CompositeExplicitAutograd: linalg_inv_ex

- func: linalg_inv_ex.inverse(Tensor self, *, bool check_errors=False, Tensor(a!) inverse, Tensor(b!) info) -> (Tensor(a!) inverse, Tensor(b!) info)
  python_module: linalg
  variants: function
  dispatch:
    CompositeExplicitAutograd: linalg_inv_ex_out

- func: linalg_inv(Tensor self) -> Tensor
  python_module: linalg
  variants: function

- func: linalg_inv.out(Tensor self, *, Tensor(a!) out) -> Tensor(a!)
  python_module: linalg
  variants: function

- func: inner(Tensor self, Tensor other) -> Tensor
  variants: function, method

- func: inner.out(Tensor self, Tensor other, *, Tensor(a!) out) -> Tensor(a!)

- func: outer(Tensor self, Tensor vec2) -> Tensor
  variants: function, method

- func: outer.out(Tensor self, Tensor vec2, *, Tensor(a!) out) -> Tensor(a!)

# torch.ger, alias for torch.outer
- func: ger(Tensor self, Tensor vec2) -> Tensor
  variants: function, method

- func: ger.out(Tensor self, Tensor vec2, *, Tensor(a!) out) -> Tensor(a!)

- func: linalg_norm(Tensor self, Scalar? ord=None, int[1]? dim=None, bool keepdim=False, *, ScalarType? dtype=None) -> Tensor
  python_module: linalg
  variants: function

- func: linalg_norm.ord_str(Tensor self, str ord, int[1]? dim=None, bool keepdim=False, *, ScalarType? dtype=None) -> Tensor
  python_module: linalg
  variants: function

- func: linalg_norm.out(Tensor self, Scalar? ord=None, int[1]? dim=None, bool keepdim=False, *, ScalarType? dtype=None, Tensor(a!) out) -> Tensor(a!)
  python_module: linalg
  variants: function

- func: linalg_norm.ord_str_out(Tensor self, str ord, int[1]? dim=None, bool keepdim=False, *, ScalarType? dtype=None, Tensor(a!) out) -> Tensor(a!)
  python_module: linalg
  variants: function

- func: linalg_vector_norm(Tensor self, Scalar ord=2, int[1]? dim=None, bool keepdim=False, *, ScalarType? dtype=None) -> Tensor
  python_module: linalg
  variants: function
  dispatch:
    CPU, CUDA: linalg_vector_norm

- func: linalg_vector_norm.out(Tensor self, Scalar ord=2, int[1]? dim=None, bool keepdim=False, *, ScalarType? dtype=None, Tensor(a!) out) -> Tensor(a!)
  python_module: linalg
  dispatch:
    CPU, CUDA: linalg_vector_norm_out

- func: linalg_matrix_norm(Tensor self, Scalar ord, int[] dim=[-2,-1], bool keepdim=False, *, ScalarType? dtype=None) -> Tensor
  python_module: linalg

- func: linalg_matrix_norm.out(Tensor self, Scalar ord, int[] dim=[-2,-1], bool keepdim=False, *, ScalarType? dtype=None, Tensor(a!) out) -> Tensor(a!)
  python_module: linalg

- func: linalg_matrix_norm.str_ord(Tensor self, str ord='fro', int[] dim=[-2,-1], bool keepdim=False, *, ScalarType? dtype=None) -> Tensor
  python_module: linalg

- func: linalg_matrix_norm.str_ord_out(Tensor self, str ord='fro', int[] dim=[-2,-1], bool keepdim=False, *, ScalarType? dtype=None, Tensor(a!) out) -> Tensor(a!)
  python_module: linalg

# This function is exposes the `compute_uv` flag, which is then used to implement `linalg.svd` and
# `linalg.svdvals` as composite functions that call this one
- func: _linalg_svd(Tensor A, bool full_matrices=False, bool compute_uv=True) -> (Tensor U, Tensor S, Tensor Vh)
  variants: function
  structured_delegate: _linalg_svd.U

- func: _linalg_svd.U(Tensor A, bool full_matrices=False, bool compute_uv=True, *, Tensor(a!) U, Tensor(b!) S, Tensor(c!) Vh) -> (Tensor(a!) U, Tensor(b!) S, Tensor(c!) Vh)
  structured: True
  dispatch:
    CPU, CUDA: _linalg_svd_out

- func: linalg_svd(Tensor A, bool full_matrices=True) -> (Tensor U, Tensor S, Tensor Vh)
  python_module: linalg
  variants: function

- func: linalg_svd.U(Tensor A, bool full_matrices=True, *, Tensor(a!) U, Tensor(b!) S, Tensor(c!) Vh) -> (Tensor(a!) U, Tensor(b!) S, Tensor(c!) Vh)
  python_module: linalg
  variants: function

- func: linalg_svdvals(Tensor A) -> Tensor
  python_module: linalg
  variants: function

- func: linalg_svdvals.out(Tensor A, *, Tensor(a!) out) -> Tensor(a!)
  python_module: linalg
  variants: function

- func: linalg_cond(Tensor self, Scalar? p=None) -> Tensor
  python_module: linalg
  variants: function

- func: linalg_cond.out(Tensor self, Scalar? p=None, *, Tensor(a!) out) -> Tensor(a!)
  python_module: linalg
  variants: function

- func: linalg_cond.p_str(Tensor self, str p) -> Tensor
  python_module: linalg
  variants: function

- func: linalg_cond.p_str_out(Tensor self, str p, *, Tensor(a!) out) -> Tensor(a!)
  python_module: linalg
  variants: function

- func: linalg_pinv.atol_rtol_tensor(Tensor self, *, Tensor? atol=None, Tensor? rtol=None, bool hermitian=False) -> Tensor
  python_module: linalg
  variants: function
  dispatch:
    CompositeExplicitAutograd: linalg_pinv

- func: linalg_pinv.atol_rtol_tensor_out(Tensor self, *, Tensor? atol=None, Tensor? rtol=None, bool hermitian=False, Tensor(a!) out) -> Tensor(a!)
  python_module: linalg
  variants: function
  dispatch:
    CompositeExplicitAutograd: linalg_pinv_out

- func: linalg_pinv.atol_rtol_float(Tensor self, *, float? atol=None, float? rtol=None, bool hermitian=False) -> Tensor
  cpp_no_default_args: ['atol', 'rtol']
  python_module: linalg
  variants: function

- func: linalg_pinv.atol_rtol_float_out(Tensor self, *, float? atol=None, float? rtol=None, bool hermitian=False, Tensor(a!) out) -> Tensor(a!)
  cpp_no_default_args: ['atol', 'rtol']
  python_module: linalg
  variants: function

- func: linalg_pinv(Tensor self, float rcond, bool hermitian=False) -> Tensor
  python_module: linalg
  variants: function

- func: linalg_pinv.rcond_tensor(Tensor self, Tensor rcond, bool hermitian=False) -> Tensor
  python_module: linalg
  variants: function

- func: linalg_pinv.out(Tensor self, float rcond, bool hermitian=False, *, Tensor(a!) out) -> Tensor(a!)
  python_module: linalg
  variants: function

- func: linalg_pinv.out_rcond_tensor(Tensor self, Tensor rcond, bool hermitian=False, *, Tensor(a!) out) -> Tensor(a!)
  python_module: linalg
  variants: function

- func: linalg_solve(Tensor input, Tensor other) -> Tensor
  python_module: linalg
  variants: function
  dispatch:
    CPU, CUDA: linalg_solve

- func: linalg_solve.out(Tensor input, Tensor other, *, Tensor(a!) out) -> Tensor(a!)
  python_module: linalg
  dispatch:
    CPU, CUDA: linalg_solve_out

- func: linalg_tensorinv(Tensor self, int ind=2) -> Tensor
  python_module: linalg
  variants: function

- func: linalg_tensorinv.out(Tensor self, int ind=2, *, Tensor(a!) out) -> Tensor(a!)
  python_module: linalg
  variants: function

- func: linalg_tensorsolve(Tensor self, Tensor other, int[]? dims=None) -> Tensor
  python_module: linalg
  variants: function

- func: linalg_tensorsolve.out(Tensor self, Tensor other, int[]? dims=None, *, Tensor(a!) out) -> Tensor(a!)
  python_module: linalg
  variants: function

- func: linalg_qr(Tensor self, str mode='reduced') -> (Tensor Q, Tensor R)
  python_module: linalg
  variants: function
  dispatch:
    CompositeExplicitAutograd: linalg_qr

- func: linalg_qr.out(Tensor self, str mode='reduced', *, Tensor(a!) Q, Tensor(b!) R) -> (Tensor(a!) Q, Tensor(b!) R)
  python_module: linalg
  variants: function
  dispatch:
    CompositeExplicitAutograd: linalg_qr_out

- func: _linalg_qr_helper(Tensor self, str mode) -> (Tensor, Tensor)
  variants: function
  dispatch:
    CPU: _linalg_qr_helper_default
    CUDA: _linalg_qr_helper_cuda

- func: linalg_matrix_power(Tensor self, int n) -> Tensor
  python_module: linalg

- func: linalg_matrix_power.out(Tensor self, int n, *, Tensor(a!) out) -> Tensor(a!)
  python_module: linalg

- func: linalg_matrix_rank.atol_rtol_tensor(Tensor input, *, Tensor? atol=None, Tensor? rtol=None, bool hermitian=False) -> Tensor
  python_module: linalg
  variants: function

- func: linalg_matrix_rank.atol_rtol_tensor_out(Tensor input, *, Tensor? atol=None, Tensor? rtol=None, bool hermitian=False, Tensor(a!) out) -> Tensor(a!)
  python_module: linalg
  variants: function

- func: linalg_matrix_rank.atol_rtol_float(Tensor self, *, float? atol=None, float? rtol=None, bool hermitian=False) -> Tensor
  cpp_no_default_args: ['atol', 'rtol']
  python_module: linalg
  variants: function

- func: linalg_matrix_rank.atol_rtol_float_out(Tensor self, *, float? atol=None, float? rtol=None, bool hermitian=False, Tensor(a!) out) -> Tensor(a!)
  cpp_no_default_args: ['atol', 'rtol']
  python_module: linalg
  variants: function

- func: linalg_matrix_rank(Tensor self, float tol, bool hermitian=False) -> Tensor
  python_module: linalg
  variants: function

- func: linalg_matrix_rank.out(Tensor self, float tol, bool hermitian=False, *, Tensor(a!) out) -> Tensor(a!)
  python_module: linalg
  variants: function

- func: linalg_matrix_rank.tol_tensor(Tensor input, Tensor tol, bool hermitian=False) -> Tensor
  python_module: linalg
  variants: function

- func: linalg_matrix_rank.out_tol_tensor(Tensor input, Tensor tol, bool hermitian=False, *, Tensor(a!) out) -> Tensor(a!)
  python_module: linalg
  variants: function

- func: linalg_multi_dot(Tensor[] tensors) -> Tensor
  python_module: linalg

- func: linalg_multi_dot.out(Tensor[] tensors, *, Tensor(a!) out) -> Tensor(a!)
  python_module: linalg

## Functions that are only for testing
# It is undocumented and should not be used outside of tests.
- func: _test_serialization_subcmul(Tensor self, Tensor other, Scalar alpha=1) -> Tensor

# Note: this function is only for testing.
- func: _test_optional_intlist(Tensor values, int[]? addends) -> Tensor
  python_module: nn
  dispatch:
    CPU: _test_optional_intlist

# Note: this function is only for testing.
- func: _test_optional_filled_intlist(Tensor values, int[2]? addends) -> Tensor
  python_module: nn
  dispatch:
    CPU: _test_optional_intlist

# Note: this function is only for testing.
- func: _test_optional_floatlist(Tensor values, float[]? addends) -> Tensor
  python_module: nn
  dispatch:
    CPU: _test_optional_floatlist

# Note: this function is only for testing.
- func: _test_string_default(Tensor dummy, str a="\"'\\", str b='"\'\\') -> Tensor
  python_module: nn

# Note: this function is only for testing.
- func: _test_ambiguous_defaults.a(Tensor dummy, int a=1, int b=1) -> Tensor
  python_module: nn

# Note: this function is only for testing.
- func: _test_ambiguous_defaults.b(Tensor dummy, int a=2, str b="2") -> Tensor
  cpp_no_default_args: ['a', 'b']
  python_module: nn

# Note: this function is only for testing.
- func: _test_warn_in_autograd(Tensor self) -> Tensor
  python_module: nn
  dispatch:
    CompositeExplicitAutograd: _test_warn_in_autograd

- func: segment_reduce(Tensor data, str reduce, *, Tensor? lengths=None, Tensor? indices=None, int axis=0, bool unsafe=False, Scalar? initial=None) -> Tensor
  variants: function
  dispatch:
    CPU, CUDA: segment_reduce_kernel

- func: _segment_reduce_backward(Tensor grad, Tensor output, Tensor data, str reduce, *, Tensor? lengths=None, int axis=0) -> Tensor
  variants: function
  dispatch:
    CPU, CUDA: _segment_reduce_backward_kernel

- func: pad_sequence(Tensor[] sequences, bool batch_first=False, float padding_value=0.0) -> Tensor
  python_module: nn
  variants: function

- func: flatten_dense_tensors(Tensor[] tensors) -> Tensor
  variants: function
  python_module: nn

- func: unflatten_dense_tensors(Tensor flat, Tensor[] tensors) -> Tensor[]
  variants: function
  python_module: nn

- func: nested_tensor(Tensor[] list, ScalarType? dtype=None, Layout? layout=None, Device? device=None, bool? pin_memory=None) -> Tensor
  variants: function

<<<<<<< HEAD
- func: to_padded_tensor(Tensor self, float padding) -> Tensor
  variants: method
  dispatch:
    NestedTensor: NestedTensor_to_padded_tensor

- func: _nested_tensor_layer_norm(Tensor self, Tensor? weight, Tensor? bias, float eps) -> Tensor
  variants: method
  dispatch:
    NestedTensor: NestedTensor_layer_norm
=======
- func: _fw_primal_copy(Tensor self, int level) -> Tensor
  variants: function
  dispatch:
    CompositeExplicitAutograd: _fw_primal_copy
  tags: view_copy

- func: _make_dual_copy(Tensor primal, Tensor tangent, int level) -> Tensor
  variants: function
  dispatch:
    CompositeExplicitAutograd: _make_dual_copy
  tags: view_copy

- func: view_as_real_copy(Tensor self) -> Tensor
  variants: function
  dispatch:
    CompositeExplicitAutograd: view_as_real_copy
  tags: view_copy

- func: view_as_complex_copy(Tensor self) -> Tensor
  variants: function
  dispatch:
    CompositeExplicitAutograd: view_as_complex_copy
  tags: view_copy

- func: _conj_copy(Tensor self) -> Tensor
  variants: function
  dispatch:
    CompositeExplicitAutograd: _conj_copy
  tags: view_copy

- func: _neg_view_copy(Tensor self) -> Tensor
  variants: function
  dispatch:
    CompositeExplicitAutograd: _neg_view_copy
  tags: view_copy

- func: as_strided_copy(Tensor self, int[] size, int[] stride, int? storage_offset=None) -> Tensor
  variants: function
  dispatch:
    CompositeExplicitAutograd: as_strided_copy
  tags: view_copy

- func: _sparse_broadcast_to_copy(Tensor self, int[] size) -> Tensor
  variants: function
  dispatch:
    CompositeExplicitAutograd: _sparse_broadcast_to_copy
  tags: view_copy

- func: diagonal_copy(Tensor self, int offset=0, int dim1=0, int dim2=1) -> Tensor
  variants: function
  dispatch:
    CompositeExplicitAutograd: diagonal_copy
  tags: view_copy

- func: expand_copy(Tensor self, int[] size, *, bool implicit=False) -> Tensor
  variants: function
  dispatch:
    CompositeExplicitAutograd: expand_copy
  tags: view_copy

- func: permute_copy(Tensor self, int[] dims) -> Tensor
  variants: function
  dispatch:
    CompositeExplicitAutograd: permute_copy
  tags: view_copy

- func: _reshape_alias_copy(Tensor self, int[] size, int[] stride) -> Tensor
  variants: function
  dispatch:
    CompositeExplicitAutograd: _reshape_alias_copy
  tags: view_copy

- func: select_copy.int(Tensor self, int dim, int index) -> Tensor
  variants: function
  dispatch:
    CompositeExplicitAutograd: select_copy_int
  tags: view_copy

- func: detach_copy(Tensor self) -> Tensor
  variants: function
  dispatch:
    CompositeExplicitAutograd: detach_copy
  tags: view_copy

- func: slice_copy.Tensor(Tensor self, int dim=0, int? start=None, int? end=None, int step=1) -> Tensor
  variants: function
  dispatch:
    CompositeExplicitAutograd: slice_copy_Tensor
  tags: view_copy

- func: split_copy.Tensor(Tensor self, int split_size, int dim=0) -> Tensor[]
  variants: function
  dispatch:
    CompositeExplicitAutograd: split_copy_Tensor
  tags: view_copy

- func: split_with_sizes_copy(Tensor self, int[] split_sizes, int dim=0) -> Tensor[]
  variants: function
  dispatch:
    CompositeExplicitAutograd: split_with_sizes_copy
  tags: view_copy

- func: squeeze_copy(Tensor self) -> Tensor
  variants: function
  dispatch:
    CompositeExplicitAutograd: squeeze_copy
  tags: view_copy

- func: squeeze_copy.dim(Tensor self, int dim) -> Tensor
  variants: function
  dispatch:
    CompositeExplicitAutograd: squeeze_copy_dim
  tags: view_copy

- func: t_copy(Tensor self) -> Tensor
  variants: function
  dispatch:
    CompositeExplicitAutograd: t_copy
  tags: view_copy

- func: transpose_copy.int(Tensor self, int dim0, int dim1) -> Tensor
  variants: function
  dispatch:
    CompositeExplicitAutograd: transpose_copy_int
  tags: view_copy

- func: unsqueeze_copy(Tensor self, int dim) -> Tensor
  variants: function
  dispatch:
    CompositeExplicitAutograd: unsqueeze_copy
  tags: view_copy

- func: _indices_copy(Tensor self) -> Tensor
  variants: function
  dispatch:
    CompositeExplicitAutograd: _indices_copy
  tags: view_copy

- func: _values_copy(Tensor self) -> Tensor
  variants: function
  dispatch:
    CompositeExplicitAutograd: _values_copy
  tags: view_copy

- func: indices_copy(Tensor self) -> Tensor
  variants: function
  dispatch:
    CompositeExplicitAutograd: indices_copy
  tags: view_copy

- func: values_copy(Tensor self) -> Tensor
  variants: function
  dispatch:
    CompositeExplicitAutograd: values_copy
  tags: view_copy

- func: crow_indices_copy(Tensor self) -> Tensor
  variants: function
  dispatch:
    CompositeExplicitAutograd: crow_indices_copy
  tags: view_copy

- func: col_indices_copy(Tensor self) -> Tensor
  variants: function
  dispatch:
    CompositeExplicitAutograd: col_indices_copy
  tags: view_copy

- func: unbind_copy.int(Tensor self, int dim=0) -> Tensor[]
  variants: function
  dispatch:
    CompositeExplicitAutograd: unbind_copy_int
  tags: view_copy

- func: view_copy(Tensor self, int[] size) -> Tensor
  variants: function
  dispatch:
    CompositeExplicitAutograd: view_copy
  tags: view_copy

- func: view_copy.dtype(Tensor self, ScalarType dtype) -> Tensor
  variants: function
  dispatch:
    CompositeExplicitAutograd: view_copy_dtype
  tags: view_copy

- func: unfold_copy(Tensor self, int dimension, int size, int step) -> Tensor
  variants: function
  dispatch:
    CompositeExplicitAutograd: unfold_copy
  tags: view_copy

- func: alias_copy(Tensor self) -> Tensor
  variants: function
  dispatch:
    CompositeExplicitAutograd: alias_copy
  tags: view_copy
>>>>>>> a4126e59
<|MERGE_RESOLUTION|>--- conflicted
+++ resolved
@@ -4636,6 +4636,7 @@
 - func: trapz.dx(Tensor y, *, float dx=1, int dim=-1) -> Tensor
 
 - func: _nested_from_padded(Tensor padded, Tensor cpu_nested_shape_example, bool fuse_transform_0213=False) -> Tensor
+  device_check: NoCheck # cpu_nested_shape_example will always be on CPU
   dispatch:
     CPU: nested_from_padded_generic
     CUDA: nested_from_padded_cuda
@@ -11370,17 +11371,6 @@
 - func: nested_tensor(Tensor[] list, ScalarType? dtype=None, Layout? layout=None, Device? device=None, bool? pin_memory=None) -> Tensor
   variants: function
 
-<<<<<<< HEAD
-- func: to_padded_tensor(Tensor self, float padding) -> Tensor
-  variants: method
-  dispatch:
-    NestedTensor: NestedTensor_to_padded_tensor
-
-- func: _nested_tensor_layer_norm(Tensor self, Tensor? weight, Tensor? bias, float eps) -> Tensor
-  variants: method
-  dispatch:
-    NestedTensor: NestedTensor_layer_norm
-=======
 - func: _fw_primal_copy(Tensor self, int level) -> Tensor
   variants: function
   dispatch:
@@ -11578,4 +11568,13 @@
   dispatch:
     CompositeExplicitAutograd: alias_copy
   tags: view_copy
->>>>>>> a4126e59
+
+- func: to_padded_tensor(Tensor self, float padding) -> Tensor
+  variants: method
+  dispatch:
+    NestedTensor: NestedTensor_to_padded_tensor
+
+- func: _nested_tensor_layer_norm(Tensor self, Tensor? weight, Tensor? bias, float eps) -> Tensor
+  variants: method
+  dispatch:
+    NestedTensor: NestedTensor_layer_norm