--- conflicted
+++ resolved
@@ -148,17 +148,7 @@
   return value;
 }
 
-<<<<<<< HEAD
-const NumberTypePtr& NumberType::get() {
-=======
-const TensorTypePtr& TensorType::get() {
-  static auto value = TensorType::create(
-      {}, {}, SymbolicShape(), VaryingShape<Stride>{}, {});
-  return value;
-}
-
 NumberTypePtr NumberType::get() {
->>>>>>> ddea6980
   static NumberTypePtr value(new NumberType());
   return value;
 }
@@ -218,15 +208,7 @@
 static LayoutTypePtr value(new LayoutType());
 return value;
 }
-<<<<<<< HEAD
-const PyObjectTypePtr& PyObjectType::get() {
-=======
-OptionalTypePtr OptionalType::ofTensor() {
-  static auto value = OptionalType::create(TensorType::get());
-  return value;
-}
 PyObjectTypePtr PyObjectType::get() {
->>>>>>> ddea6980
   static PyObjectTypePtr value(new PyObjectType());
   return value;
 }
@@ -676,147 +658,9 @@
       field_types, qualName, schema)); // NOLINT(modernize-make-shared)
 }
 
-<<<<<<< HEAD
 c10::optional<std::vector<c10::string_view>> TupleType::names() const {
   if (!schema_) {
     return {};
-=======
-bool NoneType::isSubtypeOfExt(const Type& rhs, std::ostream *why_not) const {
-  if (rhs.kind() == OptionalType::Kind) {
-    return true;
-  }
-  return Type::isSubtypeOfExt(rhs, why_not);
-}
-
-// Remove nested Optionals/Unions during the instantiation of a Union or
-// an Optional. This populates `types` with all the types found during
-// flattening. At the end of `flattenUnion`, `types` may have
-// duplicates, but it will not have nested Optionals/Unions
-static void flattenUnion(const TypePtr& type, std::vector<TypePtr>* to_fill) {
-  if (auto* union_type = type->castRaw<UnionType>()) {
-    for (const auto& inner : union_type->containedTypes()) {
-      flattenUnion(inner, to_fill);
-    }
-  } else if (auto* opt_type = type->castRaw<OptionalType>()) {
-    const auto& inner = opt_type->getElementType();
-    flattenUnion(inner, to_fill);
-    to_fill->emplace_back(NoneType::get());
-  } else if (type->kind() == NumberType::Kind) {
-    to_fill->emplace_back(IntType::get());
-    to_fill->emplace_back(FloatType::get());
-    to_fill->emplace_back(ComplexType::get());
-  } else {
-    to_fill->emplace_back(type);
-  }
-}
-
-// Helper function for `standardizeUnion`
-//
-// NB: If we have types `T1`, `T2`, `T3`, and `PARENT_T` such that `T1`,
-// `T2`, and `T2` are children of `PARENT_T`, then `unifyTypes(T1, T2)`
-// will return `PARENT_T`. This could be a problem if we didn't want our
-// Union to also be able to take `T3 `. In our current type hierarchy,
-// this isn't an issue--most types SHOULD be unified even if the parent
-// type wasn't in the original vector. However, later additions to the
-// type system might necessitate reworking `get_supertype`
-void filterDuplicateSubtypes(std::vector<TypePtr>* types) {
-  if (types->empty()) {
-    return;
-  }
-  auto get_supertype = [](const TypePtr& t1, const TypePtr& t2) -> c10::optional<TypePtr> {
-    // We don't want nested Optionals. Also, prematurely unifying to
-    // `Optional` could prevent us from coalescing other types
-    if ((t1->isSubtypeOf(*NoneType::get()) && !t2->isSubtypeOf(*NoneType::get()))
-        || (!t1->isSubtypeOf(*NoneType::get()) && t2->isSubtypeOf(*NoneType::get()))) {
-          return c10::nullopt;
-    } else {
-      return unifyTypes(t1, t2, /*default_to_union=*/false);
-    }
-  };
-
-  // Coalesce types and delete all duplicates. Moving from right to left
-  // through the vector, we try to unify the current element (`i`) with
-  // each element (`j`) before the "new" end of the vector (`end`).
-  // If we're able to unify the types at `types[i]` and `types[j]`, we
-  // decrement `end`, swap `types[j]` with the unified type, and
-  // break. Otherwise, we keep `end` where it is to signify that the
-  // new end of the vector hasn't shifted
-  size_t end_idx = types->size()-1;
-  for (size_t i = types->size()-1; i > 0; --i) {
-    for (size_t j = std::min(i-1, end_idx); ; --j) {
-      c10::optional<TypePtr> unified;
-      unified = get_supertype((*types)[i], (*types)[j]);
-      if (unified) {
-        (*types)[j] = *unified;
-        (*types)[i] = (*types)[end_idx];
-        --end_idx;
-        break;
-      }
-      // Break condition here so we don't get `j = 0; j = j-1` and end
-      // up with MAX_INT
-      if (j == 0) {
-        break;
-      }
-    }
-  }
-  // Cut off the vector's tail so that `end` is the real last element
-  types->erase(types->begin() + end_idx + 1, types->end());
-
-}
-
-void sortUnion(std::vector<TypePtr>* types) {
-  // We want the elements to be sorted so we can easily compare two
-  // UnionType objects for equality in the future. Note that this order
-  // is guaranteed to be stable since we've already coalesced any
-  // possible types
-  std::sort(types->begin(), types->end(),
-          [](const TypePtr& a, const TypePtr& b) -> bool {
-            if (a->kind() != b->kind()) {
-              return a->kind() < b->kind();
-            }
-            return a->str() < b->str();
-          });
-}
-
-void standardizeVectorForUnion(std::vector<TypePtr>& reference, std::vector<TypePtr>* to_fill) {
-  for (const auto& type : reference) {
-    flattenUnion(type, to_fill);
-  }
-  filterDuplicateSubtypes(to_fill);
-  sortUnion(to_fill);
-}
-
-void standardizeVectorForUnion(std::vector<TypePtr>* to_flatten) {
-  TORCH_INTERNAL_ASSERT(to_flatten, "`standardizeVectorForUnion` was ",
-                        "passed a `nullptr`");
-  std::vector<TypePtr> to_fill;
-  standardizeVectorForUnion(*to_flatten, &to_fill);
-  *to_flatten = to_fill;
-}
-
-UnionType::UnionType(std::vector<TypePtr> reference, TypeKind kind) : SharedType(kind) {
-  TORCH_INTERNAL_ASSERT(!reference.empty(), "Cannot create an empty Union");
-
-  standardizeVectorForUnion(reference, &types_);
-
-  // Gate the assert in a regular conditional so that we don't create
-  // this long error message unnecessarily
-  if (types_.size() == 1) {
-    std::stringstream msg;
-    msg << "After type unification was performed, the Union with the "
-        << "original types {";
-    for (const auto i : c10::irange(reference.size())) {
-      msg << reference[i]->repr_str();
-      if (i > 0) {
-        msg << ",";
-      }
-      msg << " ";
-    }
-    msg << "} has the single type " << types_[0]->repr_str()
-         << ". Use the common supertype instead of creating a Union"
-         << "type";
-    TORCH_INTERNAL_ASSERT(false, msg.str());
->>>>>>> ddea6980
   }
   std::vector<c10::string_view> ret;
   for (const auto& arg : schema_->arguments()) {
@@ -970,236 +814,6 @@
   return ss.str();
 }
 
-<<<<<<< HEAD
-=======
-VaryingShape<int64_t> TensorType::strides() const {
-  if (!strides_.size().has_value()) {
-    return VaryingShape<int64_t>();
-  }
-  std::vector<c10::optional<int64_t>> ss(*strides_.size());
-  for (size_t i = 0; i < *strides_.size(); i++) {
-    if (!strides_[i].has_value()) {
-      continue;
-    }
-    auto s = *strides_[i];
-    if (s.stride_index_.has_value() && s.stride_.has_value()) {
-      ss[*s.stride_index_] = *s.stride_;
-    }
-  }
-  return VaryingShape<int64_t>(ss);
-}
-
-VaryingShape<Stride> TensorType::computeStrideProps(
-    at::IntArrayRef sizes,
-    at::IntArrayRef strides,
-    bool tensor_contiguity) {
-  int n_dim = static_cast<int>(sizes.size());
-  std::vector<size_t> stride_indices(n_dim);
-
-  // Sorting strides in ascending order
-  // Example:
-  //  Prior to sorting
-  //  Idx:     [0,   1,  2,  3]
-  //  sizes:   [8,   1, 10, 16]
-  //  Strides: [160, 1, 16,  1]
-  //  After sorting
-  //  Idx:     [1,  3,  2,   0]
-  //  sizes:   [1, 16, 10,   8]
-  //  Strides: [1,  1, 16, 160]
-  //
-  // The logic below follows what TensorIterator uses in its logic:
-  //   1. Fast_set_up is the short-cut to identify a. channels_last and
-  //      b. contiguous format, which is what we have in the below logic.
-  //   2. In more generla cases, it does best effort to preserve permutatoin.
-  if (is_channels_last_strides_2d(sizes, strides) || is_channels_last_strides_3d(sizes, strides)) {
-    // case 1.a. short cut channels last
-    std::iota(stride_indices.rbegin() + 1, stride_indices.rend() - 1, 2);
-    stride_indices[0] = 1;
-    stride_indices[n_dim - 1] = 0;
-  } else if (is_contiguous_strides(sizes, strides)) {
-    // case 1.b. short cut contiguous
-    std::iota(stride_indices.rbegin(), stride_indices.rend(), 0);
-  } else {
-    std::iota(stride_indices.begin(), stride_indices.end(), 0);
-    // case 2.
-    //
-    // For broadcasted dimension where stride is 0, we have to stick to
-    // TensorIterator behavior in eager, where they introduce an ambiguous
-    // comparison result to preserve permutation by best effort.
-    // For more details, see NOTE: [Computing output strides]
-    auto should_swap = [&](size_t a, size_t b) {
-      if (strides[a] == 0 || strides[b] == 0) {
-        return 0;
-      } else if (strides[a] < strides[b]) {
-        return -1;
-      } else if (strides[a] > strides[b]) {
-        return 1;
-      } else { // strides[a] == strides[b]
-        if (sizes[a] < sizes[b] || a > b ) {
-          return 1;
-        }
-      }
-      return 0;
-    };
-    for (int i = 1; i < n_dim; i++) {
-      int dim1 = i;
-      for (int dim0 = i - 1; dim0 >= 0; dim0--) {
-        int comparison = should_swap(stride_indices[dim0], stride_indices[dim1]);
-        if (comparison > 0) {
-          std::swap(stride_indices[dim0], stride_indices[dim1]);
-          dim1 = dim0;
-        } else if (comparison < 0) {
-          break;
-        }
-      }
-    }
-  }
-  std::vector<Stride> stride_properties;
-  for (size_t i = 0; i < stride_indices.size(); i++) {
-    bool contiguous_ = tensor_contiguity;
-    if (!contiguous_) {
-      // innermost stride expected to be 1
-      // TODO: turn contiguous_ into an enum CONTIGUOUS, NONCONTIGUOUS,
-      // BROADCASTED
-      if (i == 0) {
-        contiguous_ = strides[stride_indices[i]] == 1;
-      } else {
-        contiguous_ = strides[stride_indices[i]] == 1 ||
-            (strides[stride_indices[i]] != 0 &&
-             strides[stride_indices[i]] ==
-                 strides[stride_indices[i - 1]] * sizes[stride_indices[i - 1]]);
-      }
-    }
-    stride_properties.emplace_back(stride_indices[i], contiguous_, strides[stride_indices[i]]);
-  }
-
-  return VaryingShape<Stride>{stride_properties};
-}
-
-std::atomic<size_t> ShapeSymbol::num_symbols{1};
-
-template struct VaryingShape<c10::ShapeSymbol>;
-template struct VaryingShape<bool>;
-template struct VaryingShape<size_t>;
-template struct VaryingShape<int64_t>;
-
-TensorType::TensorType(
-    c10::optional<at::ScalarType> scalar_type,
-    c10::optional<Device> device,
-    // NOLINTNEXTLINE(modernize-pass-by-value)
-    const SymbolicShape& sizes,
-    const VaryingShape<Stride>& strides,
-    c10::optional<bool> requires_grad,
-    c10::optional<bool> undefined)
-    : SharedType(TypeKind::TensorType),
-      scalar_type_(scalar_type),
-      device_(device),
-      sizes_(sizes),
-      strides_(strides),
-      requires_grad_(requires_grad),
-      undefined_(undefined) {}
-
-TensorTypePtr TensorType::create(const at::Tensor& t) {
-  VaryingShape<bool> contiguity;
-  VaryingShape<size_t> stride_indices;
-  VaryingShape<int64_t> strides;
-  VaryingShape<int64_t> sizes;
-  if (!t.is_mkldnn() && !t.is_sparse() && !t.is_sparse_csr()) {
-    sizes = VaryingShape<int64_t>{t.sizes().vec()};
-    strides = VaryingShape<int64_t>{t.strides().vec()};
-    return TensorType::create(
-        t.scalar_type(), t.device(), sizes, strides, t.requires_grad(), false, t.is_contiguous());
-  }
-
-  return TensorType::create(
-      t.scalar_type(),
-      t.device(),
-      SymbolicShape(),
-      VaryingShape<Stride>{},
-      t.requires_grad(),
-      false);
-}
-
-TensorTypePtr TensorType::create(
-    c10::optional<at::ScalarType> scalar_type,
-    c10::optional<Device> device,
-    const VaryingShape<int64_t>& sizes,
-    const VaryingShape<int64_t>& strides,
-    c10::optional<bool> requires_grad,
-    c10::optional<bool> undefined, bool tensor_contiguity) {
-  if(strides.concrete_sizes() && strides.concrete_sizes().has_value()){
-    // handles case where strides are set
-    TORCH_INTERNAL_ASSERT(sizes.concrete_sizes()->size() == strides.concrete_sizes()->size());
-    auto sprops = strides.concrete_sizes().has_value()
-      ? computeStrideProps(*sizes.concrete_sizes(), *strides.concrete_sizes(), tensor_contiguity)
-      : VaryingShape<Stride>();
-    auto symbol_sizes = SymbolicShape(*sizes.concrete_sizes());
-    return TensorType::create(
-      scalar_type, device, symbol_sizes, sprops, requires_grad, undefined);
-  } else {
-    // strides are all null, but still have number of strides equal to number of ranks
-    TORCH_INTERNAL_ASSERT(sizes.sizes() && sizes.size());
-    auto symbol_sizes = SymbolicShape(*sizes.sizes());
-    return TensorType::create(
-      scalar_type, device, symbol_sizes, VaryingShape<Stride>(*sizes.size()), requires_grad, undefined);
-  }
-}
-
-TensorTypePtr TensorType::create(
-    c10::optional<at::ScalarType> scalar_type,
-    c10::optional<Device> device,
-    const SymbolicShape& sizes,
-    const VaryingShape<Stride>& strides,
-    c10::optional<bool> requires_grad,
-    c10::optional<bool> undefined) {
-  auto pt = TensorTypePtr(new TensorType(
-      scalar_type, device, sizes, strides, requires_grad, undefined));
-  return pt;
-}
-
-TensorTypePtr TensorType::create(
-    c10::optional<at::ScalarType> scalar_type,
-    c10::optional<Device> device,
-    c10::optional<size_t> dim,
-    c10::optional<bool> requires_grad) {
-  return TensorType::create(
-      scalar_type,
-      device,
-      SymbolicShape(dim),
-      VaryingShape<Stride>(dim),
-      requires_grad);
-}
-
-TensorTypePtr TensorType::createContiguous(
-    at::ScalarType scalar_type,
-    at::Device device,
-    at::IntArrayRef sizes) {
-  auto strides = contiguousStridesOf(sizes);
-  TORCH_INTERNAL_ASSERT(strides.size() == sizes.size());
-  return create(
-      scalar_type,
-      device,
-      VaryingShape<int64_t>(sizes),
-      VaryingShape<int64_t>(strides),
-      c10::nullopt);
-}
-
-const SymbolicShape& TensorType::symbolic_sizes() const {
-  return sizes_;
-}
-
-bool TensorType::isSubtypeOfExt(const Type& rhs, std::ostream* why_not) const {
-  if (auto rhs_p = rhs.cast<TensorType>()) {
-    // if we have the same pointer, avoid computing the merge
-    if (this == rhs_p.get()) {
-      return true;
-    }
-    return *merge(*rhs_p) == *rhs_p;
-  }
-  return Type::isSubtypeOfExt(rhs, why_not);
-}
-
->>>>>>> ddea6980
 InterfaceTypePtr InterfaceType::create(QualifiedName qualifiedName, bool is_module) {
   return InterfaceTypePtr(
       new InterfaceType(std::move(qualifiedName), is_module));
