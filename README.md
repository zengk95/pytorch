--- conflicted
+++ resolved
@@ -2,19 +2,11 @@
 
 ---
 
-<<<<<<< HEAD
-<<<<<<< HEAD
 sdfasdfasfdsdfsssss
 sdfasdfasfdsdfs
 sdfasdfasfdsdfsasfdasfasf
 aaaaaaaaaa
 sdfasdfasfdsdfs
-=======
-sdfasdfasfdsdfsasfdasfasf
->>>>>>> 80b76bc458 (update again)
-=======
-sdfasdfasfdsdfsssss
->>>>>>> e1391eeb
 
 PyTorch is a Python package that provides two high-level features:
 
