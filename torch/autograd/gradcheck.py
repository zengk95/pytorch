--- conflicted
+++ resolved
@@ -9,14 +9,11 @@
 from torch._vmap_internals import vmap
 import functools
 
-<<<<<<< HEAD
-=======
 
 class GradcheckError(RuntimeError):
     # Custom error so that user errors are not caught in the gradcheck's try-catch
     pass
 
->>>>>>> ec502873
 
 def _is_float_or_complex_tensor(obj):
     return is_tensor_like(obj) and (obj.is_floating_point() or obj.is_complex())
@@ -35,20 +32,12 @@
     return tuple(out)
 
 
-<<<<<<< HEAD
-def allocate_jacobians_with_outputs(output_tensors: Tuple, numel_input, dtype=None,
-                                    device=None) -> Tuple[torch.Tensor, ...]:
-    # Makes zero-filled tensors from outputs. If `dim` is not None, for each tensor in
-    # `output_tensors`, returns a new zero-filled tensor with height of `dim` and width of
-    # `t.numel`. Otherwise, for each tensor, returns a 1-d tensor with size (t.numel,).
-=======
 def _allocate_jacobians_with_outputs(output_tensors: Tuple, numel_input, dtype=None,
                                      device=None) -> Tuple[torch.Tensor, ...]:
     # Makes zero-filled tensors from outputs. If `dim` is not None, for each tensor
     # in `output_tensors`, returns a new zero-filled tensor with height of `dim` and
     # width of `t.numel`. Otherwise, for each tensor, returns a 1-d tensor with size
     # (t.numel,).
->>>>>>> ec502873
     out: List[torch.Tensor] = []
     options = {"dtype": dtype, "device": device, "layout": torch.strided}
     for t in output_tensors:
@@ -150,14 +139,9 @@
     if target is None:
         target = inputs
     inp_indices = [i for i, a in enumerate(target) if is_tensor_like(a) and a.requires_grad]
-<<<<<<< HEAD
-    for i, (inp, inp_idx) in enumerate(zip(iter_tensors(target, True), inp_indices)):
-        jacobians += [get_numerical_jacobian_wrt_specific_input(fn, inp_idx, inputs, outputs, eps, grad_out, input=inp)]
-=======
     for i, (inp, inp_idx) in enumerate(zip(_iter_tensors(target, True), inp_indices)):
         jacobians += [get_numerical_jacobian_wrt_specific_input(fn, inp_idx, inputs,
                                                                 outputs, eps, input=inp)]
->>>>>>> ec502873
     return jacobians
 
 
@@ -246,16 +230,10 @@
     return jacobians
 
 
-<<<<<<< HEAD
-def prepped_input(input: torch.Tensor, maybe_perturbed_input: Optional[torch.Tensor],
-                  fast_mode=False) -> torch.Tensor:
-    # Prepares the inputs to be passed into the function while including the new modified input.
-=======
 def _prepare_input(input: torch.Tensor, maybe_perturbed_input: Optional[torch.Tensor],
                    fast_mode=False) -> torch.Tensor:
     # Prepares the inputs to be passed into the function while including the new
     # modified input.
->>>>>>> ec502873
     if input.layout == torch._mkldnn:  # type: ignore[attr-defined] # no attr _mkldnn
         # Convert back to mkldnn
         if maybe_perturbed_input is not None:
@@ -290,67 +268,6 @@
 
 
 def get_numerical_jacobian_wrt_specific_input(fn, input_idx, inputs, outputs, eps,
-<<<<<<< HEAD
-                                              grad_out, input=None) -> Tuple[torch.Tensor, ...]:
-    # Computes the numerical jacobians wrt to a single input. Returns N jacobian
-    # tensors, where N is the number of outputs
-    # We use a dictionary because for sparse inputs, d_idx aren't necessarily consecutive
-    jacobian_cols: Dict[int, List[torch.Tensor]] = {}
-    input = inputs[input_idx] if input is None else input
-    assert input.requires_grad
-    for x, idx, d_idx in iter_tensor(input):
-        wrapped_fn = with_prepped_inputs(fn, inputs, input_idx, x)
-        input_to_perturb = x[idx]
-        nbhd_checks_fn = functools.partial(check_outputs_same_dtype_and_shape, idx=idx, eps=eps)
-        jvp_fn = get_jvp_fn(wrapped_fn, input_to_perturb, eps, nbhd_checks_fn)
-        jacobian_cols[d_idx] = compute_numerical_jacobian_cols(jvp_fn, eps, x.is_complex(), grad_out)
-    return combine_jacobian_cols(jacobian_cols, outputs, input, input.numel())
-
-
-def get_input_to_perturb(input):
-    if input.layout == torch._mkldnn:  # type: ignore[attr-defined] # no attr _mkldnn
-        # Convert to dense so we can perform operations that require strided tensors
-        input_to_perturb = input.to_dense()
-    elif input.layout == torch.sparse_coo:
-        # Clone because input may require grad, and copy_ calls resize_,
-        # which is not allowed for .data
-        input_to_perturb = input.clone()
-    else:
-        input_to_perturb = input.data
-    return input_to_perturb
-
-
-def with_prepped_inputs(fn, inputs, input_idx, input_to_perturb, fast_mode=False):
-    def wrapped_fn():
-        inp = tuple(prepped_input(a, input_to_perturb if i == input_idx else None, fast_mode) if is_tensor_like(a) else a
-                    for i, a in enumerate(_as_tuple(inputs)))
-        return tuple(a.clone() for a in _as_tuple(fn(*inp)))
-    return wrapped_fn
-
-
-def get_jvp_fn(wrapped_fn, input_to_perturb, eps, nbhd_checks_fn):
-    def jvp_fn(delta):
-        return compute_numerical_gradient(wrapped_fn, input_to_perturb, delta, eps, nbhd_checks_fn)
-    return jvp_fn
-
-
-def get_jvp_wrt_specific_input(fn, input_idx, inputs, outputs, u, eps, grad_out) -> List[torch.Tensor]:
-    # If fast_mode=False, iter_tensor handles the below cases:
-    # basically we want to prepare the input so that it can be modified in-place and do certain
-    # operations that require the tensor to have strides
-    input = inputs[input_idx]
-    input_to_perturb = get_input_to_perturb(input)
-    wrapped_fn = with_prepped_inputs(fn, inputs, input_idx, input_to_perturb, True)
-    nbhd_checks_fn = functools.partial(check_outputs_same_dtype_and_shape, eps=eps)
-    jvp_fn = get_jvp_fn(wrapped_fn, input_to_perturb, eps, nbhd_checks_fn)
-    if u.layout != torch.sparse_coo:
-        u = u.reshape(input_to_perturb.shape)
-    return compute_numerical_jacobian_cols(jvp_fn, u * eps, input.is_complex(), grad_out)
-
-
-def check_jacobians_equal(j1, j2, atol):
-    # Check whether the max diff between two jacobians are within some tolerance `atol`
-=======
                                               input=None) -> Tuple[torch.Tensor, ...]:
     # Computes the numerical jacobians wrt to a single input. Returns N jacobian
     # tensors, where N is the number of outputs. We use a dictionary for
@@ -444,25 +361,18 @@
 def _check_jacobians_equal(j1, j2, atol):
     # Check whether the max difference between two Jacobian tensors are within some
     # tolerance `atol`.
->>>>>>> ec502873
     for j1_x, j2_x in zip(j1, j2):
         if j1_x.numel() != 0 and (j1_x - j2_x).abs().max() > atol:
             return False
     return True
 
 
-<<<<<<< HEAD
-def stack_and_check_tensors(jacobians_rows, inputs, numel_outputs) -> Tuple[Tuple[torch.Tensor, ...], bool, bool]:
-    out_jacobians = allocate_jacobians_with_inputs(inputs, numel_outputs)
-    diff_input_list = list(iter_tensors(inputs, True))
-=======
 def _stack_and_check_tensors(list_of_list_of_tensors, inputs,
                              numel_outputs) -> Tuple[Tuple[torch.Tensor, ...], bool, bool]:
     # For the ith tensor in the inner list checks whether it has the same size and
     # dtype as the ith differentiable input.
     out_jacobians = _allocate_jacobians_with_inputs(inputs, numel_outputs)
     diff_input_list = list(_iter_tensors(inputs, True))
->>>>>>> ec502873
     correct_grad_sizes = True
     correct_grad_types = True
     for i, tensor_list in enumerate(list_of_list_of_tensors):
@@ -482,9 +392,7 @@
     return out_jacobians, correct_grad_sizes, correct_grad_types
 
 
-<<<<<<< HEAD
-FAILED_NONDET_MSG = """
-
+FAILED_NONDET_MSG = """\n
 NOTE: If your op relies on non-deterministic operations i.e., it is listed here:
 https://pytorch.org/docs/stable/generated/torch.use_deterministic_algorithms.html
 this failure might be expected.
@@ -501,29 +409,6 @@
 """
 
 
-def check_analytical_jacobian_attributes(inputs, output, nondet_tol, grad_out_scale, check_grad_dtypes,
-                                         raise_exception, custom_vjp_fn=None, fast_mode=False,
-                                         v=None) -> Tuple[Tuple[torch.Tensor, ...], bool]:
-    diff_input_list = list(iter_tensors(inputs, True))
-=======
-FAILED_NONDET_MSG = """\n
-NOTE: If your op relies on non-deterministic operations i.e., it is listed here:
-https://pytorch.org/docs/stable/generated/torch.use_deterministic_algorithms.html
-this failure might be expected.
->>>>>>> ec502873
-
-If you are adding a new operator, please file an issue and then use one of the
-workarounds. The workaround depends on how your test invokes gradcheck/gradgradcheck.
-If the test
-- manually invokes gradcheck/gradgradcheck, then call gradcheck/gradgradcheck
-  with `nondet_tol=<tol>` as a keyword argument.
-- is OpInfo-based (e.g., in test_ops.py), then modify the OpInfo for the test
-  to have `gradcheck_nondet_tol=<tol>`.
-- is a Module test (e.g., in common_nn.py), then modify the corresponding
-  module_test entry to have `gradcheck_nondet_tol=<tol>`
-"""
-
-
 def _check_analytical_jacobian_attributes(inputs, output, nondet_tol, check_grad_dtypes,
                                           fast_mode=False, v=None) -> Tuple[torch.Tensor, ...]:
     # This is used by both fast and slow mode:
@@ -536,43 +421,6 @@
     def vjp_fn(grad_output):
         return torch.autograd.grad(output, diff_input_list, grad_output,
                                    retain_graph=True, allow_unused=True)
-<<<<<<< HEAD
-    vjp_fn = custom_vjp_fn if custom_vjp_fn is not None else backward_fn
-
-    if fast_mode:
-        # vjp can be seen as a linear combination of the jacobians rows, we still call into stack_and_check
-        # because we'd like to reuse the checks for dtype and shape
-        jacobians_rows = get_vjp_wrt_specific_output(vjp_fn, output.clone(), v, grad_out_scale)
-        jacobians_rows_reentrant = get_vjp_wrt_specific_output(vjp_fn, output.clone(), v, grad_out_scale)
-    else:
-        jacobians_rows = compute_analytical_jacobian_rows(vjp_fn, output.clone(), grad_out_scale)
-        jacobians_rows_reentrant = compute_analytical_jacobian_rows(vjp_fn, output.clone(), grad_out_scale)
-    output_numel = output.numel() if not fast_mode else 1
-
-    jacobians, correct_grad_types, correct_grad_sizes = stack_and_check_tensors(jacobians_rows, inputs, output_numel)
-    jacobians_reentrant, _, _ = stack_and_check_tensors(jacobians_rows_reentrant, inputs, output_numel)
-
-    reentrant = check_jacobians_equal(jacobians, jacobians_reentrant, nondet_tol)
-
-    complex_str = '(calculated using complex valued grad output) ' \
-        if isinstance(grad_out_scale, complex) else ''
-
-    def fail_test(msg):
-        if raise_exception:
-            raise RuntimeError(msg)
-
-    if not correct_grad_types and check_grad_dtypes:
-        fail_test(f'Gradient{complex_str} has dtype mismatch')
-    if not correct_grad_sizes:
-        fail_test(f'Analytical gradient{complex_str} has incorrect size')
-    if not reentrant:
-        fail_test(f'Backward{complex_str} is not reentrant, i.e., running backward with '
-                  'same input and grad_output multiple times gives different values, '
-                  'although analytical gradient matches numerical gradient.'
-                  f'The tolerance for nondeterminism was {nondet_tol}.' + FAILED_NONDET_MSG)
-    failed = not (reentrant and correct_grad_sizes and correct_grad_types)
-    return jacobians, failed
-=======
     # Compute everything twice to check for nondeterminism (which we call reentrancy)
     if fast_mode:
         vjps1 = _get_analytical_vjps_wrt_specific_output(vjp_fn, output.clone(), v)
@@ -618,7 +466,6 @@
                 jacobian_scalars.append(vJ.dot(u))
         reduced_jacobians.append(jacobian_scalars)
     return reduced_jacobians
->>>>>>> ec502873
 
 
 def get_analytical_jacobian(inputs, output, nondet_tol=0.0, grad_out=1.0):
@@ -645,18 +492,12 @@
     vjps2 = _compute_analytical_jacobian_rows(vjp_fn, output.clone())
 
     output_numel = output.numel()
-<<<<<<< HEAD
-    jacobians, correct_grad_types, correct_grad_sizes = stack_and_check_tensors(jacobians_rows, inputs, output_numel)
-    jacobians_reentrant, _, _ = stack_and_check_tensors(jacobians_rows_reentrant, inputs, output_numel)
-    reentrant = check_jacobians_equal(jacobians, jacobians_reentrant, nondet_tol)
-=======
     jacobians1, types_ok, sizes_ok = _stack_and_check_tensors(vjps1, inputs, output_numel)
     jacobians2, _, _ = _stack_and_check_tensors(vjps2, inputs, output_numel)
     reentrant = _check_jacobians_equal(jacobians1, jacobians2, nondet_tol)
 
     return jacobians1, reentrant, sizes_ok, types_ok
 
->>>>>>> ec502873
 
 def _get_analytical_jacobian(inputs, outputs, input_idx, output_idx):
     # Computes the analytical Jacobian in slow mode for a single input-output pair.
@@ -666,18 +507,7 @@
     return jacobians[input_idx]
 
 
-<<<<<<< HEAD
-def _get_analytical_jacobian(inputs, outputs, input_idx, output_idx):
-    # Computes the analytical jacobian in slow mode for a single input_idx, output_idx pair
-    # without performing checks for dtype, shape, and reentrancy
-    jacobians, _ = check_analytical_jacobian_attributes(inputs, outputs[output_idx], float('inf'), 1.0, False, False)
-    return jacobians[input_idx]
-
-
-def compute_analytical_jacobian_rows(vjp_fn, sample_output, grad_out_scale) -> List[List[Optional[torch.Tensor]]]:
-=======
 def _compute_analytical_jacobian_rows(vjp_fn, sample_output) -> List[List[Optional[torch.Tensor]]]:
->>>>>>> ec502873
     # Computes Jacobian row-by-row using backward function `vjp_fn` = v^T J
     # NB: this function does not assume vjp_fn(v) to return tensors with the same
     # number of elements for different v. This is checked when we later combine the
@@ -697,17 +527,6 @@
     return jacobians_rows
 
 
-<<<<<<< HEAD
-def get_vjp_wrt_specific_output(vjp_fn, sample_output, v, grad_out_scale) -> List[List[Optional[torch.Tensor]]]:
-    jacobians_rows: List[List[Optional[torch.Tensor]]] = []
-    grad_inputs = vjp_fn(v.reshape(sample_output.shape) * grad_out_scale)
-    for i, d_x in enumerate(grad_inputs):
-        jacobians_rows.append([d_x.clone() if isinstance(d_x, torch.Tensor) else None])
-    return jacobians_rows
-
-
-def check_inputs(fail_test, tupled_inputs, check_sparse_nnz) -> bool:
-=======
 def _get_analytical_vjps_wrt_specific_output(vjp_fn, sample_output, v) -> List[List[Optional[torch.Tensor]]]:
     vjps: List[List[Optional[torch.Tensor]]] = []
     grad_inputs = vjp_fn(v.reshape(sample_output.shape))
@@ -717,7 +536,6 @@
 
 
 def _check_inputs(tupled_inputs, check_sparse_nnz) -> bool:
->>>>>>> ec502873
     if not check_sparse_nnz and any(t.is_sparse for t in tupled_inputs if isinstance(t, torch.Tensor)):
         raise GradcheckError('gradcheck expects all tensor inputs are dense when check_sparse_nnz is set to False.')
     # Make sure that gradients are saved for at least one input
@@ -749,11 +567,7 @@
     return True
 
 
-<<<<<<< HEAD
-def check_outputs(outputs) -> None:
-=======
 def _check_outputs(outputs) -> None:
->>>>>>> ec502873
     if any(t.layout == torch.sparse_coo for t in outputs if isinstance(t, torch.Tensor)):
         # it is easier to call to_dense() on the sparse output than
         # to modify analytical jacobian
@@ -784,18 +598,6 @@
                 continue
             if (jvp - torch.zeros_like(jvp)).abs().max() > nondet_tol:
                 raise GradcheckError('Numerical gradient for function expected to be zero')
-    return True
-
-
-def check_no_differentiable_outputs_fast(fail_test, func, func_out, all_inputs, inputs_indices,
-                                         all_u, eps, nondet_tol):
-    for inp_idx, u in zip(inputs_indices, all_u):
-        numerical_jacobians = get_jvp_wrt_specific_input(func, inp_idx, all_inputs, _as_tuple(func_out), u, eps, 1.0)
-        for jacobian in numerical_jacobians:
-            if jacobian.numel() == 0:
-                continue
-            if (jacobian - torch.zeros_like(jacobian)).abs().max() > nondet_tol:
-                return fail_test('Numerical gradient for function expected to be zero')
     return True
 
 
@@ -994,49 +796,6 @@
     return list(zip(*matrix_of_tensors))
 
 
-<<<<<<< HEAD
-def slow_gradcheck(fail_test, func, func_out, tupled_inputs, outputs, eps, rtol,
-                   atol, raise_exception, check_grad_dtypes, nondet_tol):
-    if not outputs:
-        return check_no_differentiable_outputs(fail_test, func, tupled_inputs, _as_tuple(func_out), eps)
-
-    numerical = transpose(_get_numerical_jacobian(func, tupled_inputs, outputs, eps=eps))
-    if any(isinstance(o, torch.Tensor) and o.is_complex() for o in _as_tuple(func_out)):
-        numerical_from_imag_grad_out = transpose(_get_numerical_jacobian(func, tupled_inputs, outputs, eps=eps, grad_out=1j))
-
-    for i, o in enumerate(outputs):
-        analytical, failed = check_analytical_jacobian_attributes(tupled_inputs, o, nondet_tol, 1.0,
-                                                                  check_grad_dtypes, raise_exception)
-        if failed:
-            return False
-
-        if o.is_complex():
-            analytical_from_imag_grad_out, failed = check_analytical_jacobian_attributes(
-                tupled_inputs, o, nondet_tol, 1j, check_grad_dtypes, raise_exception)
-            if failed:
-                return False
-
-        inp_tensors = iter_tensors(tupled_inputs, True)
-
-        for j, (a, n, inp) in enumerate(zip(analytical, numerical[i], inp_tensors)):
-            if a.numel() != 0 or n.numel() != 0:
-                if o.is_complex():    # C -> C, R -> C
-                    if not torch.allclose(analytical_from_imag_grad_out[j], numerical_from_imag_grad_out[i][j], rtol, atol):
-                        return fail_test(get_notallclose_msg(analytical_from_imag_grad_out[j],
-                                                             numerical_from_imag_grad_out[i][j], i, j,
-                                                             "Gradients failed to compare equal for grad output = 1j. "))
-                if inp.is_complex():  # C -> R, C -> C
-                    if not torch.allclose(a, n, rtol, atol):
-                        return fail_test(get_notallclose_msg(a, n, i, j,
-                                                             "Gradients failed to compare equal for grad output = 1. "))
-                else:                 # R -> R, R -> C
-                    if not torch.allclose(a, n, rtol, atol):
-                        return fail_test(get_notallclose_msg(a, n, i, j))
-    return True
-
-
-def dot_with_type_promotion(u, v):
-=======
 def _real_and_imag(fn, sample_outputs):
     # returns new functions real(fn), and imag(fn) where real(fn) and imag(fn) behave the same as
     # the original fn, except torch.real or torch.imag are applied to the complex outputs
@@ -1086,27 +845,17 @@
 
 
 def _dot_with_type_promotion(u, v):
->>>>>>> ec502873
     assert u.dim() == 1 and v.dim() == 1
     return (u * v).sum()
 
 
-<<<<<<< HEAD
-def allclose_with_type_promotion(a, b, rtol, atol):
-=======
 def _allclose_with_type_promotion(a, b, rtol, atol):
->>>>>>> ec502873
     promoted_type = torch.promote_types(a.dtype, b.dtype)
     a = a.to(dtype=promoted_type)
     b = b.to(dtype=promoted_type)
     return torch.allclose(a, b, rtol, atol)
 
 
-<<<<<<< HEAD
-def vec_from_tensor(x, generator):
-    # Create a random vector with the same number of elements as x and the same dtype/device
-    # If x is complex, we create a complex tensor with only real component
-=======
 def _to_real_dtype(dtype):
     if dtype == torch.complex128:
         return torch.float64
@@ -1120,42 +869,23 @@
     # Create a random vector with the same number of elements as x and the same
     # dtype/device. If x is complex and downcast_complex is False, we create a
     # complex tensor with only real component.
->>>>>>> ec502873
     if x.layout == torch.sparse_coo:
         # For sparse, create a random sparse vec with random values in the same
         # indices. Make sure size is set so that it isn't inferred to be smaller.
         x_values = x._values()
-<<<<<<< HEAD
-        values = torch.rand(x_values.numel(), generator=generator) \
-            .to(dtype=x.dtype, device=x.device) \
-=======
         dtype = _to_real_dtype(x.dtype) if downcast_complex else x.dtype
         values = torch.rand(x_values.numel(), generator=generator) \
             .to(dtype=dtype, device=x.device) \
->>>>>>> ec502873
             .reshape(x_values.shape)
         values /= values.norm()
         vec = torch.sparse_coo_tensor(x._indices(), values, x.size())
     else:
-<<<<<<< HEAD
-        vec = torch.rand(x.numel(), generator=generator).to(dtype=x.dtype, device=x.device)
-=======
         dtype = _to_real_dtype(x.dtype) if downcast_complex else x.dtype
         vec = torch.rand(x.numel(), generator=generator).to(dtype=dtype, device=x.device)
->>>>>>> ec502873
         vec /= vec.norm()
     return vec
 
 
-<<<<<<< HEAD
-def adjusted_atol(atol, u, v):
-    # In slow gradcheck, we compare A and B element-wise, i.e., for some a, b we allow |a - b| < atol + rtol * b
-    # but since we now compare q1 = v^T A u and q2 = v^T B u, we must allow |q1 - q2| < v^T E u + rtol * v^T B u
-    # where E is the correctly sized matrix where each entry is atol
-    #
-    # We see that atol needs to be scaled by v^T M u (where M is an all-ones M x N matrix):
-    # v^T M u = \sum_{i} \sum_{j} u_i * v_j = (\sum_{i} u_i)(\sum_{i} v_i)
-=======
 def _get_inp_tensors(tupled_inputs):
     inp_idx_tup = [(i, t) for i, t in enumerate(tupled_inputs) if is_tensor_like(t) and t.requires_grad]
     return [tup[0] for tup in inp_idx_tup], [tup[1] for tup in inp_idx_tup]
@@ -1171,7 +901,6 @@
     # matrix): v^T M u = \sum_{i} \sum_{j} u_i * v_j = (\sum_{i} u_i)(\sum_{i} v_i)
     # TODO: properly handle case when u is tuple instead of only taking first element
     u = u[0] if isinstance(u, tuple) else u
->>>>>>> ec502873
     sum_u = torch.sparse.sum(u) if u.layout == torch.sparse_coo else u.sum()
     sum_v = torch.sparse.sum(v) if v.layout == torch.sparse_coo else v.sum()
     return atol * sum_u.item() * sum_v.item()
@@ -1194,11 +923,7 @@
 """.strip()
 
 
-<<<<<<< HEAD
-def run_slow_mode_and_get_error(func, tupled_inputs, outputs, input_idx, output_idx, rtol, atol):
-=======
 def _run_slow_mode_and_get_error(func, tupled_inputs, outputs, input_idx, output_idx, rtol, atol):
->>>>>>> ec502873
     # Compute jacobians in slow mode for better error message
     slow_numerical = _get_numerical_jacobian(func, tupled_inputs, outputs)[input_idx][output_idx]
     slow_analytical = _get_analytical_jacobian(tupled_inputs, outputs, input_idx, output_idx)
@@ -1219,88 +944,6 @@
     return msg
 
 
-<<<<<<< HEAD
-def fast_gradcheck(fail_test, func, func_out, tupled_inputs, outputs, eps, rtol,
-                   atol, raise_exception, check_grad_dtypes, nondet_tol):
-    # Perform the fast version of gradcheck
-    # See https://github.com/pytorch/pytorch/issues/53876 for details
-    inp_tensors = [t for t in tupled_inputs if is_tensor_like(t) and t.requires_grad]
-    inp_tensor_indices = [i for i, t in enumerate(tupled_inputs) if is_tensor_like(t) and t.requires_grad]
-
-    # Use our own generator to avoid messing with the user's RNG state
-    g_cpu = torch.Generator()
-    all_u = [vec_from_tensor(inp, g_cpu) for inp in inp_tensors]
-    all_v = [vec_from_tensor(out, g_cpu) for out in outputs]
-
-    if not outputs:
-        if not check_no_differentiable_outputs_fast(fail_test, func, func_out, tupled_inputs, inp_tensor_indices,
-                                                    all_u, eps, nondet_tol):
-            return False
-
-    any_complex = any(o.is_complex() for o in outputs)
-    complex_output_indices = [i for i, o in enumerate(outputs) if o.is_complex()]
-
-    # Initialize list of lists to store jacobians for each input, output pair
-    all_analytical: List[List[torch.Tensor]] = [[] for _ in outputs]
-    all_numerical: List[List[torch.Tensor]] = [[] for _ in inp_tensors]
-    all_analytical_from_imag_grad_out: List[List[torch.Tensor]] = [[] for _ in complex_output_indices]
-    all_numerical_from_imag_grad_out: List[List[torch.Tensor]] = [[] for _ in inp_tensors]
-
-    # Numerically approximate v^T (J u)
-    for i, (input_idx, u) in enumerate(zip(inp_tensor_indices, all_u)):
-        numerical = get_jvp_wrt_specific_input(func, input_idx, tupled_inputs, outputs, u, eps, 1.0)
-        for j, (a, v) in enumerate(zip(numerical, all_v)):
-            all_numerical[i].append(dot_with_type_promotion(a, v))
-
-        if any_complex:
-            numerical_from_imag_grad_out = get_jvp_wrt_specific_input(
-                func, input_idx, tupled_inputs, outputs, u, eps, 1j)
-            for j in complex_output_indices:
-                a, v = numerical_from_imag_grad_out[j], all_v[j]
-                all_numerical_from_imag_grad_out[i].append(dot_with_type_promotion(a, v))
-
-    # Analytically calculate (v^T J) u
-    all_u_dense = [u.to_dense().reshape(-1) if u.layout == torch.sparse_coo else u for u in all_u]
-    for i, (out, v) in enumerate(zip(outputs, all_v)):
-        analytical, failed = check_analytical_jacobian_attributes(tupled_inputs, out, nondet_tol, 1.0, check_grad_dtypes,
-                                                                  raise_exception, fast_mode=True, v=v)
-        if failed:
-            return False
-
-        for a, u in zip(analytical, all_u_dense):
-            all_analytical[i].append(a.T.squeeze(0).dot(u))
-
-        if out.is_complex():
-            analytical_from_imag_grad_out, failed = check_analytical_jacobian_attributes(
-                tupled_inputs, out, nondet_tol, 1j, check_grad_dtypes, raise_exception, fast_mode=True, v=v)
-            if failed:
-                return False
-
-            for j, (a, u) in enumerate(zip(analytical_from_imag_grad_out, all_u_dense)):
-                all_analytical_from_imag_grad_out[i].append(a.T.squeeze(0).dot(u))
-
-    prefix = "Gradients failed to compare equal for grad output = 1j (in fast mode). "
-    # Make sure analytical and numerical is same when calcaluted using grad_out = 1j
-    for i, all_numerical_for_input_i in enumerate(all_numerical_from_imag_grad_out):
-        for j, n in enumerate(all_numerical_for_input_i):
-            a = all_analytical_from_imag_grad_out[j][i]
-            n = n.to(device=a.device)
-            if not allclose_with_type_promotion(a, n, rtol, adjusted_atol(atol, all_u[i], all_v[j])):
-                jacobians_str = run_slow_mode_and_get_error(func, tupled_inputs, outputs, i, j, rtol, atol)
-                return fail_test(get_notallclose_msg(a, n, j, i, prefix) + jacobians_str)
-
-    # Make sure analytical and numerical is the same
-    for i, (all_numerical_for_input_i, inp) in enumerate(zip(all_numerical, inp_tensors)):
-        prefix = "" if not inp.is_complex() else \
-            "Gradients failed to compare equal for grad output = 1 (in fast mode). "
-        for j, n in enumerate(all_numerical_for_input_i):
-            a = all_analytical[j][i]
-            n = n.to(device=a.device)
-            if not allclose_with_type_promotion(a, n, rtol, adjusted_atol(atol, all_u[i], all_v[j])):
-                jacobians_str = run_slow_mode_and_get_error(func, tupled_inputs, outputs, i, j, rtol, atol)
-                return fail_test(get_notallclose_msg(a, n, j, i, prefix) + jacobians_str)
-
-=======
 def _to_flat_dense_if_sparse(tensor):
     if tensor.layout == torch.sparse_coo:
         return tensor.to_dense().reshape(-1)
@@ -1353,7 +996,6 @@
 
     _check_analytical_numerical_equal(analytical_vJu, numerical_vJu, complex_indices,
                                       inputs, outputs, func, all_v, all_u, rtol, atol, test_imag)
->>>>>>> ec502873
     return True
 
 
@@ -1452,26 +1094,6 @@
     _check_inputs(tupled_inputs, check_sparse_nnz)
 
     func_out = func(*tupled_inputs)
-<<<<<<< HEAD
-
-    if (any(is_tensor_like(o) and o.is_complex() for o in _as_tuple(func_out)) or
-            any(is_tensor_like(i) and i.is_complex() for i in tupled_inputs)):
-        fast_mode = False
-
-    outputs = _differentiable_outputs(func_out)
-
-    check_outputs(outputs)
-
-    if fast_mode:
-        if not fast_gradcheck(fail_test, func, func_out, tupled_inputs, outputs, eps, rtol,
-                              atol, raise_exception, check_grad_dtypes, nondet_tol):
-            return False
-    else:
-        if not slow_gradcheck(fail_test, func, func_out, tupled_inputs, outputs, eps, rtol,
-                              atol, raise_exception, check_grad_dtypes, nondet_tol):
-            return False
-
-=======
     outputs = _differentiable_outputs(func_out)
     _check_outputs(outputs)
 
@@ -1482,7 +1104,6 @@
                          rtol, atol, check_grad_dtypes, nondet_tol, complex_indices,
                          any_complex)
 
->>>>>>> ec502873
     for i, o in enumerate(outputs):
         if check_batched_grad:
             _test_batched_grad(tupled_inputs, o, i)
