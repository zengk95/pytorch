--- conflicted
+++ resolved
@@ -2,50 +2,31 @@
 from typing import Iterator
 import functools
 
-from torch.utils._mode_utils import _enable_mode, _push_mode, _ModeInfo, _wrap_init
-from torch._C import _get_python_mode, _set_python_mode
+from torch.utils._mode_utils import _enable_mode, _push_mode, _ModeInfo, _wrap_init, MetaInitErrorInfo
+from torch._C import _get_torch_dispatch_mode, _set_torch_dispatch_mode
 from dataclasses import dataclass
 
 
 @dataclass
-class PythonModeInfo(_ModeInfo):
+class TorchDispatchModeInfo(_ModeInfo):
     def __init__(self):
-        super().__init__(mode_name="python", mode_class=PythonMode,
-                         base_mode_class=BasePythonMode,
-                         required_fn="__torch_dispatch__")
+        super().__init__(mode_name="torch_dispatch", mode_class=TorchDispatchMode,
+                         base_mode_class=BaseTorchDispatchMode)
 
     def get_mode(self):
-        return _get_python_mode()
+        return _get_torch_dispatch_mode()
 
     def set_mode(self, mode):
-        return _set_python_mode(mode)
+        return _set_torch_dispatch_mode(mode)
 
 
-<<<<<<< HEAD
-# TODO: Limitations and things about enable_python_mode we should fix before exposing it:
-# - We need a better user-facing api for _DisableTorchDispatch that
-=======
-# Context manager that causes all pytorch operators to dispatch to the passed-in
-# type's __torch_dispatch__ function.
-# operation that accepts no tensors but returns a tensor.
-#
-# enable_torch_dispatch_mode is affected by torch._C._DisableTorchDispatch.
-#
-# NB: Calling an operator inside __torch_dispatch__ does go through
-# __torch_dispatch__ again. Please use _DisableTorchDispatch inside
-# __torch_dispatch__ to prevent infinite recursion.
-#
 # TODO: Limitations and things about enable_torch_dispatch_mode we should fix before exposing it:
-# - it currently cannot be nested. This should be simple to implement; we need a
-#   stack of TorchDispatchTypeObjects and the next bullet point.
 # - We need a better user-facing api for torch._C._DisableTorchDispatch that
->>>>>>> 0e039778
 #   is able to selectively disable __torch_dispatch__ of a particular class.
 # - It doesn't work with the tensor constructors (torch.tensor, torch.Tensor)
 # - Better name (see https://github.com/pytorch/pytorch/pull/63496#discussion_r694091694)
 @contextlib.contextmanager
-<<<<<<< HEAD
-def enable_python_mode(mode, *, replace=None, ignore_preexisting=False) -> Iterator[None]:
+def enable_torch_dispatch_mode(mode, *, replace=None, ignore_preexisting=False) -> Iterator[None]:
     """
     Context manager that causes all pytorch operators to dispatch to the passed-in
     type's __torch_dispatch__ function, including operations that accept no tensors
@@ -60,16 +41,16 @@
     APIs recursively call back into your mode handler (this can easily cause
     infinite loops, so use with care!)
 
-    enable_python_mode is affected by _DisableTorchDispatch.
+    enable_torch_dispatch_mode is affected by _DisableTorchDispatch.
 
     Args:
-        mode (:class:`PythonMode`, Tensor-like class, or None): the
+        mode (:class:`TorchDispatchMode`, Tensor-like class, or None): the
             mode to set as current mode.  If you pass a Tensor-like class,
             it will be treated as a non-compositional mode with no state,
             which is convenient if you have an existing tensor subclass
             that you'd like to apply globally in a quick and dirty way.
             Passing None will disable the current mode.
-        replace (:class:`PythonMode` or Tensor-like class): the
+        replace (:class:`TorchDispatchMode` or Tensor-like class): the
             mode to replace.  You can use this argument to change the mode in
             a situation where you know what the current mode is (and you are
             intentionally overwriting it.)  If you don't know what the current
@@ -78,13 +59,13 @@
             and overwrite it with the passed mode.
     """
 
-    return _enable_mode(mode, mode_info=PythonModeInfo(), replace=replace, ignore_preexisting=ignore_preexisting)
+    return _enable_mode(mode, mode_info=TorchDispatchModeInfo(), replace=replace, ignore_preexisting=ignore_preexisting)
 
 
 def _wrap_torch_dispatch(f):
     @functools.wraps(f)
     def wrapped(self, *args, **kwargs):
-        with enable_python_mode(self.inner):
+        with enable_torch_dispatch_mode(self.inner):
             return f(self, *args, **kwargs)
     return wrapped
 
@@ -95,16 +76,20 @@
 # too much about implementation efficiency; however, I do care about making it
 # hard for users to implement modes in the wrong way.  In the end, it turned
 # out to be possible to implement mode stacks entirely from userland, with the
-# C++ API providing only _get_python_mode() and
-# _set_python_mode(), so I opted to provide some unsafe C++ bindings and
+# C++ API providing only _get_torch_dispatch_mode() and
+# _set_torch_dispatch_mode(), so I opted to provide some unsafe C++ bindings and
 # have the bulk of the logic for managing the stack in Python, which helped
 # simplify the C++ API surface.  It would also have been valid to build in the
 # notion of mode stack directly into C++ but in this design it's substantially
-# more difficult to interact with PythonModeMeta.
+# more difficult to interact with TorchDispatchModeMeta.
 
-class PythonModeMeta(type):
+class TorchDispatchMetaInitErrorInfo(MetaInitErrorInfo):
+    def __init__(self):
+        super().__init__(mode_class_name="TorchDispatchMode", mode_name="torch_dispatch")
+
+class TorchDispatchModeMeta(type):
     """
-    Metaclass for :class:`PythonMode`; it does two things:
+    Metaclass for :class:`TorchDispatchMode`; it does two things:
 
         * Adds an implicit ``inner`` kwarg to ``__init__``, to
           allow the modes to be chained together to form a stack.
@@ -119,15 +104,15 @@
     """
     def __new__(metacls, name, bases, dct):
         if '__init__' in dct:
-            dct['__init__'] = _wrap_init(dct['__init__'], "PythonMode", "python")
+            dct['__init__'] = _wrap_init(dct['__init__'], TorchDispatchMetaInitErrorInfo())
         if '__torch_dispatch__' in dct:
             dct['__torch_dispatch__'] = _wrap_torch_dispatch(dct['__torch_dispatch__'])
         return super().__new__(metacls, name, bases, dct)
 
 
-class PythonMode(metaclass=PythonModeMeta):
+class TorchDispatchMode(metaclass=TorchDispatchModeMeta):
     """
-    A ``PythonMode`` allows you to override the meaning of all
+    A ``TorchDispatchMode`` allows you to override the meaning of all
     ``__torch_dispatch__`` overrideable functions within a dynamic scope,
     without having to actually create a tensor subclass or manually
     monkey-patch functions in the PyTorch API.  Some common situations
@@ -145,8 +130,8 @@
           subclasses explicitly, rather than implicitly via the return of
           ``NotImplemented``.
 
-    Independent subclasses of :class:`PythonMode` are compositional:
-    modes can be pushed onto a stack with :func:`push_python_mode`.
+    Independent subclasses of :class:`TorchDispatchMode` are compositional:
+    modes can be pushed onto a stack with :func:`push_torch_dispatch_mode`.
     When you call functions in the PyTorch API inside your
     ``__torch_dispatch__`` implementation, by default, they will forward on to
     the next mode on the mode stack.  If you want recursively call back into
@@ -163,26 +148,12 @@
         raise NotImplementedError()
 
 
-class BasePythonMode(PythonMode):
+class BaseTorchDispatchMode(TorchDispatchMode):
     def __torch_dispatch__(self, func, types, args=(), kwargs=None):
         if kwargs is None:
             kwargs = {}
         return func(*args, **kwargs)
 
 @contextlib.contextmanager
-def push_python_mode(ctor) -> Iterator[object]:
-    return _push_mode(ctor, mode_info=PythonModeInfo())
-=======
-def enable_torch_dispatch_mode(cls) -> Iterator[None]:
-    if cls.__torch_dispatch__ is torch.Tensor.__torch_dispatch__:
-        raise ValueError('The class passed to enable_torch_dispatch_mode '
-                         'must have a non-default __torch_dispatch__ classmethod')
-    if not isinstance(cls, type) or not issubclass(cls, (torch.Tensor,)):
-        raise ValueError('The argument passed to enable_torch_dispatch_mode '
-                         'must be the type of a Tensor subclass')
-    torch._C._enter_torch_dispatch_mode(cls)
-    try:
-        yield
-    finally:
-        torch._C._exit_torch_dispatch_mode()
->>>>>>> 0e039778
+def push_torch_dispatch_mode(ctor) -> Iterator[object]:
+    return _push_mode(ctor, mode_info=TorchDispatchModeInfo())