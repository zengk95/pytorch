--- conflicted
+++ resolved
@@ -32,10 +32,6 @@
 
 from typing import Set, Type, TYPE_CHECKING, Union, Callable
 import builtins
-<<<<<<< HEAD
-from .custom_libraries import extend_library, create_library
-=======
->>>>>>> 4952ff79
 
 __all__ = [
     'typename', 'is_tensor', 'is_storage', 'set_default_tensor_type',
@@ -51,12 +47,7 @@
     'are_deterministic_algorithms_enabled',
     'is_deterministic_algorithms_warn_only_enabled',
     'set_deterministic_debug_mode', 'get_deterministic_debug_mode',
-<<<<<<< HEAD
-    'set_warn_always', 'is_warn_always_enabled', 'extend_library',
-    'create_library'
-=======
     'set_warn_always', 'is_warn_always_enabled'
->>>>>>> 4952ff79
 ]
 
 ################################################################################
