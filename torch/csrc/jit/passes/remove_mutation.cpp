--- conflicted
+++ resolved
@@ -276,13 +276,6 @@
   return changed;
 }
 
-<<<<<<< HEAD
-bool RemoveListMutation(const std::shared_ptr<Graph>& graph) {
-  MutationRemover mr(graph);
-  return mr.removeListMutation();
-}
-
-=======
 bool MutationRemover::inplaceOpVariant(Node* n) {
   if (!n->kind().is_aten()) {
     return false;
@@ -329,7 +322,6 @@
   return mr.removeListMutation();
 }
 
->>>>>>> 98fcdb80
 bool RemoveTensorMutation(
     const std::shared_ptr<Graph>& graph,
     c10::optional<std::function<bool(Node*)>> mutation_filter) {
