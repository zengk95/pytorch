--- conflicted
+++ resolved
@@ -1,3 +1,4 @@
+from matplotlib.style import library
 import torch
 from ._ops import OpOverload
 from typing import Set
@@ -10,6 +11,9 @@
 # Each user created library is added here to ensure that it's not automatically removed outside the
 # scope of the function it was created in.
 impls_for_existing_libraries = {}
+
+# User created custom libraries
+libraries = {}
 
 # Set containing the combination of (namespace, operator, DispatchKey) for which a new kernel has been registered
 # The keys in the set are of the form `namespace + "/" + op_name + "/" + dispatch_key`.
@@ -25,6 +29,8 @@
         self.op_impls = set()
         if kind == "IMPL":
             impls_for_existing_libraries[id(self)] = self
+        elif kind == "DEF":
+            libraries[id(self)] = self
         else:
             raise ValueError("Unsupported kind: ", kind)
 
@@ -49,40 +55,22 @@
     def remove(self):
         for key in self.op_impls:
             impls.remove(key)
-<<<<<<< HEAD
-        # if self.kind == "DEF":
-        #     del libraries[self.ns]
-        # else:
-        #     # kind = "FRAGMENT"
-        #     del fragments_for_existing_libraries[id(self)]
-=======
-        del impls_for_existing_libraries[id(self)]
->>>>>>> 88bb964b
+        if self.kind == "DEF":
+            del libraries[self.ns]
+        else:
+            del impls_for_existing_libraries[id(self)]
         del self.m
 
-# Every user can create their own fragment to extend existing C++ libraries
+# Every user can create their own library to extend existing C++ libraries
 # We don't guarantee the user that another library that they imported is not overriding aten
 # However two libraries are not allowed to override the same operator in the same namespace for the same dispatch key
 def extend_library(ns, dispatch_key=""):
-<<<<<<< HEAD
-    return Library("IMPL", ns, dispatch_key)
-    # if ns in existing_libraries:
-    #     return Library("FRAGMENT", ns, dispatch_key)
-    # else:
-    #     raise ValueError("A library with name " + ns + " does not exist.")
-
-def create_library(ns):
-    return Library("DEF", ns)
-    # if not ns in libraries:
-    #     return Library("DEF", ns)
-    # else:
-    #     raise ValueError("A library with name " + ns + " already exists.")
-=======
     '''
     something
     '''
     message  = "Library IMPL created at : \n"
     message += ''.join(traceback.format_stack())
-    # TODO: check if there's an existing library with name ns
-    return Library("IMPL", ns, dispatch_key, message)
->>>>>>> 88bb964b
+    return Library("IMPL", ns, dispatch_key, message=message)
+
+def create_library(ns):
+    return Library("DEF", ns, '', message='')