--- conflicted
+++ resolved
@@ -1,19 +1,9 @@
-<<<<<<< HEAD
-from matplotlib.style import library
-import torch
-=======
->>>>>>> bd6f5049
 from ._ops import OpOverload
 from typing import Set
 import traceback
 import torch._C as C
-<<<<<<< HEAD
 
 __all__ = ['extend_library', 'create_library']
-=======
-import warnings
-__all__ = ['extend_library']
->>>>>>> bd6f5049
 
 # User created libraries to extend existing libraries
 # Each user created library is added here to ensure that it's not automatically removed outside the
@@ -87,25 +77,10 @@
             del impls_for_existing_libraries[id(self)]
         del self.m
 
-<<<<<<< HEAD
-# Every user can create their own library to extend existing C++ libraries
-=======
 # Every user can create their own IMPL to extend existing C++ libraries
->>>>>>> bd6f5049
 # We don't guarantee the user that another library that they imported is not overriding aten
 # However two libraries are not allowed to override the same operator in the same namespace for the same dispatch key.
 def extend_library(ns, dispatch_key=""):
-<<<<<<< HEAD
-    '''
-    something
-    '''
-    message  = "Library IMPL created at : \n"
-    message += ''.join(traceback.format_stack())
-    return Library("IMPL", ns, dispatch_key, message=message)
-
-def create_library(ns):
-    return Library("DEF", ns, '', message='')
-=======
     """Creates a library IMPL object that can be used to override kernels for a given library name.
        Optionally a user can pass in a dispatch keyname if they only want to override kernels corresponding
        to one specific dispatch key.
@@ -119,4 +94,6 @@
     """
     # TODO: check if there's an existing library with name ns
     return Library("IMPL", ns, dispatch_key)
->>>>>>> bd6f5049
+
+def create_library(ns):
+    return Library("DEF", ns, '', message='')