import torch
from torch.fx import GraphModule, map_arg
from torch.fx.graph import Graph, Node
from torch.ao.quantization.fx.utils import get_new_attr_name_with_prefix

from .utils import (
    get_node_first_input_and_output_type,
    getattr_from_fqn,
    NodeInputOrOutputType,
    return_first_non_observer_node,
    get_number_of_non_param_args,
    get_target_type_str,
    get_arg_indices_of_inputs_to_log,
    get_node_input_qparams,
    op_type_supports_shadowing,
)

from .ns_types import (
    NSSingleResultValuesType,
    NSSubgraph,
    NSNodeTargetType,
)
from torch.ao.ns.fx.mappings import (
    get_node_type_to_io_type_map,
)
from torch.ao.quantization.quantize import is_activation_post_process

from typing import Dict, Tuple, Callable, List, Any, Union, Optional, Set

def _maybe_get_fqn(node: Node, gm: GraphModule) -> Optional[str]:
    fqn = None
    if hasattr(gm, '_node_name_to_scope'):
        # fqn on observers is not present, because they do not
        # exist when the fqns are created during tracing. If this is
        # an observer, get the fqn of the node being observed.
        node_to_use_for_fqn = node
        if node.op == 'call_module':
            assert isinstance(node.target, str)
            module = getattr_from_fqn(gm, node.target)
            if is_activation_post_process(module):
                assert isinstance(node.args[0], Node)
                node_to_use_for_fqn = node.args[0]
        fqn = gm._node_name_to_scope[node_to_use_for_fqn.name][0]  # type: ignore[index]
    return fqn  # type: ignore[return-value]

def _insert_logger_after_node(
    node: Node,
    gm: GraphModule,
    logger_cls: Callable,
    logger_node_name_suffix: str,
    ref_node_name: str,
    model_name: str,
    ref_name: str,
    ref_node_target_type: str,
    results_type: str,
    index_within_arg: int,
    index_of_arg: int,
    fqn: Optional[str],
) -> Node:
    """
    Given a starting graph of

    prev_node -> node -> next_node

    This function creates a new logger_cls obj and adds it
    after node, resulting in

    prev_node -> node -> logger_obj -> next_node
    """
    # create new name
    logger_node_name = \
        get_new_attr_name_with_prefix(node.name + logger_node_name_suffix)(gm)
    target_type = get_target_type_str(node, gm)
    # create the logger object
    logger_obj = logger_cls(
        ref_node_name, node.name, model_name, ref_name, target_type,
        ref_node_target_type,
        results_type, index_within_arg, index_of_arg, fqn)
    # attach the logger object to the parent module
    setattr(gm, logger_node_name, logger_obj)
    logger_node = node.graph.create_node(
        'call_module', logger_node_name, (node,), {})
    return logger_node

def add_loggers_to_model(
    gm: GraphModule,
    node_to_instrument_inputs_to_ref_node_name: Dict[Node, Tuple[str, str]],
    node_to_instrument_outputs_to_ref_node_name: Dict[Node, Tuple[str, str]],
    logger_cls: Callable,
    model_name: str,
) -> GraphModule:
    """
    Takes the graph of gm, adds loggers to the output
    of each node in nodes_to_instrument. Returns a GraphModule with the new
    graph.
    """

    new_graph = Graph()
    env: Dict[str, Any] = {}
    modules = dict(gm.named_modules())

    def load_arg(a):
        return map_arg(a, lambda node: env[node.name])

    for node in gm.graph.nodes:
        if node.op == 'output':
            new_graph.output(map_arg(node.args[0], load_arg))
            continue

        if (
            (node in node_to_instrument_inputs_to_ref_node_name) or
            (node in node_to_instrument_outputs_to_ref_node_name)
        ):
            fqn = _maybe_get_fqn(node, gm)

            if node in node_to_instrument_inputs_to_ref_node_name:
                ref_name, ref_node_type = node_to_instrument_inputs_to_ref_node_name[node]
                # Ops such add and mul are special because either
                # one or two of the first two arguments can be tensors,
                # and if one argument is a tensor it can be first or
                # second (x + 1 versus 1 + x).
                arg_indices_to_log = get_arg_indices_of_inputs_to_log(node)
                for node_arg_idx in arg_indices_to_log:
                    node_arg = node.args[node_arg_idx]
                    if type(node_arg) == Node:
                        # create a single input logger
                        prev_node = env[node_arg.name]
                        env[node_arg.name] = _insert_logger_after_node(
                            prev_node, gm, logger_cls, '_ns_logger_', node.name,
                            model_name, ref_name, ref_node_type,
                            NSSingleResultValuesType.NODE_INPUT.value,
                            index_within_arg=0, index_of_arg=node_arg_idx,
                            fqn=fqn)
                    elif type(node_arg) == torch.fx.immutable_collections.immutable_list:
                        # create N input loggers, one for each node
                        for arg_idx, arg in enumerate(node_arg):
                            prev_node = env[arg.name]
                            env[prev_node.name] = _insert_logger_after_node(
                                prev_node, gm, logger_cls, '_ns_logger_', node.name,
                                model_name, ref_name, ref_node_type,
                                NSSingleResultValuesType.NODE_INPUT.value,
                                index_within_arg=arg_idx, index_of_arg=node_arg_idx,
                                fqn=fqn)
                    else:
                        pass

            # ensure env is populated with base node
            # Note: runs for both inputs and outputs
            env[node.name] = new_graph.node_copy(node, load_arg)

            if node in node_to_instrument_outputs_to_ref_node_name:
                ref_name, ref_node_type = node_to_instrument_outputs_to_ref_node_name[node]
                # add the logger after the base node
                env[node.name] = _insert_logger_after_node(
                    env[node.name], gm, logger_cls, '_ns_logger_', node.name,
                    model_name, ref_name, ref_node_type,
                    NSSingleResultValuesType.NODE_OUTPUT.value,
                    index_within_arg=0, index_of_arg=0, fqn=fqn)

        else:
            env[node.name] = new_graph.node_copy(node, load_arg)

    new_gm = GraphModule(gm, new_graph)
    return new_gm

def _insert_quantize_per_tensor_node(
    prev_node_c: Node,
    node_a: Node,
    gm_b: GraphModule,
    graph_c: Graph,
    scale: Union[torch.Tensor, float],
    zero_point: Union[torch.Tensor, int],
    dtype_cast_name: str,
) -> Node:
    # copy scale
    scale_node_name = \
        get_new_attr_name_with_prefix(
            node_a.name + '_input_scale_')(gm_b)
    setattr(gm_b, scale_node_name, scale)
    scale_node = graph_c.create_node(
        'get_attr', scale_node_name, (), {}, scale_node_name)
    # copy zero_point
    zero_point_node_name = \
        get_new_attr_name_with_prefix(
            node_a.name + '_input_zero_point_')(gm_b)
    setattr(gm_b, zero_point_node_name, zero_point)
    zero_point_node = graph_c.create_node(
        'get_attr', zero_point_node_name, (), {}, zero_point_node_name)
    # create the quantize_per_tensor call
    return graph_c.create_node(
        'call_function', torch.quantize_per_tensor,
        (prev_node_c, scale_node, zero_point_node, torch.quint8), {},
        dtype_cast_name)

def _insert_dtype_cast_after_node(
    node_a: Node,
    node_c: Node,
    prev_node_c: Union[Node, List[Node]],
    gm_a: GraphModule,
    gm_b: GraphModule,
    graph_c: Graph,
    node_name_prefix: str,
    logger_cls: Callable,
    node_type_to_io_type_map: Dict[str, Set[NSNodeTargetType]],
) -> Union[Node, List[Node]]:
    """
    Given a starting graph C (derived from graph B) of

    ... -> prev_node_c -> node_c -> ...

    And a corresponding related node_a, inserts the correct dtype
    cast node after prev_node_c to cast into the dtype expected
    by node_a, resulting in:

                          dtype_cast
                        /
    ... -> prev_node_c -> node_c -> ...

    For example, if node_c is an int8 op and node_a is an fp32 op, this function
    will insert a dequant.
    """
    dtype_cast_op = None
    dtype_cast_mod_cls = None
    dtype_cast_method = None
    dtype_cast_method_dtype = None
    dtype_cast_scale = None
    dtype_cast_zero_point = None
    node_input_type_a, _node_output_type_a = \
        get_node_first_input_and_output_type(
            node_a, gm_a, logger_cls, node_type_to_io_type_map)
    node_input_type_c, _node_output_type_c = \
        get_node_first_input_and_output_type(
            node_c, gm_b, logger_cls, node_type_to_io_type_map)

    if (
        (node_input_type_a == NodeInputOrOutputType.FP32 and
         node_input_type_c == NodeInputOrOutputType.INT8) or
        (node_input_type_a == NodeInputOrOutputType.FP32 and
         node_input_type_c == NodeInputOrOutputType.FP16) or
        # TODO(future PR): determine the actual dtype of node_c,
        # the current code only works because dequantize works with
        # multiple input dtypes.
        (node_input_type_a == NodeInputOrOutputType.FP32 and
         node_input_type_c == NodeInputOrOutputType.FP32_OR_INT8)
    ):
        dtype_cast_op = torch.dequantize
    elif (
        node_input_type_a == node_input_type_c and
        node_input_type_a != NodeInputOrOutputType.UNKNOWN
    ):
        dtype_cast_mod_cls = torch.nn.Identity
    elif (
        node_input_type_a == NodeInputOrOutputType.INT8 and
        node_input_type_c == NodeInputOrOutputType.FP32
    ):
        # int8 shadows fp32, the dtype cast needs to quantize to int8
        # with the right qparams.
        node_a_input_qparams = get_node_input_qparams(
            node_a, gm_a, node_type_to_io_type_map)
        if node_a_input_qparams is not None:
            dtype_cast_op = torch.quantize_per_tensor  # type: ignore[assignment]
            dtype_cast_scale, dtype_cast_zero_point = node_a_input_qparams
    elif (
        node_input_type_a == NodeInputOrOutputType.FP16 and
        node_input_type_c == NodeInputOrOutputType.FP32
    ):
        dtype_cast_method = 'to'
        dtype_cast_method_dtype = torch.float16
    else:
        raise AssertionError(
            f"dtype cast from {node_input_type_c} {node_c.format_node()} to " +
            f"{node_input_type_a} {node_a.format_node()} needs to be implemented")

    if isinstance(prev_node_c, Node):
        new_dtype_cast_name = \
            get_new_attr_name_with_prefix(node_name_prefix)(gm_b)
        if dtype_cast_op:
            if dtype_cast_scale is not None and dtype_cast_zero_point is not None:
                return _insert_quantize_per_tensor_node(
                    prev_node_c, node_a, gm_b, graph_c, dtype_cast_scale,
                    dtype_cast_zero_point, new_dtype_cast_name)
            else:
                return graph_c.create_node(
                    'call_function', dtype_cast_op, (prev_node_c,), {},
                    new_dtype_cast_name)
        elif dtype_cast_method:
            return graph_c.create_node(
                'call_method', dtype_cast_method,
                (prev_node_c, dtype_cast_method_dtype), {}, new_dtype_cast_name)
        else:
            assert dtype_cast_mod_cls
            dtype_cast_mod = dtype_cast_mod_cls()
            setattr(gm_b, new_dtype_cast_name, dtype_cast_mod)
            return graph_c.create_node(
                'call_module', new_dtype_cast_name, (prev_node_c,), {},
                new_dtype_cast_name)
    elif isinstance(prev_node_c, list):
        results = []
        for prev_node_c_inner in prev_node_c:
            new_dtype_cast_name = \
                get_new_attr_name_with_prefix(node_name_prefix)(gm_b)
            if dtype_cast_op:
                # TODO(future PR): add handling for quantize_per_tensor
                new_dtype_cast_node = graph_c.create_node(
                    'call_function', dtype_cast_op, (prev_node_c_inner,), {},
                    new_dtype_cast_name)
                results.append(new_dtype_cast_node)
            else:
                assert dtype_cast_mod_cls
                dtype_cast_mod = dtype_cast_mod_cls()
                setattr(gm_b, new_dtype_cast_name, dtype_cast_mod)
                new_dtype_cast_node = graph_c.create_node(
                    'call_module', new_dtype_cast_name, (prev_node_c_inner,), {},
                    new_dtype_cast_name)
                results.append(new_dtype_cast_node)
        return results
    else:
        raise AssertionError(f"type f{type(prev_node_c)} is not handled")

# TODO(future PR): look into using copy_node API instead
def _copy_node_from_a_to_c(
    node_a: Node,
    gm_a: GraphModule,
    gm_b: GraphModule,
    graph_c: Graph,
) -> Node:
    """
    Simple copy of node_a to graph_c.
    """
    if node_a.op == 'get_attr':
        node_a_copy_name = \
            get_new_attr_name_with_prefix(node_a.name + '_shadow_copy_')(gm_b)
        node_a_obj = getattr_from_fqn(gm_a, node_a.target)  # type: ignore[arg-type]
        if torch.is_tensor(node_a_obj):
            node_a_obj = node_a_obj.detach()
        setattr(gm_b, node_a_copy_name, node_a_obj)
        node_a_copy = graph_c.create_node(
            node_a.op, node_a_copy_name, (), {}, node_a_copy_name)
        return node_a_copy
    elif node_a.op == 'call_method':
        assert node_a.target in ('dequantize', 'to'), \
            f"target {node_a.target} is not implemented"
        if node_a.target == 'dequantize':
            arg_copy = _copy_node_from_a_to_c(node_a.args[0], gm_a, gm_b, graph_c)  # type: ignore[arg-type]
            node_a_copy_name = \
                get_new_attr_name_with_prefix(node_a.name + '_shadow_copy_')(gm_b)
            node_a_copy = graph_c.create_node(
                node_a.op, node_a.target, (arg_copy,), {}, node_a_copy_name)
            return node_a_copy
        else:  # to
            arg_copy = _copy_node_from_a_to_c(node_a.args[0], gm_a, gm_b, graph_c)  # type: ignore[arg-type]
            node_a_copy_name = \
                get_new_attr_name_with_prefix(node_a.name + '_shadow_copy_')(gm_b)
            node_a_copy = graph_c.create_node(
                node_a.op, node_a.target, (arg_copy, node_a.args[1]), {},
                node_a_copy_name)
            return node_a_copy

    else:
        raise AssertionError(
            f"handling of node {node_a.format_node()} with op {node_a.op} is not implemented")

def _can_insert_copy_of_subgraph_a(
    subgraph_a: NSSubgraph,
    gm_a: GraphModule,
    num_non_param_args_node_a: int,
) -> bool:
    """
    This function returns `False` if the input subgraph cannot be copied by
    `_insert_copy_of_subgraph_a_after_input_node_c`. This usually means
    that there is a corner case logic for which copy is not yet implemented.
    """
    # populate the list of nodes we need to check
    nodes = []
    cur_node = subgraph_a.end_node
    while cur_node != subgraph_a.start_node:
        nodes.append(cur_node)
        cur_node = cur_node.args[0]  # type: ignore[assignment]
    nodes.append(cur_node)
    nodes.reverse()

    def _can_insert(node_a_arg, gm_a):
        if isinstance(node_a_arg, Node):
            arg_a = return_first_non_observer_node(node_a_arg, gm_a)
            if arg_a.op == 'call_method':
                return arg_a.target in ('dequantize', 'to')
            elif arg_a.op == 'get_attr':
                return True
            else:
                return False
        elif isinstance(node_a_arg, (list, tuple)):
            for el in node_a_arg:
                if not isinstance(el, Node):
                    return False
        return True

    # For each node, check if we handle the copy behavior. This follows the
    # logic in `_insert_copy_of_subgraph_a_after_input_node_c`.
    for node_a_arg in nodes[0].args[num_non_param_args_node_a:]:
        if not _can_insert(node_a_arg, gm_a):
            return False

    for node in nodes[1:]:
        for node_a_arg in node.args[1:]:
            if not _can_insert(node_a_arg, gm_a):
                return False

    return True

def _insert_copy_of_subgraph_a_after_input_node_c(
    input_node_c: Union[Node, List[Node]],
    input_node_c_2: Optional[Union[Node, List[Node]]],
    subgraph_a: NSSubgraph,
    gm_a: GraphModule,
    gm_b: GraphModule,
    node_name_prefix: str,
) -> Node:
    """
    TODO(before land): real docblock
    """
    if isinstance(input_node_c, Node):
        graph_c = input_node_c.graph
    else:
        assert isinstance(input_node_c, list)
        graph_c = input_node_c[0].graph

    # create a sequential list of the subgraphs' nodes from start to end,
    # because we need to add the nodes to graph C in non-reverse order
    nodes_of_a = [subgraph_a.end_node]
    cur_node = subgraph_a.end_node
    while cur_node != subgraph_a.start_node:
        cur_node = cur_node.args[0]  # type: ignore[assignment]
        nodes_of_a.insert(0, cur_node)

    # go through nodes of a in order, and insert them into the graph of c
    # sequentially
    cur_node_a = nodes_of_a[0]
    cur_node_c = _insert_copy_of_node_a_after_input_node_c(
        input_node_c,
        input_node_c_2,
        cur_node_a,
        gm_a,
        gm_b,
        node_name_prefix)
    for cur_idx_a in range(1, len(nodes_of_a)):
        cur_node_a = nodes_of_a[cur_idx_a]
        prev_node_c = cur_node_c  # previous added node is the input to next node
        cur_node_c = _insert_copy_of_node_a_after_input_node_c(
            prev_node_c,
            # TODO(future PR): enable multiple inputs for nodes which are not at start of subgraph
            None,
            cur_node_a,
            gm_a,
            gm_b,
            node_name_prefix)
    # return the last inserted node
    return cur_node_c


def _insert_copy_of_node_a_after_input_node_c(
    input_node_c: Union[Node, List[Node]],
    input_node_c_2: Optional[Union[Node, List[Node]]],
    node_a: Node,
    gm_a: GraphModule,
    gm_b: GraphModule,
    node_name_prefix: str,
) -> Node:
    """
    Assume that node_a from graph_a has
      args (input, (input2)?, arg1, ...), and
      kwargs {kw0: kwarg0, ...}

    Note: input2 is optional. If it equals to None, we assume that the op
    has a single non-param input.  If it is specified, we assume that the op
    has two non-param inputs.

    Copies the underlying values of arg1..argn and kwarg0..kwargn into gm_b,
    and creates the corresponding nodes in graph_c. Note: observers are ignored,
    so if an arg is an observer we navigate up until we find a non-observer parent.

    If node_a is a call_module, points the module pointed to by node_a to gm_b.

    Creates the copy of node_a in graph_c, with input as the first arg,
    and all other args and kwargs pointing to the copies of the objects
    in gm_b created above.

    An example in pictures:

    graph A:
    ========

    input -------------> node_a
                         / / /
    (input_2)?----------/ / /
                         / /
    weight -> weight_obs  /
                         /
    bias ----------------

    graph C (derived from B):
    =========================

    input_node_c --> node_a_copy
                     / / /
    (input_node_c_2)? / /
                     / /
    weight_copy ----/ /
                     /
    bias_copy ------/
    """
    if isinstance(input_node_c, Node):
        graph_c = input_node_c.graph
    else:
        assert isinstance(input_node_c, list)
        graph_c = input_node_c[0].graph

    # generically handle all args and kwargs except for the input
    # Note: this hasn't been tested with many ops, logic may change.
    new_args: List[Any] = []
    # assumes that the first arg is the input
    num_non_param_args = 1 if input_node_c_2 is None else 2
    for node_a_arg in node_a.args[num_non_param_args:]:
        if isinstance(node_a_arg, Node):
            arg_a = return_first_non_observer_node(node_a_arg, gm_a)
            node_a_arg_copy = _copy_node_from_a_to_c(arg_a, gm_a, gm_b, graph_c)
            new_args.append(node_a_arg_copy)
        elif isinstance(node_a_arg, (int, float, torch.dtype)):
            new_args.append(node_a_arg)
        elif isinstance(node_a_arg, (list, tuple)):
            for el in node_a_arg:
                assert not isinstance(el, Node), \
                    "handling of Node inside list is not implemented"
            new_args.append(node_a_arg)
        else:
            raise AssertionError(
                f"handling for arg of type {type(node_a_arg)} is not implemented")

    new_kwargs: Dict[str, Any] = {}
    for node_a_k, node_a_kwarg in node_a.kwargs.items():
        if isinstance(node_a_kwarg, Node):
            kwarg_a = return_first_non_observer_node(node_a_kwarg, gm_a)
            node_a_kwarg_copy = _copy_node_from_a_to_c(kwarg_a, gm_a, gm_b, graph_c)
            new_kwargs[node_a_k] = node_a_kwarg_copy
        else:
            new_kwargs[node_a_k] = node_a_kwarg

    node_a_shadows_c_name = \
        get_new_attr_name_with_prefix(node_name_prefix)(gm_b)

    if input_node_c_2:
        input_node_c_args = [input_node_c, input_node_c_2]
    else:
        input_node_c_args = [input_node_c]

    if node_a.op == 'call_module':
        # if target is a module, we point to the module from gm_b
        new_mod_copy_name = \
            get_new_attr_name_with_prefix(node_name_prefix)(gm_b)
        # fetch the corresponding module from gm_a
        assert isinstance(node_a.target, str)
        mod_a = getattr_from_fqn(gm_a, node_a.target)
        setattr(gm_b, new_mod_copy_name, mod_a)
        node_a_shadows_c = graph_c.create_node(
            node_a.op, new_mod_copy_name, (*input_node_c_args, *new_args),
            new_kwargs, node_a_shadows_c_name)
        return node_a_shadows_c
    else:
        assert node_a.op in ('call_function', 'call_method')
        node_a_shadows_c = graph_c.create_node(
            node_a.op, node_a.target, (*input_node_c_args, *new_args),
            new_kwargs, node_a_shadows_c_name)
        return node_a_shadows_c

def create_a_shadows_b(
    name_a: str,
    gm_a: GraphModule,
    name_b: str,
    gm_b: GraphModule,
    matched_subgraph_pairs: Dict[str, Tuple[NSSubgraph, NSSubgraph]],
    logger_cls: Callable,
    should_log_inputs: bool,
    node_type_to_io_type_map: Optional[Dict[str, Set[NSNodeTargetType]]] = None,
) -> GraphModule:
    """
    Creates a new GraphModule consisting of the graph of C, with the meaningful
    nodes of A shadowing the corresponding nodes of B.  For example,

    Graph A:
    a0 -> op0_fp32 -> a1 -> op1_fp32 -> a2

    Graph B:
    b0 -> op0_int8 -> b1 -> op1_int8 -> b2

    matched_node_pairs: {'op0': (op0_fp32, op0_int8), 'op1': (op1_fp32, op1_int8)}

    Graph C (A shadows B):

        / dequant0 -> op0_fp32 -> logger_a_0  / dequant_1 -> op1_fp32 -> logger_a_1
       /                                     /
    b0 -------------> op0_int8 -> logger_b_0 --------------> op1_int8 -> logger_b_1

    In a nutshell, this function does the following for each node pair:
    * copies the necessary attributes and modules from gm_a to gm_b,
      keeping names unique
    * adds a dtype cast op (dequant, quant, etc)
    * adds a copy of node_a in gm_b's graph
    * adds loggers to the outputs of node_a and node_b
    """

    if node_type_to_io_type_map is None:
        node_type_to_io_type_map = get_node_type_to_io_type_map()

    # graph_c is the graph created from copying the nodes of graph_b and inserting
    # the shadows with the nodes copied from graph_a
    graph_c = Graph()
    env_c: Dict[str, Any] = {}
    modules = dict(gm_b.named_modules())

    def load_arg(a):
        return map_arg(a, lambda node: env_c[node.name])

    start_node_b_to_matched_subgraph_a_and_name = {}
    end_node_b_to_matched_subgraph_a_and_name = {}
    for match_name, match in matched_subgraph_pairs.items():
        subgraph_a, subgraph_b = match
        ref_node_type_a = get_target_type_str(subgraph_a.base_op_node, gm_a)
        ref_node_type_b = get_target_type_str(subgraph_b.base_op_node, gm_b)
        start_node_b_to_matched_subgraph_a_and_name[subgraph_b.start_node] = \
            (subgraph_a, match_name, ref_node_type_a, ref_node_type_b)
        end_node_b_to_matched_subgraph_a_and_name[subgraph_b.end_node] = \
            (subgraph_a, match_name, ref_node_type_a, ref_node_type_b)

    for node_b in gm_b.graph.nodes:
        if node_b.op == 'output':
            graph_c.output(map_arg(node_b.args[0], load_arg))
            continue

        # calculate the flags to determine what to do with this node
        node_b_is_start_node = node_b in start_node_b_to_matched_subgraph_a_and_name
        node_b_is_end_node = node_b in end_node_b_to_matched_subgraph_a_and_name

        if (node_b_is_start_node or node_b_is_end_node):

            if node_b_is_start_node:
                subgraph_a, ref_name, ref_node_type_a, ref_node_type_b = \
                    start_node_b_to_matched_subgraph_a_and_name[node_b]
            else:
                assert node_b_is_end_node
                subgraph_a, ref_name, ref_node_type_a, ref_node_type_b = \
                    end_node_b_to_matched_subgraph_a_and_name[node_b]

            if len(node_b.args) == 0:
                print(
                    f'skipping shadow loggers for node_b: {get_target_type_str(node_b, gm_b)}' +
                    f', start_node_a: {get_target_type_str(subgraph_a.start_node, gm_a)}' +
                    ', kwargs-only node not handled yet')
                env_c[node_b.name] = graph_c.node_copy(node_b, load_arg)
                continue

            all_op_types_support_shadowing = (
                op_type_supports_shadowing(subgraph_a.start_node) and
                op_type_supports_shadowing(node_b)
            )
            if not all_op_types_support_shadowing:
                print(
                    f'skipping shadow loggers for node_b: {get_target_type_str(node_b, gm_b)}' +
                    f', start_node_a: {get_target_type_str(subgraph_a.start_node, gm_a)}' +
                    ', unsupported')
                env_c[node_b.name] = graph_c.node_copy(node_b, load_arg)
                continue

            # For both start_node and end_node verify that we know how to do
            # the dtype cast. If we do not, skip.
            node_input_type_a, node_output_type_a = \
                get_node_first_input_and_output_type(
                    subgraph_a.start_node, gm_a, logger_cls,
                    node_type_to_io_type_map)
            node_input_type_b, node_output_type_b = \
                get_node_first_input_and_output_type(
                    node_b, gm_b, logger_cls,
                    node_type_to_io_type_map)
            node_io_types_known_a_and_b = (
                node_input_type_a != NodeInputOrOutputType.UNKNOWN and
                node_output_type_a != NodeInputOrOutputType.UNKNOWN and
                node_input_type_b != NodeInputOrOutputType.UNKNOWN and
                node_output_type_b != NodeInputOrOutputType.UNKNOWN
            )
            if not node_io_types_known_a_and_b:
                print(
                    f'skipping shadow loggers for node_b: {get_target_type_str(node_b, gm_b)}' +
                    f', start_node_a: {get_target_type_str(subgraph_a.start_node, gm_a)}' +
                    ', unknown dtype cast')
                env_c[node_b.name] = graph_c.node_copy(node_b, load_arg)
                continue

            # If we are shadowing from fp32 to int8, we need to insert
            # quantize_per_tensor call with qparams from the previous node.
            # Only do this if we are able to infer these qparams from the graph.
            if (
                node_input_type_a == NodeInputOrOutputType.INT8 and
                node_input_type_b == NodeInputOrOutputType.FP32
            ):
                node_a_input_qparams = get_node_input_qparams(
                    subgraph_a.start_node, gm_a, node_type_to_io_type_map)
                if not node_a_input_qparams:
                    print(
                        f'skipping shadow loggers for node_b: {get_target_type_str(node_b, gm_b)}' +
                        f', start_node_a: {get_target_type_str(subgraph_a.start_node, gm_a)}' +
                        ', unknown input qparams')
                    env_c[node_b.name] = graph_c.node_copy(node_b, load_arg)
                    continue

<<<<<<< HEAD
            if len(node_b.args) == 0:
                print(
                    f'skipping shadow loggers for node_b: {get_target_type_str(node_b, gm_b)}' +
                    f', start_node_a: {get_target_type_str(subgraph_a.start_node, gm_a)}' +
                    ', kwargs-only node not handled yet')
                env_c[node_b.name] = graph_c.node_copy(node_b, load_arg)
                continue

            num_non_param_args_node_a = \
                get_number_of_non_param_args(subgraph_a.start_node, gm_a)
            if not _can_insert_copy_of_subgraph_a(subgraph_a, gm_a, num_non_param_args_node_a):
                print(
                    f'skipping shadow loggers for node_b: {get_target_type_str(node_b, gm_b)}' +
                    f', start_node_a: {get_target_type_str(subgraph_a.start_node, gm_a)}' +
                    ', unhandled logic in subgraph copy')
                env_c[node_b.name] = graph_c.node_copy(node_b, load_arg)
                continue

=======
>>>>>>> 222cb34b
            fqn_base_a = _maybe_get_fqn(subgraph_a.base_op_node, gm_a)
            fqn_base_b = _maybe_get_fqn(subgraph_b.base_op_node, gm_b)

            if node_b_is_start_node:

                # if necessary, log the input of node_c
                if should_log_inputs:
                    if isinstance(node_b.args[0], Node):
                        prev_node_c = env_c[node_b.args[0].name]
                        env_c[prev_node_c.name] = _insert_logger_after_node(
                            prev_node_c, gm_b, logger_cls, '_ns_logger_b_inp_',
                            node_b.name, name_b, ref_name, ref_node_type_b,
                            NSSingleResultValuesType.NODE_INPUT.value,
                            index_within_arg=0, index_of_arg=0,
                            fqn=fqn_base_b)
                    elif isinstance(node_b.args[0], list):
                        # first, save the prev_node instances, because they
                        # will be overwritten in the env after the first logger
                        # is added
                        prev_node_c_list = [env_c[arg.name] for arg in node_b.args[0]]

                        for arg_idx, arg in enumerate(node_b.args[0]):
                            prev_node_c = prev_node_c_list[arg_idx]
                            env_c[prev_node_c.name] = _insert_logger_after_node(
                                prev_node_c, gm_b, logger_cls, '_ns_logger_b_inp_',
                                node_b.name, name_b, ref_name, ref_node_type_b,
                                NSSingleResultValuesType.NODE_INPUT.value,
                                index_within_arg=arg_idx, index_of_arg=0,
                                fqn=fqn_base_b)
                    else:
                        # logging of inputs which are not lists is not supported yet
                        raise AssertionError(f"type {type(node_b.args[0])} is not handled yet")
                # subgraph so far:
                #
                # (prev_node_c)+ -> (logger_c_input)?

            # Note: this if statement is always True, spelling it out to clarify code
            # intent.
            if node_b_is_start_node or node_b_is_end_node:
                # ensure env_c is populated with base node
                env_c[node_b.name] = graph_c.node_copy(node_b, load_arg)
                node_c = env_c[node_b.name]

                # after this point,
                #
                # node_a is the original node from graph_a, with parent module gm_a
                # node_b is the original node from graph_b, with parent module gm_b
                # node_c is the copy of node_b in graph_c
                #
                # subgraph so far:
                #
                # (prev_node_c)+ -> (logger_c_input)? -> node_start_c

            if node_b_is_start_node:

                # cast dtype from the dtype of node_c's input to the dtype of
                # node_a's input (dequant, etc)
                prev_node_c = node_c.args[0]
                if should_log_inputs:
                    # skip the input logger when inserting a dtype cast
                    if isinstance(prev_node_c, Node):
                        prev_node_c = prev_node_c.args[0]
                    elif isinstance(prev_node_c, list):
                        prev_node_c = [arg.args[0] for arg in prev_node_c]
                dtype_cast_node = _insert_dtype_cast_after_node(
                    subgraph_a.start_node, node_c, prev_node_c, gm_a, gm_b, graph_c,
                    node_b.name + '_dtype_cast_', logger_cls,
                    node_type_to_io_type_map)
                # note: not inserting to env_c because all nodes which use the dtype
                #   casts are copied from graph_a
                #
                # subgraph so far:
                #
                #           (dtype_cast_node)+
                #                  /
                # (prev_node_c)+ -> (logger_c_input)? -> node_start_c

                # if input logging is enabled, log the input to the subgraph
                if should_log_inputs:
                    # TODO: explain this
                    ref_node_name = ''
                    if isinstance(dtype_cast_node, Node):
                        dtype_cast_node = _insert_logger_after_node(
                            dtype_cast_node, gm_b, logger_cls, '_ns_logger_a_inp_',
                            ref_node_name, name_a, ref_name, ref_node_type_a,
                            NSSingleResultValuesType.NODE_INPUT.value,
                            index_within_arg=0, index_of_arg=0,
                            fqn=fqn_base_a)
                        input_logger: Union[Node, List[Node]] = dtype_cast_node
                    else:
                        assert isinstance(dtype_cast_node, list)
                        new_loggers = []
                        for dtype_cast_idx, dtype_cast_node_inner in enumerate(dtype_cast_node):
                            dtype_cast_logger = _insert_logger_after_node(
                                dtype_cast_node_inner, gm_b, logger_cls, '_ns_logger_a_inp_',
                                ref_node_name, name_a, ref_name, ref_node_type_a,
                                NSSingleResultValuesType.NODE_INPUT.value,
                                index_within_arg=dtype_cast_idx,
                                index_of_arg=0,
                                fqn=fqn_base_a)
                            new_loggers.append(dtype_cast_logger)
                        dtype_cast_node = new_loggers
                        input_logger = dtype_cast_node
                    # subgraph so far:
                    #
                    #       (dtype_cast_node)+ -> (logger_a_input)?
                    #                  /
                    # prev_node_c -> (logger_c_input)? -> node_start_c

                # hook up the new mod_a copy to be in the graph, receiving the
                # same inputs as mod_b does, with dtype cast to match a
                # Some ops, such as LSTMs, have two non-param inputs. If we have
                # such an op, pass the second param as well. Note: dtype casting
                # for the second param is not implemented yet, it can be added
                # later if there is a use case.
                node_c_second_non_param_arg = None
                num_non_param_args_node_a = get_number_of_non_param_args(subgraph_a.start_node, gm_a)
                if num_non_param_args_node_a == 2:
                    node_c_second_non_param_arg = node_c.args[1]
                node_a_shadows_c = _insert_copy_of_subgraph_a_after_input_node_c(
                    dtype_cast_node, node_c_second_non_param_arg,
                    subgraph_a, gm_a, gm_b, node_c.name + '_shadow_copy_')
                env_c[node_a_shadows_c.name] = node_a_shadows_c
                # subgraph so far:
                #
                #       dtype_cast_node -> (logger_a_input)? -> subgraph_a_copy(args/kwargs not shown)
                #                  /
                # (prev_node_c)+ -> (logger_c_input)? -> node_start_c

                if should_log_inputs:
                    # When we created the input logger, we left the ref_node_name
                    # as an empty string, because the subgraph copy did not exist
                    # yet. Now that the subgraph copy exists, we modify this name
                    # to its true value.
                    # Note: the alternative to this is to create the input logger
                    # after creating the subgraph, which is slightly more
                    # complicated. This is the lesser of two evils.
                    # input_logger = env_c[dtype_cast_node.name]
                    # Find the first node in the subgraph
                    cur_node = node_a_shadows_c
                    while cur_node.args[0] != input_logger:
                        cur_node = cur_node.args[0]  # type: ignore[assignment]
                    if isinstance(input_logger, Node):
                        input_logger_mod = getattr(gm_b, input_logger.name)
                        input_logger_mod.ref_node_name = cur_node.name
                    else:
                        assert isinstance(input_logger, list)
                        for input_logger_inner in input_logger:
                            input_logger_mod = getattr(gm_b, input_logger_inner.name)
                            input_logger_mod.ref_node_name = cur_node.name

                # hook up a logger to the mod_a copy
                env_c[node_a_shadows_c.name] = _insert_logger_after_node(
                    env_c[node_a_shadows_c.name], gm_b, logger_cls, '_ns_logger_a_',
                    node_a_shadows_c.name, name_a, ref_name, ref_node_type_a,
                    NSSingleResultValuesType.NODE_OUTPUT.value,
                    index_within_arg=0, index_of_arg=0,
                    fqn=fqn_base_a)
                # subgraph so far:
                #
                #       dtype_cast_node -> (logger_a_input)? -> subgraph_a_copy -> logger_a
                #                  /
                # (prev_node_c)+ -> (logger_c_input)? -> node_start_c

            if node_b_is_end_node:

                # hook up a logger to the mod_b copy
                env_c[node_b.name] = _insert_logger_after_node(
                    env_c[node_b.name], gm_b, logger_cls, '_ns_logger_b_',
                    node_b.name, name_b, ref_name, ref_node_type_b,
                    NSSingleResultValuesType.NODE_OUTPUT.value,
                    index_within_arg=0, index_of_arg=0,
                    fqn=fqn_base_b)
                # subgraph so far:
                #
                #       dtype_cast_node -> (logger_a_input)? -> subgraph_a_copy -> logger_a
                #                  /
                # (prev_node_c+) -> (logger_c_input)? -> node_start_c -> ... -> node_end_c -> logger_c
                #
                # Note: node_start_c may be the same node as node_end_c, or they
                # may have nodes inbetween.

        else:
            env_c[node_b.name] = graph_c.node_copy(node_b, load_arg)

    gm_c = GraphModule(gm_b, graph_c)
    return gm_c<|MERGE_RESOLUTION|>--- conflicted
+++ resolved
@@ -710,15 +710,6 @@
                     env_c[node_b.name] = graph_c.node_copy(node_b, load_arg)
                     continue
 
-<<<<<<< HEAD
-            if len(node_b.args) == 0:
-                print(
-                    f'skipping shadow loggers for node_b: {get_target_type_str(node_b, gm_b)}' +
-                    f', start_node_a: {get_target_type_str(subgraph_a.start_node, gm_a)}' +
-                    ', kwargs-only node not handled yet')
-                env_c[node_b.name] = graph_c.node_copy(node_b, load_arg)
-                continue
-
             num_non_param_args_node_a = \
                 get_number_of_non_param_args(subgraph_a.start_node, gm_a)
             if not _can_insert_copy_of_subgraph_a(subgraph_a, gm_a, num_non_param_args_node_a):
@@ -729,8 +720,6 @@
                 env_c[node_b.name] = graph_c.node_copy(node_b, load_arg)
                 continue
 
-=======
->>>>>>> 222cb34b
             fqn_base_a = _maybe_get_fqn(subgraph_a.base_op_node, gm_a)
             fqn_base_b = _maybe_get_fqn(subgraph_b.base_op_node, gm_b)
 
