"""
This is the centralized file for all PyTorch operator upgraders.
Each function definition here should satisfy following
requirements:
1. The body of the function must be Torchscriptable
2. The naming convention of the upgraders should be:
    <op_name>_<op_overload>_upgrader_<old_version>_<new_version>
3. The name of the upgrader must be present in
   torch/csrc/jit/operator_upgraders/version_map.h
"""
import torch
import yaml
from typing import List, no_type_check, Optional, Union

# TODO (tugsuu) This context manager
# forbids the tests to override torch.jit.script
# Without it, torch.jit.load will fail due to
# circular dependency
with torch._jit_internal._disable_emit_hooks():
    @torch.jit.script
    def div_Tensor_0_3(self: torch.Tensor, other: torch.Tensor) -> torch.Tensor:
        if (self.is_floating_point() or other.is_floating_point()):
            return self.true_divide(other)
        return self.divide(other, rounding_mode='trunc')

    @torch.jit.script
    def div_Scalar_0_3(self: torch.Tensor, other: Union[int, float]) -> torch.Tensor:
        if (self.is_floating_point() or isinstance(other, float)):
            return self.true_divide(other)
        return self.divide(other, rounding_mode='trunc')

    @torch.jit.script
    def div_out_0_3(self: torch.Tensor, other: torch.Tensor, *, out: torch.Tensor) -> torch.Tensor:
        if (self.is_floating_point() or other.is_floating_point() or out.is_floating_point()):
            return self.true_divide(other, out=out)
        return self.divide(other, rounding_mode='trunc', out=out)  # type: ignore[call-overload]

    @torch.jit.script
    def div__Tensor_0_3(self: torch.Tensor, other: torch.Tensor) -> torch.Tensor:
        if (self.is_floating_point() or other.is_floating_point()):
            return self.true_divide_(other)
        return self.divide_(other, rounding_mode='trunc')

    @torch.jit.script
    def div__Scalar_0_3(self: torch.Tensor, other: Union[int, float]) -> torch.Tensor:
        if (self.is_floating_point() or isinstance(other, float)):
            return self.true_divide_(other)
        return self.divide_(other, rounding_mode='trunc')

    # TODO: since TS relies on typecheck comment of mypy
    # adding type: ignore at specific lines in this function
    # messes up our type refinement. For now, let's not check
    # type here.
    @no_type_check
    @torch.jit.script
    def full_0_4(size: List[int], fill_value: Union[int, float], *,
<<<<<<< HEAD
                       dtype: Optional[int], layout: Optional[int], device: Optional[torch.device],
                       pin_memory: Optional[bool]) -> torch.Tensor:
=======
                 dtype: Optional[int], layout: Optional[int], device: Optional[torch.device],
                 pin_memory: Optional[bool]) -> torch.Tensor:
>>>>>>> f41f35f0
        if dtype is None:
            fill_value = float(fill_value)
        return torch.full(size, fill_value, dtype=dtype, layout=layout,
                          device=device, pin_memory=pin_memory)

    @torch.jit.script
    def full_out_0_4(size: List[int], fill_value: Union[int, float], *, out: torch.Tensor) -> torch.Tensor:
        return torch.full(size, fill_value, out=out)

def format_bytecode(table):
    # given a nested tuples, convert them to nested list
    def listify(content):
        if not isinstance(content, tuple):
            return content
        return [listify(i) for i in content]

    formatted_table = {}
    for entry in table:
        identifier = entry[0]
        content = entry[1]
        content = listify(content)
        formatted_table[identifier] = content
    return formatted_table

def collect_available_upgraders():
    # There needs to be 1 to 1 mapping between the
    # upgrader entries here and the list of upgraders
    # in the torch/csrc/operator_upgraders/version_map.h

    entries = globals()
    # ignore test operators
    version_map = {k : v for k, v in torch._C._get_operator_version_map().items()
                   if not k.startswith("aten::_test")}

    # 1. Check if everything in version_map.h is defined here
    available_upgraders_in_version_map = set()

    for op_name in version_map:
        for upgrader_entry in version_map[op_name]:
            if upgrader_entry.upgrader_name not in entries:
                raise AssertionError("Upgrader entry {} needs to be defined in python".format(upgrader_entry.upgrader_name))
            available_upgraders_in_version_map.add(upgrader_entry.upgrader_name)

    # 2. Check if everything in this file is registered in version_map.h
    for entry in entries:
        if isinstance(entries[entry], torch.jit.ScriptFunction):
            if entry not in available_upgraders_in_version_map:
                raise AssertionError("The upgrader {} is not registered in the version_map.h".format(entry))

    return available_upgraders_in_version_map

def generate_bytecode(file_name):
    upgrader_set = collect_available_upgraders()
    yaml_content = []
    for upgrader_name in upgrader_set:
        upgrader_graph = globals()[upgrader_name].graph
        upgrader_bytecode = torch._C._compile_graph_to_code_table(upgrader_name, upgrader_graph)
        entry = {upgrader_name: format_bytecode(upgrader_bytecode)}
        yaml_content.append(entry)

    with open(file_name, 'w') as stream:
        yaml.dump(yaml_content, stream)

def populate_upgraders_map():
    upgrader_set = collect_available_upgraders()
    content = {}
    for upgrader_name in upgrader_set:
        content[upgrader_name] = str(globals()[upgrader_name].graph)
    torch._C._populate_upgraders_map(content)

if __name__ == "__main__":
    raise RuntimeError("This file is not meant to be run directly")<|MERGE_RESOLUTION|>--- conflicted
+++ resolved
@@ -54,13 +54,8 @@
     @no_type_check
     @torch.jit.script
     def full_0_4(size: List[int], fill_value: Union[int, float], *,
-<<<<<<< HEAD
-                       dtype: Optional[int], layout: Optional[int], device: Optional[torch.device],
-                       pin_memory: Optional[bool]) -> torch.Tensor:
-=======
                  dtype: Optional[int], layout: Optional[int], device: Optional[torch.device],
                  pin_memory: Optional[bool]) -> torch.Tensor:
->>>>>>> f41f35f0
         if dtype is None:
             fill_value = float(fill_value)
         return torch.full(size, fill_value, dtype=dtype, layout=layout,
