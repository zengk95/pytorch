"""Functions to export models into the ONNX IR format.

These models can be loaded with the ONNX library and then
converted to models which run on other deep learning frameworks.
"""
import contextlib
import copy
import inspect
import numbers
import os
import re
import textwrap
import warnings
<<<<<<< HEAD
import inspect
from torch._six import string_classes
from torch.jit import _unique_state_dict
from torch.onnx import ONNX_ARCHIVE_MODEL_PROTO_NAME, ExportTypes, OperatorExportTypes, SymbolicContext, TrainingMode, CheckerError
from torch._C import ListType, OptionalType, _propagate_and_assign_input_shapes, _check_onnx_proto, Node
from typing import Dict, List, Tuple, Union
=======
from typing import Any, Callable, Dict, Iterable, List, Optional, Tuple, Union

import torch
import torch.serialization
>>>>>>> 68f2b5b2

# the flag to tell the user whether it's in the middle of ONNX export or not
__IN_ONNX_EXPORT = False


def is_in_onnx_export():
    global __IN_ONNX_EXPORT
    return __IN_ONNX_EXPORT


# Skip check due to cannot import IValue from torch._C
_params_dict = {}  # type: ignore[var-annotated]


@contextlib.contextmanager
def select_model_mode_for_export(model, mode):
    if not isinstance(model, torch.jit.ScriptFunction):
        is_originally_training = model.training

        if mode is None:
            mode = torch.onnx.TrainingMode.EVAL
            # if the model is in training mode but the user did not specify
            # to export the model in training mode, export the model in inference
            # mode (default) and warn them
            if is_originally_training:
                warnings.warn(
                    "You are exporting the model to ONNX while in training mode with "
                    "'train' parameter not specified. The model will default to inference mode export. "
                    "If you wish to export a training amenable ONNX model, specify training=TrainingMode.TRAINING or "
                    "training=TrainingMode.PRESERVE (to preserve the original model state) in torch.onnx.export()."
                )

        # if mode == TrainingMode.EVAL or (mode == TrainingMode.PRESERVE and not is_originally_training) => is_training = False
        is_export_training = False
        # ONNX opset 12 has better support for training amenable models, with updated
        # versions of the dropout and batch_norm operators
        if mode == torch.onnx.TrainingMode.TRAINING or (
            mode == torch.onnx.TrainingMode.PRESERVE and is_originally_training
        ):
            from torch.onnx.symbolic_helper import _export_onnx_opset_version

            if _export_onnx_opset_version < 12:
                warnings.warn(
                    "You are exporting the model in training mode with onnx opset version {}. "
                    "Opset versions lower than opset 12 will not be able to export nodes such as "
                    "Dropout and BatchNorm correctly.".format(
                        _export_onnx_opset_version
                    )
                )
            is_export_training = True

        from torch.onnx.symbolic_helper import _set_training_mode

        _set_training_mode(is_export_training)
        model.train(is_export_training)
    try:
        yield
    finally:
        if not isinstance(model, torch.jit.ScriptFunction):
            model.train(is_originally_training)


@contextlib.contextmanager
def disable_apex_o2_state_dict_hook(model):
    # Apex O2 hook state_dict to return fp16 weights as fp32.
    # Exporter cannot identify them as same tensors.
    # Since this hook is only used by optimizer, it is safe to
    # remove this hook while exporting.
    if not isinstance(model, torch.jit.ScriptFunction):
        tmp_map = {}  # type: ignore[var-annotated]
        for module in model.modules():
            for k, v in module._state_dict_hooks.items():
                if type(v).__name__ == "O2StateDictHook":
                    if module not in tmp_map:
                        tmp_map[module] = {}
                    tmp_map[module][k] = v
            if module in tmp_map:
                for k in tmp_map[module].keys():
                    module._state_dict_hooks.pop(k)
    try:
        yield
    finally:
        if not isinstance(model, torch.jit.ScriptFunction):
            for module, m_map in tmp_map.items():
                for k, v in m_map.items():
                    module._state_dict_hooks[k] = v


@contextlib.contextmanager
def setup_onnx_logging(verbose):
    is_originally_enabled = torch.onnx.is_onnx_log_enabled()
    if is_originally_enabled or verbose:
        torch.onnx.enable_log()
    try:
        yield
    finally:
        if not is_originally_enabled:
            torch.onnx.disable_log()


@contextlib.contextmanager
def exporter_context(model, mode, verbose):
    with select_model_mode_for_export(
        model, mode
    ) as mode_ctx, disable_apex_o2_state_dict_hook(
        model
    ) as apex_ctx, setup_onnx_logging(
        verbose
    ) as log_ctx:
        yield (mode_ctx, apex_ctx, log_ctx)


def export(
    model,
    args,
    f,
    export_params=True,
    verbose=False,
    training=None,
    input_names=None,
    output_names=None,
    operator_export_type=torch.onnx.OperatorExportTypes.ONNX,
    opset_version=None,
    do_constant_folding=True,
    dynamic_axes=None,
    keep_initializers_as_inputs=None,
    custom_opsets=None,
    export_modules_as_functions=False,
):

    _export(
        model,
        args,
        f,
        export_params,
        verbose,
        training,
        input_names,
        output_names,
        operator_export_type=operator_export_type,
        opset_version=opset_version,
        do_constant_folding=do_constant_folding,
        dynamic_axes=dynamic_axes,
        keep_initializers_as_inputs=keep_initializers_as_inputs,
        custom_opsets=custom_opsets,
        export_modules_as_functions=export_modules_as_functions,
    )


def _is_constant_tensor_list(node):
    if node.kind() != "prim::Constant":
        return False
    output_type = node.output().type()
    if output_type.isSubtypeOf(torch._C.ListType.ofTensors()):
        return True
    if output_type.isSubtypeOf(torch._C.ListType(torch._C.OptionalType.ofTensor())):
        return True


# ONNX can't handle constants that are lists of tensors, which can
# get generated in constant prop. So we split them back into prim::ListConstructs


def _split_tensor_list_constants(g, block):
    for node in block.nodes():
        for subblock in node.blocks():
            _split_tensor_list_constants(g, subblock)
        if _is_constant_tensor_list(node):
            inputs = []
            for val in node.output().toIValue():
                input = g.insertConstant(val)
                input.node().moveBefore(node)
                input.node().copyMetadata(node)
                inputs.append(input)

            lc = (
                g.create("prim::ListConstruct", inputs)
                .insertBefore(node)
                .output()
                .setType(torch._C.ListType.ofTensors())
            )
            lc.node().copyMetadata(node)
            node.output().replaceAllUsesWith(lc)


def _optimize_graph(
    graph: torch._C.Graph,
    operator_export_type: torch.onnx.OperatorExportTypes,
    _disable_torch_constant_prop: bool = False,
    fixed_batch_size: bool = False,
    params_dict=None,
    dynamic_axes=None,
    input_names=None,
    module=None,
):
    # Inline everything
    torch._C._jit_pass_inline(graph)

    # Remove fork/wait nodes
    torch._C._jit_pass_inline_fork_wait(graph)
    torch._C._jit_pass_lint(graph)
    torch._C._jit_pass_lower_all_tuples(graph)

    # we now record some ops like ones/zeros
    # into a trace where we previously recorded constants.
    # use constant prop to maintain our current level of onnx support
    # without implementing symbolics for all of them
    if _disable_torch_constant_prop is False:
        torch._C._jit_pass_constant_propagation(graph)

    _split_tensor_list_constants(graph, graph)
    # run dce to eliminate dead parts of the graph that might have been
    # left behind by things like symbolic_override
    torch._C._jit_pass_dce(graph)
    torch._C._jit_pass_lint(graph)

    torch._C._jit_pass_canonicalize_graph_fuser_ops(graph)
    torch._C._jit_pass_lint(graph)
    torch._C._jit_pass_peephole(graph, True)
    torch._C._jit_pass_fuse_addmm(graph)
    torch._C._jit_pass_lint(graph)
    from torch.onnx.symbolic_helper import (
        _export_onnx_opset_version,
        _onnx_shape_inference,
        is_caffe2_aten_fallback,
    )

    torch._C._jit_pass_peephole(graph, True)
    torch._C._jit_pass_lower_all_tuples(graph)
    # in _jit_pass_onnx, symbolic functions are called for each node for conversion.
    # However, there are nodes that cannot be converted without additional context.
    # For example, the number of outputs from split (and whether it is static or dynamic) is unknown
    # until the point where it is unpacked by listUnpack node.
    # This pass does a preprocess, and prepares the nodes such that enough context can be received
    # by the symbolic function.
    torch._C._jit_pass_onnx_remove_inplace_ops_for_onnx(graph, module)
    torch._C._jit_pass_onnx_preprocess(graph)

    # onnx does not support tuples, so try to remove them
    torch._C._jit_pass_lint(graph)

    # onnx only supports tensors, but 1 / 2 = 0.5 and tensor(1) / tensor(2) = 0
    torch._C._jit_pass_prepare_division_for_onnx(graph)

    torch._C._jit_pass_onnx_remove_print(graph)
    torch._C._jit_pass_onnx_preprocess_caffe2(graph)

    torch.onnx.symbolic_helper._quantized_ops.clear()
    # Unpack quantized weights for conv and linear ops and insert into graph.
    torch._C._jit_pass_onnx_unpack_quantized_weights(
        graph, params_dict, is_caffe2_aten_fallback()
    )
    if is_caffe2_aten_fallback():
        # Insert permutes before and after each conv op to ensure correct order.
        torch._C._jit_pass_onnx_quantization_insert_permutes(graph, params_dict)

        # Find consecutive permutes that are no-ops and remove them.
        torch._C._jit_pass_custom_pattern_based_rewrite_graph(
            textwrap.dedent(
                """\
                graph(%Pi):
                    %Pq = quantized::nhwc2nchw(%Pi)
                    %Pr = quantized::nchw2nhwc(%Pq)
                    return (%Pr)"""
            ),
            textwrap.dedent(
                """\
                graph(%Ri):
                    return (%Ri)"""
            ),
            graph,
        )

    # onnx only supports tensors, so we turn all out number types into tensors
    torch._C._jit_pass_erase_number_types(graph)
    if _onnx_shape_inference:
        input_names = [] if input_names is None else input_names
        dynamic_axes = {} if dynamic_axes is None else dynamic_axes
        torch._C._jit_pass_onnx_set_dynamic_input_shape(
            graph, dynamic_axes, input_names
        )
    torch._C._jit_pass_onnx_lint(graph)
    graph = torch._C._jit_pass_onnx(graph, operator_export_type)
    torch._C._jit_pass_onnx_lint(graph)
    torch._C._jit_pass_lint(graph)
<<<<<<< HEAD
    torch._C._jit_pass_onnx_scalar_type_analysis(graph, True, _export_onnx_opset_version)
    torch._C._jit_pass_lint(graph)
    torch._C._jit_pass_onnx_peephole(graph, _export_onnx_opset_version, fixed_batch_size)
=======

    torch._C._jit_pass_onnx_scalar_type_analysis(
        graph, True, _export_onnx_opset_version
    )
    torch._C._jit_pass_lint(graph)

    torch._C._jit_pass_onnx_peephole(
        graph, _export_onnx_opset_version, fixed_batch_size
    )
>>>>>>> 68f2b5b2
    torch._C._jit_pass_lint(graph)

    # graph is not a valid jit graph anymore because types have been replaced
    # (e.g. int with Tensor), so it now contains operators that don't actually
    # exist. We can't run normal dead code elimination because it'd fail trying
    # to look up if an operator has side effects, but we can run a dead code
    # elimination variant that doesn't need to look up if an op has side effects.
    torch._C._jit_pass_dce_allow_deleting_nodes_with_side_effects(graph)
    torch._C._jit_pass_lint(graph)
    graph = torch._C._jit_pass_canonicalize(graph)
    torch._C._jit_pass_lint(graph)
    if _onnx_shape_inference:
        torch._C._jit_pass_onnx_graph_shape_type_inference(
            graph, params_dict, _export_onnx_opset_version
        )
    return graph


def warn_on_static_input_change(input_states):
    """Warns that changes to input dictionaries and strings won't take effect in the traced ONNX graph.

    We accept dictionaries and strings as ONNX inputs, but they should be only for
    configuration use. we detect here if these inputs are modified, and if so we warn
    the user that the changes won't take effect in the traced ONNX graph.
    """
    for input, traced_input in zip(input_states[0], input_states[1]):
        if isinstance(input, dict):
            if list(input.keys()) != list(traced_input.keys()):
                warning = (
                    "We detected that you are modifying a dictionary that is an input to your "
                    "model. "
                    "Note that dictionaries are allowed as inputs in ONNX but they should be "
                    "handled with care. "
                    "Usages of dictionaries is not recommended, and should not be used except "
                    "for configuration use. "
                    "Also note that the order and values of the keys must remain the same. "
                )
                warnings.warn(warning)
        elif isinstance(input, str):
            if input != traced_input:
                warning = (
                    "The model seems to have string inputs/outputs. "
                    "Note that strings will not appear as inputs/outputs of the ONNX graph. "
                )
                warnings.warn(warning)


def _resolve_args_by_export_type(arg_name, arg_value, operator_export_type):
    """Resolves the arguments that are ignored when export_type != operator_export_type.ONNX."""
    if (
        operator_export_type is not operator_export_type.ONNX
        and torch.onnx._CAFFE2_ATEN_FALLBACK
    ):
        if arg_value is True:
            warnings.warn(
                "`{}' can be set to True only when 'operator_export_type' is "
                "`ONNX`. Since 'operator_export_type' is not set to 'ONNX', "
                "`{}` argument will be ignored.".format(arg_name, arg_name)
            )
        arg_value = False
    return arg_value


def _decide_keep_init_as_input(
    keep_initializers_as_inputs: Optional[bool],
    operator_export_type: torch.onnx.OperatorExportTypes,
    opset_version: int,
):
    """Decides whether the initializers in the graph should be listed as ONNX graph inputs.

    This method encapsulates the logic to decide whether the initializers in the graph
    should be listed as ONNX graph inputs (i.e., whether to choose ONNX IR v3 or v4).
    If keep_initializers_as_inputs is not specified (None), then we decide whether to keep
    initializers as graph inputs (val_keep_init_as_ip) based on export type. If export type
    is ONNX, then do not keep initializers as input (val_keep_init_as_ip=False). For all other
    export types keep initializers as input (val_keep_init_as_ip=True).
    If keep_initializers_as_inputs is specified, then respect it. Unless opset version <= 8,
    in which case it must be ignored because for opset version <= 8, all initializers MUST be
    part of graph input (only ONNX IR v3 is allowed), i.e. val_keep_init_as_ip=True.

    Special handling is needed for opset version 8 or lower, because irrespective
    of user input for keep_initializers_as_inputs, the graph must follow ONNX IR v3
    semantics, i.e. all initializers must be listed as ONNX graph input.
    """

    if opset_version < 9:
        if keep_initializers_as_inputs is False:
            warnings.warn(
                "Setting 'keep_initializers_as_inputs=False' for opset version"
                "8 or lower would lead to an invalid ONNX graph. Therefore, "
                "'keep_initializers_as_inputs=False' is ignored during export."
                "Exported model will have initializers as graph inputs (compliant "
                " to ONNX IR v3)."
            )
        return True  # i.e. True == initializers are part of graph input (ONNX IR v3)
    val_keep_init_as_ip = (
        True if keep_initializers_as_inputs is None else keep_initializers_as_inputs
    )
    if (
        keep_initializers_as_inputs is None
        and operator_export_type is torch.onnx.OperatorExportTypes.ONNX
    ):
        val_keep_init_as_ip = False
    return val_keep_init_as_ip


def _decide_add_node_names(add_node_names, operator_export_type):
    return _resolve_args_by_export_type(
        "add_node_names", add_node_names, operator_export_type
    )


def _decide_constant_folding(do_constant_folding, operator_export_type, training):
    do_constant_folding = _resolve_args_by_export_type(
        "do_constant_folding", do_constant_folding, operator_export_type
    )
    if do_constant_folding and (
        training is not None and training is not torch.onnx.TrainingMode.EVAL
    ):
        warnings.warn(
            "It is recommended that constant folding be turned off ('do_constant_folding=False') "
            "when exporting the model in training-amenable mode, i.e. with 'training=TrainingMode.TRAIN' "
            "or 'training=TrainingMode.PRESERVE' (when model is in training mode). Otherwise, some "
            "learnable model parameters may not translate correctly in the exported ONNX model "
            "because constant folding mutates model parameters. Please consider "
            "turning off constant folding or setting the training=TrainingMode.EVAL."
        )
    return do_constant_folding


def _signature(model) -> inspect.Signature:
    should_be_callable = getattr(model, "forward", model)
    if callable(should_be_callable):
        return inspect.signature(should_be_callable)
    raise ValueError("model has no forward method and is not callable")


def _decide_input_format(model, args):
    try:
        sig = _signature(model)
    except ValueError as e:
        warnings.warn("%s, skipping _decide_input_format" % e)
        return args
    try:
        ordered_list_keys = list(sig.parameters.keys())
        if ordered_list_keys[0] == "self":
            ordered_list_keys = ordered_list_keys[1:]
        args_dict: Dict = {}
        if isinstance(args, list):
            args_list = args
        elif isinstance(args, tuple):
            args_list = list(args)
        else:
            args_list = [args]
        if isinstance(args_list[-1], dict):
            args_dict = args_list[-1]
            args_list = args_list[:-1]
        n_nonkeyword = len(args_list)
        for optional_arg in ordered_list_keys[n_nonkeyword:]:
            if optional_arg in args_dict:
                args_list.append(args_dict[optional_arg])
            # Check if this arg has a default value
            else:
                param = sig.parameters[optional_arg]
                if param.default != param.empty:
                    args_list.append(param.default)
        args = tuple(args_list)
    # Cases of models with no input args
    except IndexError:
        warnings.warn("No input args, skipping _decide_input_format")
    except Exception as e:
        warnings.warn("Skipping _decide_input_format\n {}".format(e.args[0]))

    return args



def _trace(func, args, operator_export_type, return_outs=False):
    # Special case for common case of passing a single Tensor
    if isinstance(args, torch.Tensor):
        args = (args,)

    trace_graph, torch_out, inputs_states = torch.jit._get_trace_graph(
        func, args, strict=False, _force_outplace=False, _return_inputs_states=True
    )
    warn_on_static_input_change(inputs_states)

    trace_graph = _optimize_graph(trace_graph, operator_export_type, params_dict={})
    if return_outs:
        return trace_graph, torch_out
    return trace_graph


def _trace_and_get_graph_from_model(model, args):
    # A basic sanity check: make sure the state_dict keys are the same
    # before and after running the model.  Fail fast!
    orig_state_dict_keys = torch.jit._unique_state_dict(model).keys()

    trace_graph, torch_out, inputs_states = torch.jit._get_trace_graph(
        model, args, strict=False, _force_outplace=False, _return_inputs_states=True
    )
    warn_on_static_input_change(inputs_states)

    if orig_state_dict_keys != torch.jit._unique_state_dict(model).keys():
        raise RuntimeError(
            "state_dict changed after running the tracer; "
            "something weird is happening in your model!"
        )

    return trace_graph, torch_out


def _get_param_count_list(method_graph, args_params):
    param_count_list = []
    for input_, arg_params_ in zip(method_graph.inputs(), args_params):
        if "PackedParams" in str(input_.type()):
            in_vars, _ = torch.jit._flatten(arg_params_)
            param_count_list.append(len(in_vars))
        else:
            param_count_list.append(arg_params_ is not None)

    return param_count_list


def _check_flatten_did_not_remove(original, jit_flattened):
    """torch.jit._flatten removes None. Check if it did so in this case."""
    def flatten(x):
        if isinstance(x, (list, tuple)):
            for inner in x:
                for y in flatten(inner):
                    yield y
        elif isinstance(x, dict):
            for inner in x.values():
                for y in flatten(inner):
                    yield y
        else:
            yield x
    flattened_with_none = list(flatten(original))
    num_none = len(flattened_with_none) - len(jit_flattened)
    assert num_none >= 0
    if num_none:
        raise ValueError(
            f"args contained {num_none} None's after flattening. "
            "When exporting a ScriptModule or ScriptFunction, no args may "
            "be None because that breaks type propagation.")



def _create_jit_graph(model, args):
    torch_out = None
    params: Union[List, Tuple]
    if isinstance(model, (torch.jit.ScriptFunction, torch.jit.ScriptModule)):
        flattened_args = tuple(torch.jit._flatten(tuple(args))[0])
        _check_flatten_did_not_remove(args, flattened_args)
    if isinstance(model, torch.jit.ScriptModule):
        try:
            graph = model.forward.graph
<<<<<<< HEAD
=======
            torch._C._jit_pass_onnx_function_substitution(graph)
            freezed_m = torch._C._freeze_module(model._c, preserveParameters=True)
            module, params = torch._C._jit_onnx_list_model_parameters(freezed_m)
            method_graph = module._get_method("forward").graph
            args_params = tuple(args) + tuple(params)
            param_count_list = _get_param_count_list(method_graph, args_params)
            in_vars, _ = torch.jit._flatten(args_params)
            graph = torch._C._propagate_and_assign_input_shapes(
                method_graph, tuple(in_vars), param_count_list, False, False
            )
>>>>>>> 68f2b5b2
        except AttributeError as e:
            raise RuntimeError("'forward' method must be a script method") from e
        torch._C._jit_pass_onnx_function_substitution(graph)
        freezed_m = torch._C._freeze_module(model._c, preserveParameters=True)
        module, params = torch._C._jit_onnx_list_model_parameters(freezed_m)
        method_graph = module._get_method("forward").graph
        args_params = tuple(args) + tuple(params)
        param_count_list = _get_param_count_list(method_graph, args_params)
        in_vars, _ = torch.jit._flatten(args_params)
        graph = _propagate_and_assign_input_shapes(
            method_graph, tuple(in_vars), param_count_list, False, False)
        return graph, params, torch_out, module
    elif isinstance(model, torch.jit.ScriptFunction):
        params = ()
        graph = model.graph
        torch._C._jit_pass_onnx_function_substitution(graph)
        param_count_list = _get_param_count_list(graph, args)
<<<<<<< HEAD
        graph = _propagate_and_assign_input_shapes(
            graph, flattened_args, param_count_list, False, False)
=======
        graph = torch._C._propagate_and_assign_input_shapes(
            graph, tuple(in_vars), param_count_list, False, False
        )
>>>>>>> 68f2b5b2
        return graph, params, torch_out, None
    else:
        graph, torch_out = _trace_and_get_graph_from_model(model, args)
        torch._C._jit_pass_onnx_lint(graph)
        state_dict = torch.jit._unique_state_dict(model)
        params = list(state_dict.values())
        graph_inputs = list(graph.inputs())
        user_input_num = len(graph_inputs) - len(state_dict)
        param_names = list(state_dict.keys())
        for i, inp in enumerate(graph_inputs):
            if i >= user_input_num:
                inp.setDebugName(param_names[i - user_input_num])
        torch._C._jit_pass_onnx_function_substitution(graph)
        return graph, params, torch_out, None


def _get_named_param_dict(graph, params):
    input_and_param_names = [val.debugName() for val in graph.inputs()]
    param_names = input_and_param_names[len(input_and_param_names) - len(params) :]
    _params_dict = dict(zip(param_names, params))
    return _params_dict


def _get_example_outputs(model, args):
    input_args = copy.deepcopy(args)
    input_kwargs = {}
    if input_args and isinstance(input_args[-1], dict):
        input_kwargs = input_args[-1]
        input_args = input_args[:-1]

    example_outputs = model(*input_args, **input_kwargs)
    if isinstance(example_outputs, list):
        example_outputs = [example_outputs]
    elif not isinstance(example_outputs, tuple):
        example_outputs = (example_outputs,)

    return example_outputs


_qtype_vtype_map = {
    torch.quint8: torch.uint8,
    torch.qint8: torch.int8,
    torch.qint32: torch.int32,
    torch.quint4x2: torch.int8,
}


def unpack_quantized_tensor(value):
    if isinstance(value, torch.Tensor) and value.dtype in _qtype_vtype_map:
        q_value_dequantize = value.dequantize()
        q_scale = torch.tensor(value.q_scale(), dtype=torch.double)
        q_zero_point = torch.tensor(value.q_zero_point(), dtype=torch.int64)
        q_value = q_value_dequantize / q_scale + q_zero_point
        q_value = q_value.to(dtype=_qtype_vtype_map[value.dtype])
        return q_value, q_scale, q_zero_point
    else:
        return (value,)


def _pre_trace_quant_model(model, args):
    r"""Returns `torch.jit.trace(model, args)` if model is quantized. Otherwise do nothing and return
    original model.

    This is due to https://github.com/pytorch/pytorch/issues/75761.
    """
    if any(
        hasattr(m, "_packed_params") for m in getattr(model, "modules", lambda: [])()
    ) or any(getattr(arg, "is_quantized", False) for arg in args):
        return torch.jit.trace(model, args)
    return model


def _assign_onnx_node_name(graph, node_names):
    """Takes in ONNX graph, and mapping from torch._C.Node to node name in exported ONNX ModelProto.

    Returns:
        graph (torch._C.Graph): A TorchScript IR Graph with ONNX nodes, where each torch._C.Node gets its name
        in exported ONNX ModelProto assigned as attribute ``onnx_name``.
    """

    def n_fn(n, b_fn, node_names):
        for b in n.blocks():
            b_fn(b, node_names)
        if n in node_names:
            n.s_("onnx_name", node_names[n])

    def b_fn(b, node_names):
        for n in b.nodes():
            n_fn(n, b_fn, node_names)

    b_fn(graph, node_names)
    return graph


def _model_to_graph(
    model,
    args,
    verbose=False,
    input_names=None,
    output_names=None,
    operator_export_type=torch.onnx.OperatorExportTypes.ONNX,
    do_constant_folding=True,
    _disable_torch_constant_prop=False,
    fixed_batch_size=False,
    training=None,
    dynamic_axes=None,
) -> Tuple[
    torch._C.Graph,
    Dict[str, torch.Tensor],
    Optional[Union[torch.Tensor, Tuple[torch.Tensor], List[torch.Tensor]]],
]:
    """Converts model into an ONNX graph.

    Returns:
        graph (torch._C.Graph): A TorchScript IR Graph with ONNX nodes.
        params_dict (Dict[str, torch.Tensor]): Dict from input param name to param value.
        torch_out (Union[NoneType, torch.Tensor, Tuple[torch.Tensor], List[torch.Tensor]]):
            The output tensors resulting from the trace of ``model``.
            If ``model`` is a :class:`torch.jit.ScriptModule` or :class:`torch.jit.ScriptFunction`,
            this will be None, since we are not doing any tracing.
    """
    # TODO: can we simplify this to always return a tuple of Tensor or None?
    from torch.onnx.symbolic_helper import _export_onnx_opset_version

    # Special case for common case of passing a single Tensor
    if isinstance(args, (torch.Tensor, int, float, bool)):
        args = (args,)

    model = _pre_trace_quant_model(model, args)
    graph, params, torch_out, module = _create_jit_graph(model, args)
    params_dict = _get_named_param_dict(graph, params)

    try:
        graph = _optimize_graph(
            graph,
            operator_export_type,
            _disable_torch_constant_prop=_disable_torch_constant_prop,
            fixed_batch_size=fixed_batch_size,
            params_dict=params_dict,
            dynamic_axes=dynamic_axes,
            input_names=input_names,
            module=module,
        )
    except Exception as e:
        torch.onnx.log("Torch IR graph at exception: ", graph)
        raise
    from torch.onnx.symbolic_helper import _onnx_shape_inference
<<<<<<< HEAD
    is_script = isinstance(model, (torch.jit.ScriptFunction, torch.jit.ScriptModule))
    if is_script:
=======

    if isinstance(model, torch.jit.ScriptModule) or isinstance(
        model, torch.jit.ScriptFunction
    ):
>>>>>>> 68f2b5b2
        example_outputs = _get_example_outputs(model, args)
        example_outputs_final = ()
        for example_output in example_outputs:
            example_outputs_final += unpack_quantized_tensor(example_output)
        out_vars, desc = torch.jit._flatten(example_outputs_final)
<<<<<<< HEAD
        torch._C._jit_pass_onnx_assign_output_shape(graph, out_vars, desc, _onnx_shape_inference, is_script)
=======
        torch._C._jit_pass_onnx_assign_output_shape(
            graph, out_vars, desc, _onnx_shape_inference
        )
    else:
        flatten_args, _ = torch._C._jit_flatten(args)
        # make sure that the param dict and the graph match each other
        assert len(params) + len(flatten_args) == sum(1 for _ in graph.inputs())
>>>>>>> 68f2b5b2

    # NB: ONNX requires complete information about output types, which might be
    # erased by some optimizations, so we need to set it explicitly again.
    else:
        if not isinstance(torch_out, (list, tuple)):
            output_wrapped = [torch_out]
        else:
            output_wrapped = torch_out  # type: ignore[assignment]

        output_tensors, out_desc = torch._C._jit_flatten(tuple(output_wrapped))
        # assign_output_shape pass is not compatible with quantized outputs.
        # Quantized outputs are flattened to 3 values in ONNX, while packed as
        # single value in PyTorch.
        if not any(getattr(out, "is_quantized", False) for out in output_tensors):
<<<<<<< HEAD
            torch._C._jit_pass_onnx_assign_output_shape(graph, output_tensors, out_desc, _onnx_shape_inference, is_script)
=======
            torch._C._jit_pass_onnx_assign_output_shape(
                graph, output_tensors, out_desc, _onnx_shape_inference
            )
>>>>>>> 68f2b5b2

    _set_input_and_output_names(graph, input_names, output_names)
    params_dict = _get_named_param_dict(graph, params)

    if training is None or training == torch.onnx.TrainingMode.EVAL:
        params_dict = torch._C._jit_pass_onnx_eval_peephole(graph, params_dict)

    from torch.onnx.symbolic_helper import _constant_folding_opset_versions

    if (
        do_constant_folding
        and _export_onnx_opset_version in _constant_folding_opset_versions
    ):
        params_dict = torch._C._jit_pass_onnx_constant_fold(
            graph, params_dict, _export_onnx_opset_version
        )
        torch._C._jit_pass_dce_allow_deleting_nodes_with_side_effects(graph)

    if _onnx_shape_inference:
        torch._C._jit_pass_onnx_graph_shape_type_inference(
            graph, params_dict, _export_onnx_opset_version
        )

    params_dict = torch._C._jit_pass_onnx_eliminate_unused_items(graph, params_dict)

    # For ONNX opset < 9, constants only have three data types: float16, float, double.
    # In this pass transform constants of other data types to float/double + cast operator.
    if _export_onnx_opset_version < 9:
        torch._C._jit_pass_onnx_cast_all_constant_to_floating(graph)

    params_dict = torch._C._jit_pass_filter_non_tensor_arguments(params_dict)
    torch._C._jit_decay_packed_param_input_types(graph)

    # If output names lack a proper name and are identified only by their unique
    # give them a legible name for debugging purposes
    _apply_friendly_debug_names(graph, params_dict)

    return graph, params_dict, torch_out


def export_to_pretty_string(
    model,
    args,
    export_params=True,
    verbose=False,
    training=None,
    input_names=None,
    output_names=None,
    operator_export_type=torch.onnx.OperatorExportTypes.ONNX,
    export_type=torch.onnx.ExportTypes.PROTOBUF_FILE,
    google_printer=False,
    opset_version=None,
    keep_initializers_as_inputs=None,
    custom_opsets=None,
    add_node_names=True,
    do_constant_folding=True,
    dynamic_axes=None,
):
    from torch.onnx.symbolic_helper import (
        _default_onnx_opset_version,
        _set_operator_export_type,
        _set_opset_version,
    )

    if opset_version is None:
        opset_version = _default_onnx_opset_version
    if custom_opsets is None:
        custom_opsets = {}
    _set_opset_version(opset_version)
    _set_operator_export_type(operator_export_type)
    from torch.onnx.symbolic_helper import _set_onnx_shape_inference

    _set_onnx_shape_inference(True)
    with exporter_context(model, training, verbose):
        val_keep_init_as_ip = _decide_keep_init_as_input(
            keep_initializers_as_inputs, operator_export_type, opset_version
        )
        val_add_node_names = _decide_add_node_names(
            add_node_names, operator_export_type
        )
        val_do_constant_folding = _decide_constant_folding(
            do_constant_folding, operator_export_type, training
        )
        args = _decide_input_format(model, args)
        graph, params_dict, torch_out = _model_to_graph(
            model,
            args,
            verbose,
            input_names,
            output_names,
            operator_export_type,
            val_do_constant_folding,
            training=training,
            dynamic_axes=dynamic_axes,
        )

        return graph._pretty_print_onnx(  # type: ignore[attr-defined]
            params_dict,
            opset_version,
            False,
            operator_export_type,
            google_printer,
            val_keep_init_as_ip,
            custom_opsets,
            val_add_node_names,
        )


def unconvertible_ops(
    model, args, training=torch.onnx.TrainingMode.EVAL, opset_version=None
):
    r"""
    Converts the model with operator_export_type set to
    torch.onnx.OperatorExportTypes.ONNX_FALLTHROUGH once in order to get a list of
    all the ops that are not supported/implemented by the exporter.

    Args:
        model: Same as corresponding arg to torch.onnx.export.
        args: Same as corresponding arg to torch.onnx.export.
        training: Same as corresponding arg to torch.onnx.export.
        opset_version: Same as corresponding arg to torch.onnx.export.

    Returns:
        Tuple[torch._C.Graph, List[str]], where the list includes the names
        of the unconvertible ops.
    """
    from torch.onnx.symbolic_helper import (
        _default_onnx_opset_version,
        _set_opset_version,
    )

    opset_version = opset_version or _default_onnx_opset_version
    _set_opset_version(opset_version)
    # operator_export_type is set to ONNX_FALLTHROUGH by default so that if an op is not supported
    # in ONNX, fall through will occur and export the operator as is, as a custom ONNX op.
    with exporter_context(model, training, False):
        args = _decide_input_format(model, args)
        graph, params_dict, torch_out = _model_to_graph(
            model,
            args,
            # So that if an op connot be converted to ONNX, it will be kept
            # as-is rather than cause a failure.
            operator_export_type=torch.onnx.OperatorExportTypes.ONNX_FALLTHROUGH,
        )
    unsupported_ops = list()
    supported_namespaces = ("onnx", "prim", "quantized")
    for node in graph.nodes():  # type: ignore[attr-defined]
        if node.kind().split(":")[0] not in supported_namespaces:
            unsupported_ops.append(node.kind())
    return graph, unsupported_ops


def _setup_trace_module_map(model, export_modules_as_functions):
    def __setup_trace_module_map():
        trace_module_map = {_m: torch.typename(type(_m)) for _m in model.modules()}
        torch.jit._trace._trace_module_map = trace_module_map
        return trace_module_map

    def __register_attribute_hook():
        attr_name = "_onnx_attrs"

        def _track_module_attributes_forward_pre_hook(module, input):
            setattr(module, attr_name, _get_module_attributes(module))

        def _track_module_attributes_forward_hook(module, input, output):
            tracing_state = torch._C._get_tracing_state()
            if not tracing_state:
                return

            graph = tracing_state.graph()
            onnx_attrs = {}
            if hasattr(module, attr_name):
                onnx_attrs = getattr(module, attr_name)
                delattr(module, attr_name)

            torch._C._jit_pass_onnx_track_scope_attributes(graph, onnx_attrs)

        for m in model.modules():
            m.register_forward_hook(_track_module_attributes_forward_hook)
            m.register_forward_pre_hook(_track_module_attributes_forward_pre_hook)

    if isinstance(export_modules_as_functions, bool) and export_modules_as_functions:
        trace_module_map = __setup_trace_module_map()
        export_modules_as_functions = {v for k, v in trace_module_map.items()}
    elif (
        isinstance(export_modules_as_functions, set)
        and len(export_modules_as_functions) > 0
    ):

        def _find_typename(v):
            if isinstance(v, type):
                return torch.typename(v)
            else:
                raise RuntimeError(
                    "Only type of the `nn.Module` should be "
                    "passed in the set for argument `export_modules_as_functions`. "
                    "Got `%s`." % (type(v).__name__)
                )

        trace_module_map = __setup_trace_module_map()
        module_typenames = {_find_typename(v) for v in export_modules_as_functions}
        export_modules_as_functions = module_typenames
    else:
        export_modules_as_functions = None

    if export_modules_as_functions:
        __register_attribute_hook()

    return export_modules_as_functions


def _reset_trace_module_map():
    torch.jit._trace._trace_module_map = None
    torch._C._jit_pass_onnx_clear_scope_records()


def _get_module_attributes(module):
    from typing import get_type_hints

    annotations = get_type_hints(type(module))
    base_m_annotations = get_type_hints(torch.nn.Module)
    [annotations.pop(k, None) for k in base_m_annotations]
    return {k: getattr(module, k) for k in annotations}


def _export(
    model,
    args,
    f,
    export_params=True,
    verbose=False,
    training=None,
    input_names=None,
    output_names=None,
    operator_export_type=torch.onnx.OperatorExportTypes.ONNX,
    export_type=torch.onnx.ExportTypes.PROTOBUF_FILE,
    opset_version=None,
    do_constant_folding=True,
    dynamic_axes=None,
    keep_initializers_as_inputs=None,
    fixed_batch_size=False,
    custom_opsets=None,
    add_node_names=True,
    onnx_shape_inference=True,
    export_modules_as_functions=False,
):

    if export_modules_as_functions and opset_version < 15:
        raise ValueError(
            "`export_modules_as_functions` is not supported for `opset_version` < 15."
            "This is because `opset_version` < 15 implies IR version < 8, which means "
            "no local function support. "
        )
    export_modules_as_functions = _setup_trace_module_map(
        model, export_modules_as_functions
    )

    if isinstance(model, torch.nn.DataParallel):
        raise ValueError(
            "torch.nn.DataParallel is not supported by ONNX "
            "exporter, please use 'attribute' module to "
            "unwrap model from torch.nn.DataParallel. Try "
            "torch.onnx.export(model.module, ...)"
        )
    global __IN_ONNX_EXPORT
    assert __IN_ONNX_EXPORT is False
    __IN_ONNX_EXPORT = True
    try:
        from torch.onnx.symbolic_helper import _set_onnx_shape_inference

        _set_onnx_shape_inference(onnx_shape_inference)

        from torch.onnx.symbolic_helper import (
            _default_onnx_opset_version,
            _set_operator_export_type,
            _set_opset_version,
        )

        if opset_version is None:
            opset_version = _default_onnx_opset_version
        if not operator_export_type:
            if torch.onnx._CAFFE2_ATEN_FALLBACK:
                operator_export_type = torch.onnx.OperatorExportTypes.ONNX_ATEN_FALLBACK
            else:
                operator_export_type = torch.onnx.OperatorExportTypes.ONNX

        # By default, training=None, (which defaults to TrainingMode.EVAL),
        # which is good because running a model in training mode could result in
        # internal buffers getting updated, dropout getting applied, etc.
        # If you really know what you're doing, you can turn
        # training=TrainingMode.TRAINING or training=TrainingMode.PRESERVE,
        # (to preserve whatever the original training mode was.)
        _set_opset_version(opset_version)
        _set_operator_export_type(operator_export_type)
        with exporter_context(model, training, verbose):
            val_keep_init_as_ip = _decide_keep_init_as_input(
                keep_initializers_as_inputs, operator_export_type, opset_version
            )
            val_add_node_names = _decide_add_node_names(
                add_node_names, operator_export_type
            )
            val_do_constant_folding = _decide_constant_folding(
                do_constant_folding, operator_export_type, training
            )
            # Normally f can be a file-like object, but for large models, the external data format requires a
            # valid `model_file_location`. Code in export.cpp will enforce this.
            if isinstance(f, str):
                model_file_location = f
            else:
                model_file_location = str()
            args = _decide_input_format(model, args)
            if dynamic_axes is None:
                dynamic_axes = {}
            _validate_dynamic_axes(dynamic_axes, model, input_names, output_names)

            graph, params_dict, torch_out = _model_to_graph(
                model,
                args,
                verbose,
                input_names,
                output_names,
                operator_export_type,
                val_do_constant_folding,
                fixed_batch_size=fixed_batch_size,
                training=training,
                dynamic_axes=dynamic_axes,
            )

            # TODO: Don't allocate a in-memory string for the protobuf
            defer_weight_export = (
                export_type is not torch.onnx.ExportTypes.PROTOBUF_FILE
            )
            if custom_opsets is None:
                custom_opsets = {}

            torch._C._jit_pass_dce_allow_deleting_nodes_with_side_effects(graph)
            node_attr_to_name = {}  # type: ignore[var-annotated]
            if export_modules_as_functions:
                # NOTE: cannot call DCE after this pass. DCE will remove function definition nodes.
                node_attr_to_name = torch._C._jit_pass_onnx_function_extraction(
                    graph, export_modules_as_functions, list(params_dict.keys())
                )
            params_dict = torch._C._jit_pass_onnx_deduplicate_initializers(  # type: ignore[assignment]
                graph, params_dict, getattr(model, "training", False)  # type: ignore[arg-type]
            )
            if export_params:
                (
                    proto,
                    export_map,
                    val_use_external_data_format,
                    node_names,
                ) = graph._export_onnx(  # type: ignore[attr-defined]
                    params_dict,
                    opset_version,
                    dynamic_axes,
                    defer_weight_export,
                    operator_export_type,
                    not verbose,
                    val_keep_init_as_ip,
                    custom_opsets,
                    val_add_node_names,
                    model_file_location,
                    node_attr_to_name,
                )
            else:
                (
                    proto,
                    export_map,
                    val_use_external_data_format,
                    node_names,
                ) = graph._export_onnx(  # type: ignore[attr-defined]
                    {},
                    opset_version,
                    dynamic_axes,
                    False,
                    operator_export_type,
                    not verbose,
                    val_keep_init_as_ip,
                    custom_opsets,
                    val_add_node_names,
                    model_file_location,
                    node_attr_to_name,
                )
            if verbose:
                torch.onnx.log(
                    "Exported graph: ", _assign_onnx_node_name(graph, node_names)
                )
            if export_type == torch.onnx.ExportTypes.PROTOBUF_FILE:
                assert len(export_map) == 0
                with torch.serialization._open_file_like(f, "wb") as opened_file:
                    opened_file.write(proto)
            elif export_type in [
                torch.onnx.ExportTypes.ZIP_ARCHIVE,
                torch.onnx.ExportTypes.COMPRESSED_ZIP_ARCHIVE,
            ]:
                import zipfile

                compression = (
                    zipfile.ZIP_DEFLATED
                    if export_type == torch.onnx.ExportTypes.COMPRESSED_ZIP_ARCHIVE
                    else zipfile.ZIP_STORED
                )
                with zipfile.ZipFile(f, "w", compression=compression) as z:
                    z.writestr(torch.onnx.ONNX_ARCHIVE_MODEL_PROTO_NAME, proto)
                    for k, v in export_map.items():
                        z.writestr(k, v)
            elif export_type == torch.onnx.ExportTypes.DIRECTORY:
                if os.path.exists(f):
                    assert os.path.isdir(f)
                else:
                    os.makedirs(f)

                model_proto_file = os.path.join(
                    f, torch.onnx.ONNX_ARCHIVE_MODEL_PROTO_NAME
                )
                with torch.serialization._open_file_like(
                    model_proto_file, "wb"
                ) as opened_file:
                    opened_file.write(proto)

                for k, v in export_map.items():
                    weight_proto_file = os.path.join(f, k)
                    with torch.serialization._open_file_like(
                        weight_proto_file, "wb"
                    ) as opened_file:
                        opened_file.write(v)
            else:
                raise RuntimeError("Unknown export type")

            # The ONNX checker only works for ONNX graph. So if the operator_export_type is not ONNX,
            # we can skip this check.
            # If large model format export is enabled, proto will only contain data location instead of
            # raw data and _check_onnx_proto() will fail because it can only handle the raw ONNX proto
            # string in memory.
            if (operator_export_type is torch.onnx.OperatorExportTypes.ONNX) and (
                not val_use_external_data_format
            ):
                try:
                    torch._C._check_onnx_proto(proto, full_check=True)
                except RuntimeError as e:
                    raise torch.onnx.CheckerError(e)
    finally:
        assert __IN_ONNX_EXPORT
        __IN_ONNX_EXPORT = False
        _reset_trace_module_map()

    return torch_out


def _apply_friendly_debug_names(graph, params):
    for n in graph.nodes():
        for v in n.inputs():
            old_name = v.debugName()
            if old_name != str(v.unique()):
                continue
            new_name = f"{n.kind()}_{v.unique()}"
            v.setDebugName(new_name)
            if old_name in params:
                params[new_name] = params.pop(old_name)


def _set_input_and_output_names(graph, input_names, output_names):
    def set_names(node_list, name_list, descriptor):
        if name_list is None:
            return
        if len(name_list) > len(node_list):
            raise RuntimeError(
                "number of %s names provided (%d) exceeded number of %ss (%d)"
                % (descriptor, len(name_list), descriptor, len(node_list))
            )

        # Mark if the output node DebugName is set before.
        output_node_set = set()
        for i, (name, node) in enumerate(zip(name_list, node_list)):
            # Duplicated output node, insert onnx::Identity to avoid setting the same DebugName after setDebugName().
            if descriptor == "output":
                if node in output_node_set:
                    identity_node = graph.create("onnx::Identity")
                    identity_node.insertAfter(node.node())
                    identity_node.addInput(node)
                    identity_node.output().setType(node.type())
                    graph.return_node().replaceInput(i, identity_node.output())
                    node = identity_node.output()
                output_node_set.add(node)

            if node.debugName() != name:
                node.setDebugName(name)

    set_names(list(graph.inputs()), input_names, "input")
    set_names(list(graph.outputs()), output_names, "output")


<<<<<<< HEAD
attr_pattern = re.compile("^(.+)_(([ifstgz])|(ty))$")
=======
_attr_pattern = re.compile("^(.+)_([ifstgz])$")
>>>>>>> 68f2b5b2


def _run_symbolic_method(g, op_name, symbolic_fn, args):
    r"""
    This trampoline function gets invoked for every symbolic method
    call from C++.
    """
    try:
        return symbolic_fn(g, *args)
    except TypeError as e:
        # Handle the specific case where we didn't successfully dispatch
        # to symbolic_fn.  Otherwise, the backtrace will have the clues
        # you need.
        e.args = ("{} (occurred when translating {})".format(e.args[0], op_name),)
        raise


def _is_onnx_list(value):
    return (
        not isinstance(value, torch._six.string_classes)
        and not isinstance(value, torch.Tensor)
        and isinstance(value, Iterable)
    )


def _add_attribute(node, key, value, aten):
    r"""Initializes the right attribute based on type of value."""
    m = _attr_pattern.match(key)
    if m is None:
        raise IndexError(
            (
                "Invalid attribute specifier '{}' names "
                + " must be suffixed with type, e.g. 'dim_i' or 'dims_i'"
            ).format(key)
        )
    name, kind = m.group(1), m.group(2)
    if _is_onnx_list(value):
        kind += "s"
    from torch.onnx.symbolic_helper import is_caffe2_aten_fallback

    if aten and is_caffe2_aten_fallback():
        if isinstance(value, torch.Tensor):
            # Caffe2 proto does not support tensor attribute.
            if value.numel() > 1:
                raise ValueError("Should not pass tensor attribute")
            value = _scalar(value)
            if isinstance(value, float):
                kind = "f"
            else:
                kind = "i"
    return getattr(node, kind + "_")(name, value)


def _scalar(x):
    """Convert a scalar tensor into a Python value."""
    assert x.numel() == 1
    return x[0]


def _new_node(g: torch._C.Graph, opname: str, outputs, *args, **kwargs):
    if "::" in opname:
        aten = False
        ns_opname = opname
    else:
        aten = kwargs.pop("aten", False)
        ns = "aten" if aten else "onnx"
        ns_opname = ns + "::" + opname
    n = g.create(ns_opname, args, outputs)  # type: ignore[attr-defined]
    for k, v in sorted(kwargs.items()):
        # TODO: enable inplace in aten exporting mode.
        if k == "inplace":
            continue
        _add_attribute(n, k, v, aten=aten)
    return n


def _graph_op(
    g: torch._C.Graph,
    opname: str,
    *raw_args: torch._C.Node,
    outputs: int = 1,
    **kwargs,
) -> Union[torch._C.Value, Tuple[torch._C.Value, ...]]:
    r"""Creates an ONNX operator "opname", taking "args" as inputs and attributes "kwargs".

    The set of operators and the inputs/attributes they take
    is documented at https://github.com/onnx/onnx/blob/master/docs/Operators.md

    This function is monkey-patched onto Graph.

    Args:
        g: The Torch graph.
        opname: The ONNX operator name, e.g., `Abs` or `Add`. TODO(justinchu): Update examples to correct ones.
        raw_args: The inputs to the operator; usually provided
            as arguments to the `symbolic` definition.
        outputs: The number of outputs this operator returns.
            By default an operator is assumed to return a single output.
            If `outputs` is greater than one, this functions returns a tuple
            of output `Node`, representing each output of the ONNX operator
            in positional.
        kwargs: The attributes of the ONNX operator, whose keys are named
            according to the following convention: `alpha_f` indicates
            the `alpha` attribute with type `f`.  The valid type specifiers are
            `f` (float), `i` (int), `s` (string) or `t` (Tensor).  An attribute
            specified with type float accepts either a single float, or a
            list of floats (e.g., you would say `dims_i` for a `dims` attribute
            that takes a list of integers).

    Returns:
        The node representing the single output of this operator (see the `outputs`
        keyword argument for multi-return nodes).
    """
    # Filter out None attributes, this can be convenient client side because
    # now they can pass through None attributes, and have them not show up
    kwargs = dict((k, v) for k, v in kwargs.items() if v is not None)

    def const_if_tensor(arg):
        if arg is None:
            return arg
        elif isinstance(arg, torch._C.Value):
            return arg
        else:
            return g.op("Constant", value_z=arg)  # type: ignore[attr-defined]

    args = [const_if_tensor(arg) for arg in raw_args]
    n = g.insertNode(_new_node(g, opname, outputs, *args, **kwargs))  # type: ignore[attr-defined]

    from torch.onnx.symbolic_helper import _onnx_shape_inference

    if _onnx_shape_inference:
        from torch.onnx.symbolic_helper import (
            _export_onnx_opset_version as opset_version,
        )

        torch._C._jit_pass_onnx_node_shape_type_inference(
            n, _params_dict, opset_version
        )

    if outputs == 1:
        return n.output()
    return tuple(n.outputs())


def _block_op(b, opname, *args, **kwargs):
    if "::" in opname:
        aten = False
        ns_opname = opname
    else:
        aten = kwargs.pop("aten", False)
        ns = "aten" if aten else "onnx"
        ns_opname = ns + "::" + opname
    n = b.addNode(ns_opname, list(args))
    for k, v in sorted(kwargs.items()):
        # TODO: enable inplace in aten exporting mode.
        if k == "inplace":
            continue
        _add_attribute(n, k, v, aten=aten)
    if len(list(n.outputs())) == 1:
        return n.output()
    return tuple(o for o in n.outputs())


def _add_block(node: torch._C.Node):
    return node.addBlock()  # type: ignore[attr-defined]


def _add_input_to_block(block: torch._C.Block):
    return block.addInputToBlock()  # type: ignore[attr-defined]


def _add_output_to_block(block: torch._C.Block, value: torch._C.Value):
    new_output = block.registerOutput(value)  # type: ignore[attr-defined]
    return new_output


# Note [Export inplace]
# ~~~~~~~~~~~~~~~~~~~~~
# In abstract, it would be better for us to export inplace annotations,
# than to not export them, since it is useful information that can
# help the target of an ONNX export export more efficiently.  However,
# ONNX doesn't currently formalize inplace. Fortunately, it's sound to drop
# inplace annotations, but we are losing information this way.


def _find_symbolic_in_registry(
    domain: str,
    op_name: str,
    opset_version: int,
    operator_export_type: torch.onnx.OperatorExportTypes,
) -> Optional[Callable]:
    """Looks up for the symbolic function in the registry.

    Args:
        domain: The domain of the symbolic function.
        op_name: The name of the op.
        opset_version: Currect opset used.
        operator_export_type: An enum in torch.onnx.OperatorExportTypes.

    Returns:
        The symbolic function if found, None otherwise.
    """
    import torch.onnx.symbolic_registry as sym_registry

    if not sym_registry.is_registered_op(op_name, domain, opset_version):
        if operator_export_type == torch.onnx.OperatorExportTypes.ONNX_FALLTHROUGH:
            # Use the original node directly
            return None
    return sym_registry.get_registered_op(op_name, domain, opset_version)


def _should_aten_fallback(ns, op_name, opset_version, operator_export_type):
    import torch.onnx.symbolic_registry as sym_registry

    is_exportable_aten_op = sym_registry.is_registered_op(op_name, "", opset_version)
    is_onnx_aten_export = (
        operator_export_type == torch.onnx.OperatorExportTypes.ONNX_ATEN
    )
    is_aten_fallback_export = (
        operator_export_type == torch.onnx.OperatorExportTypes.ONNX_ATEN_FALLBACK
    )
    return is_onnx_aten_export or (
        not is_exportable_aten_op and is_aten_fallback_export
    )


def _need_symbolic_context(symbolic_fn):
    """Checks if the first argument to symbolic_fn is annotated as type `torch.onnx.SymbolicContext`."""
    params = list(inspect.signature(symbolic_fn).parameters.values())
    return params and issubclass(params[0].annotation, torch.onnx.SymbolicContext)


def _get_aten_op_overload_name(n: torch._C.Node) -> str:
    from torch.onnx.symbolic_helper import is_caffe2_aten_fallback

    # Returns `overload_name` attribute to ATen ops on non-Caffe2 builds
    schema = n.schema()
    if not schema.startswith("aten::") or is_caffe2_aten_fallback():
        return ""
    return torch._C.parse_schema(schema).overload_name


def _run_symbolic_function(
    g: torch._C.Graph,
    block: torch._C.Block,
    n: torch._C.Node,
    inputs: Any,
    env: Dict[torch._C.Value, torch._C.Value],
    operator_export_type=torch.onnx.OperatorExportTypes.ONNX,
) -> Optional[Union[torch._C.Value, Tuple[torch._C.Value, ...]]]:
    """Runs a symbolic function.

    The function is used in C++ to export the node to ONNX.

    Returns:
        A single or a tuple of Values.
        None when the node gets cloned as is into the new graph.
    """
    from torch.onnx import symbolic_helper
    from torch.onnx import symbolic_registry as sym_registry

    opset_version = symbolic_helper._export_onnx_opset_version
    is_caffe2_aten_fallback = symbolic_helper.is_caffe2_aten_fallback

    # See Note [Export inplace]
    # TODO(ezyang): I think this is not necessary anymore
    if n.kind().endswith("_"):  # type: ignore[attr-defined]
        ns_op_name = n.kind()[:-1]  # type: ignore[attr-defined]
    else:
        ns_op_name = n.kind()  # type: ignore[attr-defined]
    ns, op_name = ns_op_name.split("::")

    try:
        sym_registry.register_version("", opset_version)

        # Caffe2-specific: Quantized op symbolics are registered for opset 9 only.
        if is_caffe2_aten_fallback() and opset_version == 9:
            from torch.onnx import symbolic_caffe2

            symbolic_caffe2.register_quantized_ops("caffe2", opset_version)

        if ns == "aten":
            domain = ""
        elif ns == "quantized" and is_caffe2_aten_fallback():
            domain = "caffe2"
        else:
            domain = ns

        if sym_registry.is_registered_op(op_name, domain, opset_version):
            symbolic_fn = _find_symbolic_in_registry(
                domain, op_name, opset_version, operator_export_type
            )
            assert symbolic_fn is not None

            attrs = {k: n[k] for k in n.attributeNames()}  # type: ignore[attr-defined]
            if _need_symbolic_context(symbolic_fn):
                ctx = torch.onnx.SymbolicContext(_params_dict, env, n, block)
                return symbolic_fn(ctx, g, *inputs, **attrs)
            # PythonOp symbolic need access to the node to resolve the name conflict,
            # this is inconsistent with regular op symbolic.
            if op_name == "PythonOp":
                inputs = (n, *inputs)
            return symbolic_fn(g, *inputs, **attrs)
        elif ns == "onnx":
            # Clone node to trigger ONNX shape inference
            attrs = {k + "_" + n.kindOf(k)[0]: n[k] for k in n.attributeNames()}  # type: ignore[attr-defined]
            return g.op(op_name, *inputs, **attrs, outputs=n.outputsSize())  # type: ignore[attr-defined]
        elif _should_aten_fallback(ns, op_name, opset_version, operator_export_type):
            # Direct ATen export requested
            attrs = {k + "_" + n.kindOf(k)[0]: n[k] for k in n.attributeNames()}  # type: ignore[attr-defined]
            outputs = n.outputsSize()
            attrs["outputs"] = outputs
            # `overload_name` is set for non-Caffe2 builds only
            return g.at(  # type: ignore[attr-defined]
                op_name, *inputs, overload_name=_get_aten_op_overload_name(n), **attrs
            )
        else:
            raise sym_registry.UnsupportedOperatorError(domain, op_name, opset_version)
    except RuntimeError:
        if operator_export_type == torch.onnx.OperatorExportTypes.ONNX_FALLTHROUGH:
            return None
        elif (
            operator_export_type == torch.onnx.OperatorExportTypes.ONNX_ATEN_FALLBACK
            and not is_caffe2_aten_fallback()
        ):
            # Emit ATen op for non-Caffe2 builds when `operator_export_type==ONNX_ATEN_FALLBACK`
            attrs = {k + "_" + n.kindOf(k)[0]: n[k] for k in n.attributeNames()}  # type: ignore[attr-defined]
            return g.at(  # type: ignore[attr-defined]
                op_name, *inputs, overload_name=_get_aten_op_overload_name(n), **attrs
            )
        raise
    except TypeError as e:
        # Handle the specific case where we didn't successfully dispatch.
        # Otherwise, the backtrace will have the clues you need.
        e.args = (f"{e.args[0]} \n(Occurred when translating {op_name}).",)
        raise


# Generate an ONNX ATen op node.
def _aten_op(g, operator, *args, overload_name="", **kwargs):
    kwargs["aten"] = True
    return g.op(
        "ATen", *args, operator_s=operator, overload_name_s=overload_name, **kwargs
    )


# TODO: We might not need this anymore, since most scalars now show up as tensors
# TODO(#76254): Remove the helper function if not needed.
def _graph_constant(
    g,
    value,
    dims,
    type_: str,
    *args,
    **kwargs,
):
    """This helper function can create either constant tensor or constant scalar.

    If dims is None or 0 or [0], generate a 0-d tensor (scalar).
    """
    assert isinstance(value, numbers.Number)
    assert type_ is not None
    isscalar = False
    if dims is None or dims == 0 or set(dims) == set([0]):
        dims = [1]
        isscalar = True
    type_ = type_.lower()
    tensor: Union[
        torch.CharTensor,
        torch.ShortTensor,
        torch.IntTensor,
        torch.LongTensor,
        torch.HalfTensor,
        torch.FloatTensor,
        torch.DoubleTensor,
    ]
    if type_ == "char":
        tensor = torch.CharTensor(*dims)
    elif type_ == "short":
        tensor = torch.ShortTensor(*dims)
    elif type_ == "int":
        tensor = torch.IntTensor(*dims)
    elif type_ == "long":
        tensor = torch.LongTensor(*dims)
    elif type_ == "half":
        tensor = torch.HalfTensor(*dims)
    elif type_ == "float":
        tensor = torch.FloatTensor(*dims)
    elif type_ == "double":
        tensor = torch.DoubleTensor(*dims)
    else:
        raise ValueError(
            "Unknown type, type should be one of the following strings: "
            "char, short, int, long, half, float, double"
        )
    tensor.fill_(value)  # type: ignore[call-overload]
    if isscalar:
        return g.op("Constant", *args, value_z=tensor, **kwargs)
    return g.op("Constant", *args, value_t=tensor, **kwargs)


def _node_getitem(self, k):
    """Gets attributes of a node which is polymorphic over return type.

    This is monkey-patched onto Node.
    """
    sel = self.kindOf(k)
    return getattr(self, sel)(k)


def get_ns_op_name_from_custom_op(symbolic_name):
    if not bool(
        re.match(r"^[a-zA-Z0-9-_]*::[a-zA-Z-_]+[a-zA-Z0-9-_]*$", symbolic_name)
    ):
        raise ValueError(
            f"Failed to register operator {symbolic_name}."
            "The symbolic name must match the format Domain::Name, "
            "and should start with a letter and contain only "
            "alphanumerical characters"
        )

    ns, op_name = symbolic_name.split("::")
    if ns == "onnx":
        raise ValueError(
            f"Failed to register operator {symbolic_name}. {ns} domain cannot be modified."
        )

    if ns == "aten":
        ns = ""

    return ns, op_name


def register_custom_op_symbolic(symbolic_name, symbolic_fn, opset_version):
    """Registers a symbolic function for a custom operator.

    When the user registers symbolic for custom/contrib ops,
    it is highly recommended to add shape inference for that operator via setType API,
    otherwise the exported graph may have incorrect shape inference in some extreme cases.
    An example of setType is `test_aten_embedding_2` in `test_operators.py`.
    """
    ns, op_name = get_ns_op_name_from_custom_op(symbolic_name)
    import torch.onnx.symbolic_registry as sym_registry
    from torch.onnx.symbolic_helper import _onnx_main_opset, _onnx_stable_opsets

    for version in _onnx_stable_opsets + [_onnx_main_opset]:
        if version >= opset_version:
            sym_registry.register_op(op_name, symbolic_fn, ns, version)


def unregister_custom_op_symbolic(symbolic_name, opset_version):
    ns, op_name = get_ns_op_name_from_custom_op(symbolic_name)
    import torch.onnx.symbolic_registry as sym_registry
    from torch.onnx.symbolic_helper import _onnx_main_opset, _onnx_stable_opsets

    for version in _onnx_stable_opsets + [_onnx_main_opset]:
        if version >= opset_version:
            sym_registry.unregister_op(op_name, ns, version)


def _validate_dynamic_axes(dynamic_axes, model, input_names, output_names):
    """Ensures dynamic axes argument is follows the expected format."""
    if len(dynamic_axes) == 0:
        return

    if hasattr(model, "graph"):
        # Extracting set of valid input/output names that shall be used for dynamic_axes
        if (input_names is None) or len(input_names) == 0:
            input_names = [x.debugName() for x in model.graph.inputs()]
        if (output_names is None) or len(output_names) == 0:
            output_names = [y.debugName() for y in model.graph.outputs()]

    valid_names = set((input_names or []) + (output_names or []))

    # If dynamic axes are provided as a list rather than dictionary, they should
    # first get converted to a dictionary in expected format. If desired axes names
    # are not provided for dynamic axes, automatic names shall be generated for
    # provided dynamic axes of specified input/output
    for key, value in dynamic_axes.items():
        if key not in valid_names:
            warnings.warn(
                "Provided key {} for dynamic axes is not a valid input/output name".format(
                    key
                )
            )
        if isinstance(value, list):
<<<<<<< HEAD
            warnings.warn("No names were found for specified dynamic axes of provided input. "
                          "Automatically generated names will be applied to each dynamic axes of input {}".format(key))
=======
            warnings.warn(
                "No names were found for specified dynamic axes of provided input."
                "Automatically generated names will be applied to each dynamic axes of input {}".format(
                    key
                )
            )
>>>>>>> 68f2b5b2

            value_dict = {}
            for i, x in enumerate(value):
                if not isinstance(x, int):
                    raise ValueError(
                        "The type of axis index is expected to be an integer"
                    )
                if x in value_dict:
                    warnings.warn(
                        "Duplicate dynamic axis index {} was provided for input {}.".format(
                            x, key
                        )
                    )
                else:
                    value_dict[x] = str(key) + "_dynamic_axes_" + str(i + 1)
            dynamic_axes[key] = value_dict


torch._C.Graph.op = _graph_op  # type: ignore[attr-defined]
torch._C.Graph.at = _aten_op  # type: ignore[attr-defined]
torch._C.Block.op = _block_op  # type: ignore[attr-defined]
torch._C.Graph.constant = _graph_constant  # type: ignore[attr-defined]
torch._C.Node.__getitem__ = _node_getitem  # type: ignore[attr-defined, misc, assignment]<|MERGE_RESOLUTION|>--- conflicted
+++ resolved
@@ -11,19 +11,10 @@
 import re
 import textwrap
 import warnings
-<<<<<<< HEAD
-import inspect
-from torch._six import string_classes
-from torch.jit import _unique_state_dict
-from torch.onnx import ONNX_ARCHIVE_MODEL_PROTO_NAME, ExportTypes, OperatorExportTypes, SymbolicContext, TrainingMode, CheckerError
-from torch._C import ListType, OptionalType, _propagate_and_assign_input_shapes, _check_onnx_proto, Node
-from typing import Dict, List, Tuple, Union
-=======
 from typing import Any, Callable, Dict, Iterable, List, Optional, Tuple, Union
 
 import torch
 import torch.serialization
->>>>>>> 68f2b5b2
 
 # the flag to tell the user whether it's in the middle of ONNX export or not
 __IN_ONNX_EXPORT = False
@@ -309,11 +300,6 @@
     graph = torch._C._jit_pass_onnx(graph, operator_export_type)
     torch._C._jit_pass_onnx_lint(graph)
     torch._C._jit_pass_lint(graph)
-<<<<<<< HEAD
-    torch._C._jit_pass_onnx_scalar_type_analysis(graph, True, _export_onnx_opset_version)
-    torch._C._jit_pass_lint(graph)
-    torch._C._jit_pass_onnx_peephole(graph, _export_onnx_opset_version, fixed_batch_size)
-=======
 
     torch._C._jit_pass_onnx_scalar_type_analysis(
         graph, True, _export_onnx_opset_version
@@ -323,7 +309,6 @@
     torch._C._jit_pass_onnx_peephole(
         graph, _export_onnx_opset_version, fixed_batch_size
     )
->>>>>>> 68f2b5b2
     torch._C._jit_pass_lint(graph)
 
     # graph is not a valid jit graph anymore because types have been replaced
@@ -581,19 +566,6 @@
     if isinstance(model, torch.jit.ScriptModule):
         try:
             graph = model.forward.graph
-<<<<<<< HEAD
-=======
-            torch._C._jit_pass_onnx_function_substitution(graph)
-            freezed_m = torch._C._freeze_module(model._c, preserveParameters=True)
-            module, params = torch._C._jit_onnx_list_model_parameters(freezed_m)
-            method_graph = module._get_method("forward").graph
-            args_params = tuple(args) + tuple(params)
-            param_count_list = _get_param_count_list(method_graph, args_params)
-            in_vars, _ = torch.jit._flatten(args_params)
-            graph = torch._C._propagate_and_assign_input_shapes(
-                method_graph, tuple(in_vars), param_count_list, False, False
-            )
->>>>>>> 68f2b5b2
         except AttributeError as e:
             raise RuntimeError("'forward' method must be a script method") from e
         torch._C._jit_pass_onnx_function_substitution(graph)
@@ -603,7 +575,7 @@
         args_params = tuple(args) + tuple(params)
         param_count_list = _get_param_count_list(method_graph, args_params)
         in_vars, _ = torch.jit._flatten(args_params)
-        graph = _propagate_and_assign_input_shapes(
+        graph = torch._C._propagate_and_assign_input_shapes(
             method_graph, tuple(in_vars), param_count_list, False, False)
         return graph, params, torch_out, module
     elif isinstance(model, torch.jit.ScriptFunction):
@@ -611,14 +583,8 @@
         graph = model.graph
         torch._C._jit_pass_onnx_function_substitution(graph)
         param_count_list = _get_param_count_list(graph, args)
-<<<<<<< HEAD
-        graph = _propagate_and_assign_input_shapes(
+        graph = torch._C._propagate_and_assign_input_shapes(
             graph, flattened_args, param_count_list, False, False)
-=======
-        graph = torch._C._propagate_and_assign_input_shapes(
-            graph, tuple(in_vars), param_count_list, False, False
-        )
->>>>>>> 68f2b5b2
         return graph, params, torch_out, None
     else:
         graph, torch_out = _trace_and_get_graph_from_model(model, args)
@@ -766,31 +732,16 @@
         torch.onnx.log("Torch IR graph at exception: ", graph)
         raise
     from torch.onnx.symbolic_helper import _onnx_shape_inference
-<<<<<<< HEAD
     is_script = isinstance(model, (torch.jit.ScriptFunction, torch.jit.ScriptModule))
     if is_script:
-=======
-
-    if isinstance(model, torch.jit.ScriptModule) or isinstance(
-        model, torch.jit.ScriptFunction
-    ):
->>>>>>> 68f2b5b2
         example_outputs = _get_example_outputs(model, args)
         example_outputs_final = ()
         for example_output in example_outputs:
             example_outputs_final += unpack_quantized_tensor(example_output)
         out_vars, desc = torch.jit._flatten(example_outputs_final)
-<<<<<<< HEAD
-        torch._C._jit_pass_onnx_assign_output_shape(graph, out_vars, desc, _onnx_shape_inference, is_script)
-=======
         torch._C._jit_pass_onnx_assign_output_shape(
-            graph, out_vars, desc, _onnx_shape_inference
-        )
-    else:
-        flatten_args, _ = torch._C._jit_flatten(args)
-        # make sure that the param dict and the graph match each other
-        assert len(params) + len(flatten_args) == sum(1 for _ in graph.inputs())
->>>>>>> 68f2b5b2
+            graph, out_vars, desc, _onnx_shape_inference, is_script
+        )
 
     # NB: ONNX requires complete information about output types, which might be
     # erased by some optimizations, so we need to set it explicitly again.
@@ -805,13 +756,9 @@
         # Quantized outputs are flattened to 3 values in ONNX, while packed as
         # single value in PyTorch.
         if not any(getattr(out, "is_quantized", False) for out in output_tensors):
-<<<<<<< HEAD
-            torch._C._jit_pass_onnx_assign_output_shape(graph, output_tensors, out_desc, _onnx_shape_inference, is_script)
-=======
             torch._C._jit_pass_onnx_assign_output_shape(
-                graph, output_tensors, out_desc, _onnx_shape_inference
+                graph, output_tensors, out_desc, _onnx_shape_inference, is_script
             )
->>>>>>> 68f2b5b2
 
     _set_input_and_output_names(graph, input_names, output_names)
     params_dict = _get_named_param_dict(graph, params)
@@ -1304,11 +1251,7 @@
     set_names(list(graph.outputs()), output_names, "output")
 
 
-<<<<<<< HEAD
-attr_pattern = re.compile("^(.+)_(([ifstgz])|(ty))$")
-=======
-_attr_pattern = re.compile("^(.+)_([ifstgz])$")
->>>>>>> 68f2b5b2
+_attr_pattern = re.compile("^(.+)_(([ifstgz])|(ty))$")
 
 
 def _run_symbolic_method(g, op_name, symbolic_fn, args):
@@ -1794,17 +1737,12 @@
                 )
             )
         if isinstance(value, list):
-<<<<<<< HEAD
-            warnings.warn("No names were found for specified dynamic axes of provided input. "
-                          "Automatically generated names will be applied to each dynamic axes of input {}".format(key))
-=======
             warnings.warn(
                 "No names were found for specified dynamic axes of provided input."
                 "Automatically generated names will be applied to each dynamic axes of input {}".format(
                     key
                 )
             )
->>>>>>> 68f2b5b2
 
             value_dict = {}
             for i, x in enumerate(value):
